--- conflicted
+++ resolved
@@ -35,11 +35,8 @@
 
 type Conf interface {
 	Get(snapName, key string, result interface{}) error
-<<<<<<< HEAD
+	Set(snapName, key string, value interface{}) error
 	Changes() []string
-=======
-	Set(snapName, key string, value interface{}) error
->>>>>>> e80475a6
 	State() *state.State
 }
 
@@ -96,24 +93,22 @@
 }
 
 func Run(tr Conf) error {
+	// check if the changes
+	for _, k := range tr.Changes() {
+		if !supportedConfigurations[k] {
+			return fmt.Errorf("cannot set %q: unsupported core config option", k)
+		}
+	}
+
 	if err := validateProxyStore(tr); err != nil {
 		return err
 	}
 	if err := validateRefreshSchedule(tr); err != nil {
 		return err
 	}
-
-<<<<<<< HEAD
-	// check if the changes
-	for _, k := range tr.Changes() {
-		if !supportedConfigurations[k] {
-			return fmt.Errorf("cannot set %q: unsupported core config option", k)
-		}
-=======
 	// capture cloud information
 	if err := setCloudInfoWhenSeeding(tr); err != nil {
 		return err
->>>>>>> e80475a6
 	}
 
 	// see if it makes sense to run at all
