// -*- Mode: Go; indent-tabs-mode: t -*-

/*
 * Copyright (C) 2016 Canonical Ltd
 *
 * This program is free software: you can redistribute it and/or modify
 * it under the terms of the GNU General Public License version 3 as
 * published by the Free Software Foundation.
 *
 * This program is distributed in the hope that it will be useful,
 * but WITHOUT ANY WARRANTY; without even the implied warranty of
 * MERCHANTABILITY or FITNESS FOR A PARTICULAR PURPOSE.  See the
 * GNU General Public License for more details.
 *
 * You should have received a copy of the GNU General Public License
 * along with this program.  If not, see <http://www.gnu.org/licenses/>.
 *
 */

package snapstate_test

import (
	"errors"
	"fmt"
	"io/ioutil"
	"os"
	"path/filepath"

	. "gopkg.in/check.v1"

	"github.com/snapcore/snapd/arch"
	"github.com/snapcore/snapd/cmd"
	"github.com/snapcore/snapd/dirs"
	"github.com/snapcore/snapd/interfaces"
	"github.com/snapcore/snapd/overlord/state"
	"github.com/snapcore/snapd/release"
	"github.com/snapcore/snapd/snap"
	"github.com/snapcore/snapd/snap/snapdir"
	"github.com/snapcore/snapd/snap/snaptest"
	"github.com/snapcore/snapd/testutil"

	"github.com/snapcore/snapd/overlord/snapstate"
	"github.com/snapcore/snapd/overlord/snapstate/snapstatetest"
)

type checkSnapSuite struct {
	testutil.BaseTest
	st        *state.State
	deviceCtx snapstate.DeviceContext
}

var _ = Suite(&checkSnapSuite{})

func (s *checkSnapSuite) SetUpTest(c *C) {
	s.BaseTest.SetUpTest(c)
	dirs.SetRootDir(c.MkDir())
	s.st = state.New(nil)
	s.BaseTest.AddCleanup(snap.MockSanitizePlugsSlots(func(snapInfo *snap.Info) {}))
	s.deviceCtx = &snapstatetest.TrivialDeviceContext{DeviceModel: MakeModel(map[string]interface{}{
		"kernel": "kernel",
		"gadget": "gadget",
	})}
}

func (s *checkSnapSuite) TearDownTest(c *C) {
	s.BaseTest.TearDownTest(c)
	dirs.SetRootDir("")
}

func (s *checkSnapSuite) TestCheckSnapErrorOnUnsupportedArchitecture(c *C) {
	const yaml = `name: hello
version: 1.10
architectures:
    - yadayada
    - blahblah
`
	info, err := snap.InfoFromSnapYaml([]byte(yaml))
	c.Assert(err, IsNil)

	var openSnapFile = func(path string, si *snap.SideInfo) (*snap.Info, snap.Container, error) {
		c.Check(path, Equals, "snap-path")
		c.Check(si, IsNil)
		return info, emptyContainer(c), nil
	}
	restore := snapstate.MockOpenSnapFile(openSnapFile)
	defer restore()

	err = snapstate.CheckSnap(s.st, "snap-path", "hello", nil, nil, snapstate.Flags{}, nil)

	errorMsg := fmt.Sprintf(`snap "hello" supported architectures (yadayada, blahblah) are incompatible with this system (%s)`, arch.UbuntuArchitecture())
	c.Assert(err.Error(), Equals, errorMsg)
}

var assumesTests = []struct {
	version string
	assumes string
	classic bool
	error   string
}{{
	assumes: "[common-data-dir]",
}, {
	assumes: "[f1, f2]",
	error:   `snap "foo" assumes unsupported features: f1, f2 \(try to refresh the core snap\)`,
}, {
	assumes: "[f1, f2]",
	classic: true,
	error:   `snap "foo" assumes unsupported features: f1, f2 \(try to update snapd and refresh the core snap\)`,
}, {
	assumes: "[snapd2.15]",
	version: "unknown",
}, {
	assumes: "[snapdnono]",
	version: "unknown",
	error:   `.* unsupported features: snapdnono .*`,
}, {
	assumes: "[snapd2.15nono]",
	version: "unknown",
	error:   `.* unsupported features: snapd2.15nono .*`,
}, {
	assumes: "[snapd2.15]",
	version: "2.15",
}, {
	assumes: "[snapd2.15]",
	version: "2.15.1",
}, {
	assumes: "[snapd2.15]",
	version: "2.15+git",
}, {
	assumes: "[snapd2.15]",
	version: "2.16",
}, {
	assumes: "[snapd2.15.1]",
	version: "2.16",
}, {
	assumes: "[snapd2.15.2]",
	version: "2.16.1",
}, {
	assumes: "[snapd3]",
	version: "3.1",
}, {
	assumes: "[snapd2.16]",
	version: "2.15",
	error:   `.* unsupported features: snapd2\.16 .*`,
}, {
	assumes: "[snapd2.15.1]",
	version: "2.15",
	error:   `.* unsupported features: snapd2\.15\.1 .*`,
}, {
	assumes: "[snapd2.15.1]",
	version: "2.15.0",
	error:   `.* unsupported features: snapd2\.15\.1 .*`,
}, {
	assumes: "[command-chain]",
}}

func (s *checkSnapSuite) TestCheckSnapAssumes(c *C) {
	restore := cmd.MockVersion("2.15")
	defer restore()

	restore = release.MockOnClassic(false)
	defer restore()

	for _, test := range assumesTests {
		cmd.Version = test.version
		if cmd.Version == "" {
			cmd.Version = "2.15"
		}
		release.OnClassic = test.classic

		yaml := fmt.Sprintf("name: foo\nversion: 1.0\nassumes: %s\n", test.assumes)

		info, err := snap.InfoFromSnapYaml([]byte(yaml))
		c.Assert(err, IsNil)

		var openSnapFile = func(path string, si *snap.SideInfo) (*snap.Info, snap.Container, error) {
			return info, emptyContainer(c), nil
		}
		restore := snapstate.MockOpenSnapFile(openSnapFile)
		defer restore()
		err = snapstate.CheckSnap(s.st, "snap-path", "foo", nil, nil, snapstate.Flags{}, nil)
		if test.error != "" {
			c.Check(err, ErrorMatches, test.error)
		} else {
			c.Assert(err, IsNil)
		}
	}
}

func (s *checkSnapSuite) TestCheckSnapCheckCallbackOK(c *C) {
	const yaml = `name: foo
version: 1.0`

	si := &snap.SideInfo{
		SnapID: "snap-id",
	}

	var openSnapFile = func(path string, si *snap.SideInfo) (*snap.Info, snap.Container, error) {
		info := snaptest.MockInfo(c, yaml, si)
		return info, emptyContainer(c), nil
	}
	r1 := snapstate.MockOpenSnapFile(openSnapFile)
	defer r1()

	checkCbCalled := false
	checkCb := func(st *state.State, s, cur *snap.Info, flags snapstate.Flags, deviceCtx snapstate.DeviceContext) error {
		c.Assert(s.InstanceName(), Equals, "foo")
		c.Assert(s.SnapID, Equals, "snap-id")
		checkCbCalled = true
		return nil
	}
	r2 := snapstate.MockCheckSnapCallbacks([]snapstate.CheckSnapCallback{checkCb})
	defer r2()

	err := snapstate.CheckSnap(s.st, "snap-path", "foo", si, nil, snapstate.Flags{}, nil)
	c.Check(err, IsNil)

	c.Check(checkCbCalled, Equals, true)
}

func (s *checkSnapSuite) TestCheckSnapCheckCallbackFail(c *C) {
	const yaml = `name: foo
version: 1.0`

	info, err := snap.InfoFromSnapYaml([]byte(yaml))
	c.Assert(err, IsNil)

	var openSnapFile = func(path string, si *snap.SideInfo) (*snap.Info, snap.Container, error) {
		return info, emptyContainer(c), nil
	}
	restore := snapstate.MockOpenSnapFile(openSnapFile)
	defer restore()

	fail := errors.New("bad snap")
	checkCb := func(st *state.State, s, cur *snap.Info, flags snapstate.Flags, deviceCtx snapstate.DeviceContext) error {
		return fail
	}
	r2 := snapstate.MockCheckSnapCallbacks(nil)
	defer r2()
	snapstate.AddCheckSnapCallback(checkCb)

	err = snapstate.CheckSnap(s.st, "snap-path", "foo", nil, nil, snapstate.Flags{}, nil)
	c.Check(err, Equals, fail)
}

func (s *checkSnapSuite) TestCheckSnapGadgetUpdate(c *C) {
	reset := release.MockOnClassic(false)
	defer reset()

	st := state.New(nil)
	st.Lock()
	defer st.Unlock()

	si := &snap.SideInfo{RealName: "gadget", Revision: snap.R(2), SnapID: "gadget-id"}
	snaptest.MockSnap(c, `
name: gadget
type: gadget
version: 1
`, si)
	snapstate.Set(st, "gadget", &snapstate.SnapState{
		SnapType: "gadget",
		Active:   true,
		Sequence: []*snap.SideInfo{si},
		Current:  si.Revision,
	})

	const yaml = `name: gadget
type: gadget
version: 2
`

	info, err := snap.InfoFromSnapYaml([]byte(yaml))
	info.SnapID = "gadget-id"
	c.Assert(err, IsNil)

	var openSnapFile = func(path string, si *snap.SideInfo) (*snap.Info, snap.Container, error) {
		return info, emptyContainer(c), nil
	}
	restore := snapstate.MockOpenSnapFile(openSnapFile)
	defer restore()

	st.Unlock()
	err = snapstate.CheckSnap(st, "snap-path", "gadget", nil, nil, snapstate.Flags{}, s.deviceCtx)
	st.Lock()
	c.Check(err, IsNil)
}

func (s *checkSnapSuite) TestCheckSnapGadgetUpdateLocal(c *C) {
	reset := release.MockOnClassic(false)
	defer reset()

	st := state.New(nil)
	st.Lock()
	defer st.Unlock()

	si := &snap.SideInfo{RealName: "gadget", Revision: snap.R(2)}
	snaptest.MockSnap(c, `
name: gadget
type: gadget
version: 1
`, si)
	snapstate.Set(st, "gadget", &snapstate.SnapState{
		SnapType: "gadget",
		Active:   true,
		Sequence: []*snap.SideInfo{si},
		Current:  si.Revision,
	})

	const yaml = `name: gadget
type: gadget
version: 2
`

	info, err := snap.InfoFromSnapYaml([]byte(yaml))
	// no SnapID => local!
	c.Assert(err, IsNil)

	var openSnapFile = func(path string, si *snap.SideInfo) (*snap.Info, snap.Container, error) {
		return info, emptyContainer(c), nil
	}
	restore := snapstate.MockOpenSnapFile(openSnapFile)
	defer restore()

	st.Unlock()
	err = snapstate.CheckSnap(st, "snap-path", "gadget", nil, nil, snapstate.Flags{}, s.deviceCtx)
	st.Lock()
	c.Check(err, IsNil)
}

func (s *checkSnapSuite) TestCheckSnapGadgetUpdateToUnassertedProhibited(c *C) {
	reset := release.MockOnClassic(false)
	defer reset()

	st := state.New(nil)
	st.Lock()
	defer st.Unlock()

	si := &snap.SideInfo{RealName: "gadget", Revision: snap.R(2), SnapID: "gadget-id"}
	snaptest.MockSnap(c, `
name: gadget
type: gadget
version: 1
`, si)
	snapstate.Set(st, "gadget", &snapstate.SnapState{
		SnapType: "gadget",
		Active:   true,
		Sequence: []*snap.SideInfo{si},
		Current:  si.Revision,
	})

	const yaml = `name: gadget
type: gadget
version: 2
`

	info, err := snap.InfoFromSnapYaml([]byte(yaml))
	c.Assert(err, IsNil)

	var openSnapFile = func(path string, si *snap.SideInfo) (*snap.Info, snap.Container, error) {
		return info, emptyContainer(c), nil
	}
	restore := snapstate.MockOpenSnapFile(openSnapFile)
	defer restore()

	st.Unlock()
	err = snapstate.CheckSnap(st, "snap-path", "gadget", nil, nil, snapstate.Flags{}, s.deviceCtx)
	st.Lock()
	c.Check(err, ErrorMatches, `cannot replace signed gadget snap with an unasserted one`)
}

func (s *checkSnapSuite) TestCheckSnapGadgetAdditionProhibited(c *C) {
	reset := release.MockOnClassic(false)
	defer reset()

	st := state.New(nil)
	st.Lock()
	defer st.Unlock()

	si := &snap.SideInfo{RealName: "gadget", Revision: snap.R(2)}
	snaptest.MockSnap(c, `
name: gadget
type: gadget
version: 1
`, si)
	snapstate.Set(st, "gadget", &snapstate.SnapState{
		SnapType: "gadget",
		Active:   true,
		Sequence: []*snap.SideInfo{si},
		Current:  si.Revision,
	})

	const yaml = `name: zgadget
type: gadget
version: 2
`

	info, err := snap.InfoFromSnapYaml([]byte(yaml))
	c.Assert(err, IsNil)

	var openSnapFile = func(path string, si *snap.SideInfo) (*snap.Info, snap.Container, error) {
		return info, emptyContainer(c), nil
	}
	restore := snapstate.MockOpenSnapFile(openSnapFile)
	defer restore()

	st.Unlock()
	err = snapstate.CheckSnap(st, "snap-path", "gadget", nil, nil, snapstate.Flags{}, s.deviceCtx)
	st.Lock()
	c.Check(err, ErrorMatches, "cannot replace gadget snap with a different one")
}

func (s *checkSnapSuite) TestCheckSnapGadgetAdditionProhibitedBySnapID(c *C) {
	reset := release.MockOnClassic(false)
	defer reset()

	st := state.New(nil)
	st.Lock()
	defer st.Unlock()

	si := &snap.SideInfo{RealName: "gadget", Revision: snap.R(2), SnapID: "gadget-id"}
	snaptest.MockSnap(c, `
name: gadget
type: gadget
version: 1
`, si)
	snapstate.Set(st, "gadget", &snapstate.SnapState{
		SnapType: "gadget",
		Active:   true,
		Sequence: []*snap.SideInfo{si},
		Current:  si.Revision,
	})

	const yaml = `name: zgadget
type: gadget
version: 2
`

	info, err := snap.InfoFromSnapYaml([]byte(yaml))
	info.SnapID = "zgadget-id"
	c.Assert(err, IsNil)

	var openSnapFile = func(path string, si *snap.SideInfo) (*snap.Info, snap.Container, error) {
		return info, emptyContainer(c), nil
	}
	restore := snapstate.MockOpenSnapFile(openSnapFile)
	defer restore()

	st.Unlock()
	err = snapstate.CheckSnap(st, "snap-path", "gadget", nil, nil, snapstate.Flags{}, s.deviceCtx)
	st.Lock()
	c.Check(err, ErrorMatches, "cannot replace gadget snap with a different one")
}

func (s *checkSnapSuite) TestCheckSnapGadgetNoPrior(c *C) {
	reset := release.MockOnClassic(false)
	defer reset()

	st := state.New(nil)
	st.Lock()
	defer st.Unlock()
	st.Set("seeded", true)

	const yaml = `name: gadget
type: gadget
version: 1
`
	info, err := snap.InfoFromSnapYaml([]byte(yaml))
	c.Assert(err, IsNil)

	var openSnapFile = func(path string, si *snap.SideInfo) (*snap.Info, snap.Container, error) {
		return info, emptyContainer(c), nil
	}
	restore := snapstate.MockOpenSnapFile(openSnapFile)
	defer restore()

	st.Unlock()
	err = snapstate.CheckSnap(st, "snap-path", "gadget", nil, nil, snapstate.Flags{}, nil)
	st.Lock()
	c.Check(err, IsNil)
}

func (s *checkSnapSuite) TestCheckSnapErrorOnDevModeDisallowed(c *C) {
	const yaml = `name: hello
version: 1.10
confinement: devmode
`
	info, err := snap.InfoFromSnapYaml([]byte(yaml))
	c.Assert(err, IsNil)

	var openSnapFile = func(path string, si *snap.SideInfo) (*snap.Info, snap.Container, error) {
		c.Check(path, Equals, "snap-path")
		c.Check(si, IsNil)
		return info, emptyContainer(c), nil
	}
	restore := snapstate.MockOpenSnapFile(openSnapFile)
	defer restore()

	err = snapstate.CheckSnap(s.st, "snap-path", "hello", nil, nil, snapstate.Flags{}, nil)

	c.Assert(err, ErrorMatches, ".* requires devmode or confinement override")
}

func (s *checkSnapSuite) TestCheckSnapErrorOnClassicDisallowed(c *C) {
	const yaml = `name: hello
version: 1.10
confinement: classic
`
	info, err := snap.InfoFromSnapYaml([]byte(yaml))
	c.Assert(err, IsNil)

	var openSnapFile = func(path string, si *snap.SideInfo) (*snap.Info, snap.Container, error) {
		c.Check(path, Equals, "snap-path")
		c.Check(si, IsNil)
		return info, emptyContainer(c), nil
	}
	restore := snapstate.MockOpenSnapFile(openSnapFile)
	defer restore()

	restore = release.MockOnClassic(true)
	defer restore()

	err = snapstate.CheckSnap(s.st, "snap-path", "hello", nil, nil, snapstate.Flags{}, nil)

	c.Assert(err, ErrorMatches, ".* requires classic confinement")
}

func (s *checkSnapSuite) TestCheckSnapErrorClassicOnCoreDisallowed(c *C) {
	const yaml = `name: hello
version: 1.10
confinement: classic
`
	info, err := snap.InfoFromSnapYaml([]byte(yaml))
	c.Assert(err, IsNil)

	var openSnapFile = func(path string, si *snap.SideInfo) (*snap.Info, snap.Container, error) {
		c.Check(path, Equals, "snap-path")
		c.Check(si, IsNil)
		return info, emptyContainer(c), nil
	}
	restore := snapstate.MockOpenSnapFile(openSnapFile)
	defer restore()

	restore = release.MockOnClassic(false)
	defer restore()

	err = snapstate.CheckSnap(s.st, "snap-path", "hello", nil, nil, snapstate.Flags{Classic: true}, nil)

	c.Assert(err, ErrorMatches, ".* requires classic confinement which is only available on classic systems")
}

func (s *checkSnapSuite) TestCheckSnapErrorClassicModeForStrictOrDevmode(c *C) {
	const yaml = `name: hello
version: 1.10
confinement: strict
`
	info, err := snap.InfoFromSnapYaml([]byte(yaml))
	c.Assert(err, IsNil)

	var openSnapFile = func(path string, si *snap.SideInfo) (*snap.Info, snap.Container, error) {
		c.Check(path, Equals, "snap-path")
		c.Check(si, IsNil)
		return info, emptyContainer(c), nil
	}
	restore := snapstate.MockOpenSnapFile(openSnapFile)
	defer restore()

	err = snapstate.CheckSnap(s.st, "snap-path", "hello", nil, nil, snapstate.Flags{Classic: true}, nil)

	c.Assert(err, ErrorMatches, `snap "hello" is not a classic confined snap`)
}

func (s *checkSnapSuite) TestCheckSnapKernelUpdate(c *C) {
	reset := release.MockOnClassic(false)
	defer reset()

	st := state.New(nil)
	st.Lock()
	defer st.Unlock()

	si := &snap.SideInfo{RealName: "kernel", Revision: snap.R(2), SnapID: "kernel-id"}
	snaptest.MockSnap(c, `
name: kernel
type: kernel
version: 1
`, si)
	snapstate.Set(st, "kernel", &snapstate.SnapState{
		SnapType: "kernel",
		Active:   true,
		Sequence: []*snap.SideInfo{si},
		Current:  si.Revision,
	})

	const yaml = `name: kernel
type: kernel
version: 2
`

	info, err := snap.InfoFromSnapYaml([]byte(yaml))
	info.SnapID = "kernel-id"
	c.Assert(err, IsNil)

	var openSnapFile = func(path string, si *snap.SideInfo) (*snap.Info, snap.Container, error) {
		return info, emptyContainer(c), nil
	}
	restore := snapstate.MockOpenSnapFile(openSnapFile)
	defer restore()

	st.Unlock()
	err = snapstate.CheckSnap(st, "snap-path", "kernel", nil, nil, snapstate.Flags{}, s.deviceCtx)
	st.Lock()
	c.Check(err, IsNil)
}

func (s *checkSnapSuite) TestCheckSnapKernelAdditionProhibitedBySnapID(c *C) {
	reset := release.MockOnClassic(false)
	defer reset()

	st := state.New(nil)
	st.Lock()
	defer st.Unlock()

	si := &snap.SideInfo{RealName: "kernel", Revision: snap.R(2), SnapID: "kernel-id"}
	snaptest.MockSnap(c, `
name: kernel
type: kernel
version: 1
`, si)
	snapstate.Set(st, "kernel", &snapstate.SnapState{
		SnapType: "kernel",
		Active:   true,
		Sequence: []*snap.SideInfo{si},
		Current:  si.Revision,
	})

	const yaml = `name: zkernel
type: kernel
version: 2
`

	info, err := snap.InfoFromSnapYaml([]byte(yaml))
	info.SnapID = "zkernel-id"
	c.Assert(err, IsNil)

	var openSnapFile = func(path string, si *snap.SideInfo) (*snap.Info, snap.Container, error) {
		return info, emptyContainer(c), nil
	}
	restore := snapstate.MockOpenSnapFile(openSnapFile)
	defer restore()

	st.Unlock()
	err = snapstate.CheckSnap(st, "snap-path", "kernel", nil, nil, snapstate.Flags{}, s.deviceCtx)
	st.Lock()
	c.Check(err, ErrorMatches, "cannot replace kernel snap with a different one")
}

func (s *checkSnapSuite) TestCheckSnapBasesErrorsIfMissing(c *C) {
	st := state.New(nil)
	st.Lock()
	defer st.Unlock()

	const yaml = `name: requires-base
version: 1
base: some-base
`

	info, err := snap.InfoFromSnapYaml([]byte(yaml))
	c.Assert(err, IsNil)

	var openSnapFile = func(path string, si *snap.SideInfo) (*snap.Info, snap.Container, error) {
		return info, emptyContainer(c), nil
	}
	restore := snapstate.MockOpenSnapFile(openSnapFile)
	defer restore()

	st.Unlock()
	err = snapstate.CheckSnap(st, "snap-path", "requires-base", nil, nil, snapstate.Flags{}, nil)
	st.Lock()
	c.Check(err, ErrorMatches, "cannot find required base \"some-base\"")
}

func (s *checkSnapSuite) TestCheckSnapBasesNoneHappy(c *C) {
	st := state.New(nil)
	st.Lock()
	defer st.Unlock()

	const yaml = `name: use-base-none
version: 1
base: none
`
	info, err := snap.InfoFromSnapYaml([]byte(yaml))
	c.Assert(err, IsNil)

	var openSnapFile = func(path string, si *snap.SideInfo) (*snap.Info, snap.Container, error) {
		return info, emptyContainer(c), nil
	}
	restore := snapstate.MockOpenSnapFile(openSnapFile)
	defer restore()

	st.Unlock()
	err = snapstate.CheckSnap(st, "snap-path", "use-base-none", nil, nil, snapstate.Flags{}, nil)
	st.Lock()
	c.Check(err, IsNil)
}

func (s *checkSnapSuite) TestCheckSnapBasesHappy(c *C) {
	st := state.New(nil)
	st.Lock()
	defer st.Unlock()

	si := &snap.SideInfo{RealName: "some-base", Revision: snap.R(1), SnapID: "some-base-id"}
	snaptest.MockSnap(c, `
name: some-base
type: base
version: 1
`, si)
	snapstate.Set(st, "some-base", &snapstate.SnapState{
		SnapType: "base",
		Active:   true,
		Sequence: []*snap.SideInfo{si},
		Current:  si.Revision,
	})

	const yaml = `name: requires-base
version: 1
base: some-base
`

	info, err := snap.InfoFromSnapYaml([]byte(yaml))
	c.Assert(err, IsNil)

	var openSnapFile = func(path string, si *snap.SideInfo) (*snap.Info, snap.Container, error) {
		return info, emptyContainer(c), nil
	}
	restore := snapstate.MockOpenSnapFile(openSnapFile)
	defer restore()

	st.Unlock()
	err = snapstate.CheckSnap(st, "snap-path", "requires-base", nil, nil, snapstate.Flags{}, nil)
	st.Lock()
	c.Check(err, IsNil)
}

// emptyContainer returns a minimal container that passes
// ValidateContainer: / and /meta exist and are 0755, and
// /meta/snap.yaml is a regular world-readable file.
func emptyContainer(c *C) *snapdir.SnapDir {
	d := c.MkDir()
	c.Assert(os.Chmod(d, 0755), IsNil)
	c.Assert(os.Mkdir(filepath.Join(d, "meta"), 0755), IsNil)
	c.Assert(ioutil.WriteFile(filepath.Join(d, "meta", "snap.yaml"), nil, 0444), IsNil)
	return snapdir.New(d)
}

func (s *checkSnapSuite) TestCheckSnapInstanceName(c *C) {
	st := state.New(nil)
	st.Lock()
	defer st.Unlock()

	si := &snap.SideInfo{RealName: "foo", Revision: snap.R(1), SnapID: "some-base-id"}
	info := snaptest.MockSnap(c, `
name: foo
version: 1
`, si)
	snapstate.Set(st, "foo", &snapstate.SnapState{
		Active:   true,
		Sequence: []*snap.SideInfo{si},
		Current:  si.Revision,
	})

	var openSnapFile = func(path string, si *snap.SideInfo) (*snap.Info, snap.Container, error) {
		return info, emptyContainer(c), nil
	}
	restore := snapstate.MockOpenSnapFile(openSnapFile)
	defer restore()

	st.Unlock()
	err := snapstate.CheckSnap(st, "snap-path", "foo_instance", nil, nil, snapstate.Flags{}, nil)
	st.Lock()
	c.Check(err, IsNil)

	st.Unlock()
	err = snapstate.CheckSnap(st, "snap-path", "bar_instance", nil, nil, snapstate.Flags{}, nil)
	st.Lock()
	c.Check(err, ErrorMatches, `cannot install snap "foo" using instance name "bar_instance"`)

	st.Unlock()
	err = snapstate.CheckSnap(st, "snap-path", "other-name", nil, nil, snapstate.Flags{}, nil)
	st.Lock()
	c.Check(err, ErrorMatches, `cannot install snap "foo" using instance name "other-name"`)
}

func (s *checkSnapSuite) TestCheckSnapCheckCallInstanceKeySet(c *C) {
	const yaml = `name: foo
version: 1.0`

	si := &snap.SideInfo{
		SnapID: "snap-id",
	}

	var openSnapFile = func(path string, si *snap.SideInfo) (*snap.Info, snap.Container, error) {
		info := snaptest.MockInfo(c, yaml, si)
		return info, emptyContainer(c), nil
	}
	r1 := snapstate.MockOpenSnapFile(openSnapFile)
	defer r1()

	checkCbCalled := false
	checkCb := func(st *state.State, s, cur *snap.Info, flags snapstate.Flags, deviceCtx snapstate.DeviceContext) error {
		c.Assert(s.InstanceName(), Equals, "foo_instance")
		c.Assert(s.SnapName(), Equals, "foo")
		c.Assert(s.SnapID, Equals, "snap-id")
		checkCbCalled = true
		return nil
	}
	r2 := snapstate.MockCheckSnapCallbacks([]snapstate.CheckSnapCallback{checkCb})
	defer r2()

	err := snapstate.CheckSnap(s.st, "snap-path", "foo_instance", si, nil, snapstate.Flags{}, nil)
	c.Check(err, IsNil)

	c.Check(checkCbCalled, Equals, true)
}

func (s *checkSnapSuite) TestCheckSnapCheckEpochLocal(c *C) {
	si := &snap.SideInfo{
		SnapID: "snap-id",
	}

	var openSnapFile = func(path string, si *snap.SideInfo) (*snap.Info, snap.Container, error) {
		info := snaptest.MockInfo(c, "{name: foo, version: 1.0, epoch: 13}", si)
		return info, emptyContainer(c), nil
	}
	r1 := snapstate.MockOpenSnapFile(openSnapFile)
	defer r1()

	err := snapstate.CheckSnap(s.st, "snap-path", "foo", si, &snap.Info{}, snapstate.Flags{}, nil)
	c.Check(err, ErrorMatches, `cannot refresh "foo" to local snap with epoch 13, because it can't read the current epoch of 0`)
}

func (s *checkSnapSuite) TestCheckSnapCheckEpochNonLocal(c *C) {
	si := &snap.SideInfo{
		SnapID:   "snap-id",
		Revision: snap.R(42),
	}

	var openSnapFile = func(path string, si *snap.SideInfo) (*snap.Info, snap.Container, error) {
		info := snaptest.MockInfo(c, "{name: foo, version: 1.0, epoch: 13}", si)
		return info, emptyContainer(c), nil
	}
	r1 := snapstate.MockOpenSnapFile(openSnapFile)
	defer r1()

	err := snapstate.CheckSnap(s.st, "snap-path", "foo", si, &snap.Info{}, snapstate.Flags{}, nil)
	c.Check(err, ErrorMatches, `cannot refresh "foo" to new revision 42 with epoch 13, because it can't read the current epoch of 0`)
}

func (s *checkSnapSuite) TestCheckSnapBasesCoreCanBeUsedAsCore16(c *C) {
	st := state.New(nil)
	st.Lock()
	defer st.Unlock()

	si := &snap.SideInfo{RealName: "core", Revision: snap.R(1), SnapID: "core-id"}
	snaptest.MockSnap(c, `
name: core
type: os
version: 1
`, si)
	snapstate.Set(st, "core", &snapstate.SnapState{
		SnapType: "os",
		Active:   true,
		Sequence: []*snap.SideInfo{si},
		Current:  si.Revision,
	})

	const yaml = `name: requires-core16
version: 1
base: core16
`

	info, err := snap.InfoFromSnapYaml([]byte(yaml))
	c.Assert(err, IsNil)

	var openSnapFile = func(path string, si *snap.SideInfo) (*snap.Info, snap.Container, error) {
		return info, emptyContainer(c), nil
	}
	restore := snapstate.MockOpenSnapFile(openSnapFile)
	defer restore()

	st.Unlock()
	err = snapstate.CheckSnap(st, "snap-path", "requires-core16", nil, nil, snapstate.Flags{}, nil)
	st.Lock()
	c.Check(err, IsNil)
}

func (s *checkSnapSuite) TestCheckSnapdHappy(c *C) {
	st := state.New(nil)
	st.Lock()
	defer st.Unlock()

	for _, t := range []struct {
		yaml   string
		errStr string
	}{
		{"name: snapd\nversion: 1\ntype: snapd", ""},
		{"name: some-snap\nversion: 1\ntype: snapd", `cannot install snap "some-snap" of type "snapd" with a name other than "snapd"`},
		{"name: snapd_instance\nversion: 1\ntype: snapd", `cannot install snap "snapd_instance" of type "snapd" with a name other than "snapd"`},
	} {
		info, err := snap.InfoFromSnapYaml([]byte(t.yaml))
		c.Assert(err, IsNil)

		var openSnapFile = func(path string, si *snap.SideInfo) (*snap.Info, snap.Container, error) {
			return info, emptyContainer(c), nil
		}
		restore := snapstate.MockOpenSnapFile(openSnapFile)
		defer restore()

		st.Unlock()
		err = snapstate.CheckSnap(st, "snap-path", "snapd", nil, nil, snapstate.Flags{}, nil)
		st.Lock()
		if t.errStr == "" {
			c.Check(err, IsNil)
		} else {
			c.Check(err, ErrorMatches, t.errStr)
		}
	}
}

// Note, invalid usernames checked in snap/info_snap_yaml.go
var systemUsernamesTests = []struct {
	sysIDs       string
	classic      bool
	noGroup      bool
	noUser       bool
	noRangeUser  bool
	noRangeGroup bool
	scVer        string
	error        string
}{{
	sysIDs: "snap_daemon: shared",
	scVer:  "dead 2.4.1 deadbeef bpf-actlog",
}, {
	sysIDs: "snap_daemon:\n    scope: shared",
	scVer:  "dead 2.4.1 deadbeef bpf-actlog",
}, {
	sysIDs: "snap_daemon:\n    scope: private",
	scVer:  "dead 2.4.1 deadbeef bpf-actlog",
	error:  `Unsupported user scope "private" for this version of snapd`,
}, {
	sysIDs: "snap_daemon:\n    scope: external",
	scVer:  "dead 2.4.1 deadbeef bpf-actlog",
	error:  `Unsupported user scope "external" for this version of snapd`,
}, {
	sysIDs: "snap_daemon:\n    scope: other",
	scVer:  "dead 2.4.1 deadbeef bpf-actlog",
	error:  `Unsupported user scope "other"`,
}, {
	sysIDs:  "snap_daemon: shared",
	scVer:   "dead 2.4.1 deadbeef bpf-actlog",
	classic: true,
}, {
	sysIDs:  "snap_daemon:\n    scope: shared",
	scVer:   "dead 2.4.1 deadbeef bpf-actlog",
	classic: true,
}, {
	sysIDs:  "snap_daemon:\n    scope: private",
	scVer:   "dead 2.4.1 deadbeef bpf-actlog",
	classic: true,
	error:   `Unsupported user scope "private" for this version of snapd`,
}, {
	sysIDs:  "snap_daemon:\n    scope: external",
	scVer:   "dead 2.4.1 deadbeef bpf-actlog",
	classic: true,
	error:   `Unsupported user scope "external" for this version of snapd`,
}, {
	sysIDs:  "snap_daemon:\n    scope: other",
	scVer:   "dead 2.4.1 deadbeef bpf-actlog",
	classic: true,
	error:   `Unsupported user scope "other"`,
}, {
	sysIDs: "snap_daemon: shared\n  allowed-not: shared",
	scVer:  "dead 2.4.1 deadbeef bpf-actlog",
	error:  `Unsupported system username "allowed-not"`,
}, {
	sysIDs:  "allowed-not: shared\n  snap_daemon: shared",
	scVer:   "dead 2.4.1 deadbeef bpf-actlog",
	classic: true,
	error:   `Unsupported system username "allowed-not"`,
}, {
	sysIDs:  "snap_daemon: shared",
	noGroup: true,
	scVer:   "dead 2.4.1 deadbeef bpf-actlog",
	error:   `This snap requires that both the \"snap_daemon\" system user and group are present on the system.`,
}, {
	sysIDs:  "snap_daemon: shared",
	classic: true,
	noGroup: true,
	scVer:   "dead 2.4.1 deadbeef bpf-actlog",
	error:   `This snap requires that both the \"snap_daemon\" system user and group are present on the system.`,
}, {
	sysIDs: "snap_daemon: shared",
	noUser: true,
	scVer:  "dead 2.4.1 deadbeef bpf-actlog",
	error:  `This snap requires that both the \"snap_daemon\" system user and group are present on the system.`,
}, {
	sysIDs:  "snap_daemon: shared",
	classic: true,
	noUser:  true,
	scVer:   "dead 2.4.1 deadbeef bpf-actlog",
	error:   `This snap requires that both the \"snap_daemon\" system user and group are present on the system.`,
<<<<<<< HEAD
}, { // this triggers osutil.UserGroupAdd() where we'll mock useradd/groupadd
=======
}, {
>>>>>>> e09f6b00
	sysIDs:  "snap_daemon: shared",
	noUser:  true,
	noGroup: true,
	scVer:   "dead 2.4.1 deadbeef bpf-actlog",
<<<<<<< HEAD
}, { // this triggers osutil.UserGroupAdd() where we'll mock useradd/groupadd
=======
	error:   `This snap requires that both the \"snap_daemon\" system user and group are present on the system.`,
}, {
>>>>>>> e09f6b00
	sysIDs:  "snap_daemon: shared",
	classic: true,
	noUser:  true,
	noGroup: true,
	scVer:   "dead 2.4.1 deadbeef bpf-actlog",
<<<<<<< HEAD
=======
	error:   `This snap requires that both the \"snap_daemon\" system user and group are present on the system.`,
>>>>>>> e09f6b00
}, {
	sysIDs: "snap_daemon: shared",
	scVer:  "dead 2.3.3 deadbeef bpf-actlog",
	error:  `This snap requires that snapd be compiled against libseccomp >= 2.4.`,
}, {
	sysIDs:  "snap_daemon: shared",
	classic: true,
	scVer:   "dead 2.3.3 deadbeef bpf-actlog",
	error:   `This snap requires that snapd be compiled against libseccomp >= 2.4.`,
}, {
	sysIDs: "snap_daemon: shared",
	scVer:  "dead 3.0.0 deadbeef bpf-actlog",
}, {
	sysIDs:  "snap_daemon: shared",
	classic: true,
	scVer:   "dead 3.0.0 deadbeef bpf-actlog",
}, {
	sysIDs: "snap_daemon: shared",
	scVer:  "dead 2.4.1 deadbeef -",
	error:  `This snap requires that snapd be compiled against golang-seccomp >= 0.9.1.`,
}, {
	sysIDs:  "snap_daemon: shared",
	classic: true,
	scVer:   "dead 2.4.1 deadbeef -",
<<<<<<< HEAD
	error:   `This snap requires that snapd be compiled against golang-seccomp >= 0.9.1`,
}, {
	sysIDs:       "snap_daemon: shared",
	noRangeGroup: true,
	scVer:        "dead 2.4.1 deadbeef bpf-actlog",
	error:        `Missing required id-collision-detector "snap-range-524288-root" system group.`,
}, {
	sysIDs:       "snap_daemon: shared",
	classic:      true,
	noRangeGroup: true,
	scVer:        "dead 2.4.1 deadbeef bpf-actlog",
	error:        `Missing required id-collision-detector "snap-range-524288-root" system group.`,
}, {
	sysIDs:      "snap_daemon: shared",
	noRangeUser: true,
	scVer:       "dead 2.4.1 deadbeef bpf-actlog",
	error:       `Missing required id-collision-detector "snap-range-524288-root" system user.`,
}, {
	sysIDs:      "snap_daemon: shared",
	classic:     true,
	noRangeUser: true,
	scVer:       "dead 2.4.1 deadbeef bpf-actlog",
	error:       `Missing required id-collision-detector "snap-range-524288-root" system user.`,
=======
	error:   `This snap requires that snapd be compiled against golang-seccomp >= 0.9.1.`,
>>>>>>> e09f6b00
}}

func (s *checkSnapSuite) TestCheckSnapSystemUsernames(c *C) {
	restore := release.MockOnClassic(false)
	defer restore()

	mockGroupAdd := testutil.MockCommand(c, "groupadd", "exit 0")
	defer mockGroupAdd.Restore()
	mockUserAdd := testutil.MockCommand(c, "useradd", "exit 0")
	defer mockUserAdd.Restore()

	for _, test := range systemUsernamesTests {
		restore = interfaces.MockSeccompCompilerVersionInfo(func(_ string) (string, error) {
			return test.scVer, nil
		})
		defer restore()

		release.OnClassic = test.classic
		if test.noGroup {
			restore = snapstate.MockFindGid(func(name string) (uint64, error) {
				return 0, fmt.Errorf("user: unknown group %s", name)
			})
		} else if test.noRangeGroup {
			restore = snapstate.MockFindGid(func(name string) (uint64, error) {
				if name == "snap_daemon" {
					return 123, nil
				}
				return 0, fmt.Errorf("user: unknown group %s", name)
			})
		} else {
			restore = snapstate.MockFindGid(func(name string) (uint64, error) {
				return 123, nil
			})
		}
		defer restore()

		if test.noUser {
			restore = snapstate.MockFindUid(func(name string) (uint64, error) {
				return 0, fmt.Errorf("user: unknown user %s", name)
			})
		} else if test.noRangeUser {
			restore = snapstate.MockFindUid(func(name string) (uint64, error) {
				if name == "snap_daemon" {
					return 123, nil
				}
				return 0, fmt.Errorf("user: unknown user %s", name)
			})
		} else {
			restore = snapstate.MockFindUid(func(name string) (uint64, error) {
				return 124, nil
			})
		}
		defer restore()

		yaml := fmt.Sprintf("name: foo\nsystem-usernames:\n  %s\n", test.sysIDs)

		info, err := snap.InfoFromSnapYaml([]byte(yaml))
		c.Assert(err, IsNil)

		var openSnapFile = func(path string, si *snap.SideInfo) (*snap.Info, snap.Container, error) {
			return info, emptyContainer(c), nil
		}
		restore := snapstate.MockOpenSnapFile(openSnapFile)
		defer restore()
		err = snapstate.CheckSnap(s.st, "snap-path", "foo", nil, nil, snapstate.Flags{}, nil)
		if test.error != "" {
			c.Check(err, ErrorMatches, test.error)
		} else {
			c.Assert(err, IsNil)
		}
	}
}<|MERGE_RESOLUTION|>--- conflicted
+++ resolved
@@ -1006,30 +1006,17 @@
 	noUser:  true,
 	scVer:   "dead 2.4.1 deadbeef bpf-actlog",
 	error:   `This snap requires that both the \"snap_daemon\" system user and group are present on the system.`,
-<<<<<<< HEAD
 }, { // this triggers osutil.UserGroupAdd() where we'll mock useradd/groupadd
-=======
-}, {
->>>>>>> e09f6b00
 	sysIDs:  "snap_daemon: shared",
 	noUser:  true,
 	noGroup: true,
 	scVer:   "dead 2.4.1 deadbeef bpf-actlog",
-<<<<<<< HEAD
 }, { // this triggers osutil.UserGroupAdd() where we'll mock useradd/groupadd
-=======
-	error:   `This snap requires that both the \"snap_daemon\" system user and group are present on the system.`,
-}, {
->>>>>>> e09f6b00
 	sysIDs:  "snap_daemon: shared",
 	classic: true,
 	noUser:  true,
 	noGroup: true,
 	scVer:   "dead 2.4.1 deadbeef bpf-actlog",
-<<<<<<< HEAD
-=======
-	error:   `This snap requires that both the \"snap_daemon\" system user and group are present on the system.`,
->>>>>>> e09f6b00
 }, {
 	sysIDs: "snap_daemon: shared",
 	scVer:  "dead 2.3.3 deadbeef bpf-actlog",
@@ -1054,8 +1041,7 @@
 	sysIDs:  "snap_daemon: shared",
 	classic: true,
 	scVer:   "dead 2.4.1 deadbeef -",
-<<<<<<< HEAD
-	error:   `This snap requires that snapd be compiled against golang-seccomp >= 0.9.1`,
+	error:   `This snap requires that snapd be compiled against golang-seccomp >= 0.9.1.`,
 }, {
 	sysIDs:       "snap_daemon: shared",
 	noRangeGroup: true,
@@ -1078,9 +1064,6 @@
 	noRangeUser: true,
 	scVer:       "dead 2.4.1 deadbeef bpf-actlog",
 	error:       `Missing required id-collision-detector "snap-range-524288-root" system user.`,
-=======
-	error:   `This snap requires that snapd be compiled against golang-seccomp >= 0.9.1.`,
->>>>>>> e09f6b00
 }}
 
 func (s *checkSnapSuite) TestCheckSnapSystemUsernames(c *C) {
