--- conflicted
+++ resolved
@@ -84,13 +84,6 @@
 	return tmp
 }
 
-<<<<<<< HEAD
-func makeSnapInDir(c *C, dir, manifest, data string) *Snap {
-	tmp := makeSnapContents(c, manifest, data)
-	// build it
-	snap := New(filepath.Join(dir, "foo.snap"))
-	err := snap.Build(tmp)
-=======
 func makeSnapInDir(c *C, dir, manifest, data string) *squashfs.Snap {
 	snapType := "app"
 	var m struct {
@@ -104,7 +97,6 @@
 	// build it
 	snap := squashfs.New(filepath.Join(dir, "foo.snap"))
 	err := snap.Build(tmp, snapType)
->>>>>>> 15f02939
 	c.Assert(err, IsNil)
 
 	return snap
@@ -548,19 +540,6 @@
 	dir := makeSnapContents(c, "", data)
 	snap := squashfs.New("foo.snap")
 	c.Check(snap.Build(dir, "kernel"), ErrorMatches, `mksquashfs call failed: Yeah, nah.`)
-}
-
-func (s *SquashfsTestSuite) TestBuildReportsFailures(c *C) {
-	mockUnsquashfs := testutil.MockCommand(c, "mksquashfs", `
-echo Yeah, nah. >&2
-exit 1
-`)
-	defer mockUnsquashfs.Restore()
-
-	data := "mock kernel snap"
-	dir := makeSnapContents(c, "", data)
-	snap := New("foo.snap")
-	c.Check(snap.Build(dir), ErrorMatches, `mksquashfs call failed: Yeah, nah.`)
 }
 
 func (s *SquashfsTestSuite) TestUnsquashfsStderrWriter(c *C) {
