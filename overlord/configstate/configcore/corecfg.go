--- conflicted
+++ resolved
@@ -70,14 +70,10 @@
 	if err := validateRefreshSchedule(tr); err != nil {
 		return err
 	}
-<<<<<<< HEAD
-	// FIXME: ensure the user cannot set "core seed.done"
-=======
 	if err := validateExperimentalSettings(tr); err != nil {
 		return err
 	}
 	// FIXME: ensure the user cannot set "core seed.loaded"
->>>>>>> a1578d12
 
 	// capture cloud information
 	if err := setCloudInfoWhenSeeding(tr); err != nil {
