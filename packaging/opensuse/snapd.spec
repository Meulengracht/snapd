--- conflicted
+++ resolved
@@ -262,7 +262,6 @@
 		SNAP_MOUNT_DIR=%{snap_mount_dir}
 # Install all the C executables.
 %make_install -C %{indigo_srcdir}/cmd
-<<<<<<< HEAD
 # Use the common packaging helper for bulk of installation.
 %make_install -f %{indigo_srcdir}/packaging/snapd.mk install
 
@@ -270,39 +269,6 @@
 # section below.
 chmod 755 %{buildroot}%{_localstatedir}/lib/snapd/void
 
-=======
-# Install all the Go executables.
-install -d -m 755 %{buildroot}%{_bindir}
-install -m 755 snap %{buildroot}%{_bindir}
-# Ensure /usr/bin/snapctl is a symlink to /usr/libexec/snapd/snapctl
-install -m 755 snapctl %{buildroot}%{_libexecdir}/snapd
-ln -s %{_libexecdir}/snapd/snapctl  %{buildroot}%{_bindir}/snapctl
-install -d -m 755 %{buildroot}%{_libexecdir}/snapd
-install -m 755 snapd %{buildroot}%{_libexecdir}/snapd/
-install -m 755 snap-exec %{buildroot}%{_libexecdir}/snapd/
-install -m 755 snap-update-ns %{buildroot}%{_libexecdir}/snapd/
-install -m 755 snap-seccomp %{buildroot}%{_libexecdir}/snapd/
-# Generate and install man page for snap command
-install -d -m 755 %{buildroot}%{_mandir}/man8
-./snap help --man > %{buildroot}%{_mandir}/man8/snap.8
-# Undo special permissions of the void directory
-chmod 755 %{buildroot}%{_sharedstatedir}/snapd/void
-# Remove traces of ubuntu-core-launcher. It is a phased-out executable that is
-# still partially present in the tree but should be removed in the subsequent
-# release.
-rm -f %{buildroot}%{_bindir}/ubuntu-core-launcher
-# NOTE: we don't want to ship system-shutdown helper, it is just a helper on
-# ubuntu-core systems that exclusively use snaps. It is used during the
-# shutdown process and thus can be left out of the distribution package.
-rm -f %{buildroot}%{_libexecdir}/snapd/system-shutdown
-# Install the directories that snapd creates by itself so that they can be a part of the package
-install -d %{buildroot}%{_sharedstatedir}/snapd/{assertions,cookie,desktop/applications,device,hostfs,mount,apparmor/profiles,seccomp/bpf,snaps}
-
-install -d %{buildroot}%{_sharedstatedir}/snapd/{lib/gl,lib/gl32,lib/glvnd,lib/vulkan}
-install -d %{buildroot}%{_localstatedir}/cache/snapd
-install -d %{buildroot}%{_datadir}/polkit-1/actions
-install -d %{buildroot}%{snap_mount_dir}/bin
->>>>>>> 09ec71c3
 # Install local permissions policy for snap-confine. This should be removed
 # once snap-confine is added to the permissions package. This is done following
 # the recommendations on
