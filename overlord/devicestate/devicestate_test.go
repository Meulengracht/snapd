// -*- Mode: Go; indent-tabs-mode: t -*-

/*
 * Copyright (C) 2016-2019 Canonical Ltd
 *
 * This program is free software: you can redistribute it and/or modify
 * it under the terms of the GNU General Public License version 3 as
 * published by the Free Software Foundation.
 *
 * This program is distributed in the hope that it will be useful,
 * but WITHOUT ANY WARRANTY; without even the implied warranty of
 * MERCHANTABILITY or FITNESS FOR A PARTICULAR PURPOSE.  See the
 * GNU General Public License for more details.
 *
 * You should have received a copy of the GNU General Public License
 * along with this program.  If not, see <http://www.gnu.org/licenses/>.
 *
 */

package devicestate_test

import (
	"errors"
	"fmt"
	"net/http/httptest"
	"os"
	"testing"
	"time"

	. "gopkg.in/check.v1"
	"gopkg.in/tomb.v2"

	"github.com/snapcore/snapd/asserts"
	"github.com/snapcore/snapd/asserts/assertstest"
	"github.com/snapcore/snapd/asserts/sysdb"
	"github.com/snapcore/snapd/bootloader"
	"github.com/snapcore/snapd/bootloader/bootloadertest"
	"github.com/snapcore/snapd/dirs"
	"github.com/snapcore/snapd/interfaces"
	"github.com/snapcore/snapd/interfaces/builtin"
	"github.com/snapcore/snapd/overlord"
	"github.com/snapcore/snapd/overlord/assertstate"
	"github.com/snapcore/snapd/overlord/assertstate/assertstatetest"
	"github.com/snapcore/snapd/overlord/auth"
	"github.com/snapcore/snapd/overlord/configstate/config"
	"github.com/snapcore/snapd/overlord/devicestate"
	"github.com/snapcore/snapd/overlord/devicestate/devicestatetest"
	"github.com/snapcore/snapd/overlord/hookstate"
	"github.com/snapcore/snapd/overlord/ifacestate/ifacerepo"
	"github.com/snapcore/snapd/overlord/snapstate"
	"github.com/snapcore/snapd/overlord/snapstate/snapstatetest"
	"github.com/snapcore/snapd/overlord/state"
	"github.com/snapcore/snapd/overlord/storecontext"
	"github.com/snapcore/snapd/release"
	"github.com/snapcore/snapd/snap"
	"github.com/snapcore/snapd/snap/snaptest"
	"github.com/snapcore/snapd/store/storetest"
	"github.com/snapcore/snapd/timings"
)

func TestDeviceManager(t *testing.T) { TestingT(t) }

type deviceMgrBaseSuite struct {
	o       *overlord.Overlord
	state   *state.State
	se      *overlord.StateEngine
	hookMgr *hookstate.HookManager
	mgr     *devicestate.DeviceManager
	db      *asserts.Database

	bootloader *bootloadertest.MockBootloader

	storeSigning *assertstest.StoreStack
	brands       *assertstest.SigningAccounts

	ancillary []asserts.Assertion

	restartRequests []state.RestartType

	restoreOnClassic         func()
	restoreGenericClassicMod func()
	restoreSanitize          func()

	newFakeStore func(storecontext.DeviceBackend) snapstate.StoreService
}

type deviceMgrSuite struct {
	deviceMgrBaseSuite
}

var _ = Suite(&deviceMgrSuite{})

type fakeStore struct {
	storetest.Store

	state *state.State
	db    asserts.RODatabase
}

func (sto *fakeStore) pokeStateLock() {
	// the store should be called without the state lock held. Try
	// to acquire it.
	sto.state.Lock()
	sto.state.Unlock()
}

func (sto *fakeStore) Assertion(assertType *asserts.AssertionType, key []string, _ *auth.UserState) (asserts.Assertion, error) {
	sto.pokeStateLock()
	ref := &asserts.Ref{Type: assertType, PrimaryKey: key}
	return ref.Resolve(sto.db.Find)
}

var (
	brandPrivKey, _  = assertstest.GenerateKey(752)
	brandPrivKey2, _ = assertstest.GenerateKey(752)
)

func (s *deviceMgrBaseSuite) SetUpTest(c *C) {
	dirs.SetRootDir(c.MkDir())
	os.MkdirAll(dirs.SnapRunDir, 0755)

	s.restartRequests = nil

	s.restoreSanitize = snap.MockSanitizePlugsSlots(func(snapInfo *snap.Info) {})

	s.bootloader = bootloadertest.Mock("mock", c.MkDir())
	bootloader.Force(s.bootloader)

	s.restoreOnClassic = release.MockOnClassic(false)

	s.storeSigning = assertstest.NewStoreStack("canonical", nil)
	s.o = overlord.MockWithRestartHandler(func(req state.RestartType) {
		s.restartRequests = append(s.restartRequests, req)
	})
	s.state = s.o.State()
	s.state.Lock()
	s.state.VerifyReboot("boot-id-0")
	s.state.Unlock()
	s.se = s.o.StateEngine()

	s.restoreGenericClassicMod = sysdb.MockGenericClassicModel(s.storeSigning.GenericClassicModel)

	s.brands = assertstest.NewSigningAccounts(s.storeSigning)
	s.brands.Register("my-brand", brandPrivKey, nil)
	s.brands.Register("rereg-brand", brandPrivKey2, nil)

	db, err := asserts.OpenDatabase(&asserts.DatabaseConfig{
		Backstore:       asserts.NewMemoryBackstore(),
		Trusted:         s.storeSigning.Trusted,
		OtherPredefined: s.storeSigning.Generic,
	})
	c.Assert(err, IsNil)

	s.state.Lock()
	assertstate.ReplaceDB(s.state, db)
	s.state.Unlock()

	err = db.Add(s.storeSigning.StoreAccountKey(""))
	c.Assert(err, IsNil)

	hookMgr, err := hookstate.Manager(s.state, s.o.TaskRunner())
	c.Assert(err, IsNil)
	mgr, err := devicestate.Manager(s.state, hookMgr, s.o.TaskRunner(), s.newStore)
	c.Assert(err, IsNil)

	s.db = db
	s.hookMgr = hookMgr
	s.o.AddManager(s.hookMgr)
	s.mgr = mgr
	s.o.AddManager(s.mgr)
	s.o.AddManager(s.o.TaskRunner())

	// For triggering errors
	erroringHandler := func(task *state.Task, _ *tomb.Tomb) error {
		return errors.New("error out")
	}
	s.o.TaskRunner().AddHandler("error-trigger", erroringHandler, nil)

	c.Assert(s.o.StartUp(), IsNil)

	s.state.Lock()
	snapstate.ReplaceStore(s.state, &fakeStore{
		state: s.state,
		db:    s.storeSigning,
	})
	s.state.Unlock()
}

func (s *deviceMgrBaseSuite) newStore(devBE storecontext.DeviceBackend) snapstate.StoreService {
	return s.newFakeStore(devBE)
}

func (s *deviceMgrBaseSuite) TearDownTest(c *C) {
	s.ancillary = nil
	s.state.Lock()
	assertstate.ReplaceDB(s.state, nil)
	s.state.Unlock()
	bootloader.Force(nil)
	dirs.SetRootDir("")
	s.restoreGenericClassicMod()
	s.restoreOnClassic()
	s.restoreSanitize()
}

var settleTimeout = 15 * time.Second

func (s *deviceMgrBaseSuite) settle(c *C) {
	err := s.o.Settle(settleTimeout)
	c.Assert(err, IsNil)
}

// seeding avoids triggering a real full seeding, it simulates having it in process instead
func (s *deviceMgrBaseSuite) seeding() {
	chg := s.state.NewChange("seed", "Seed system")
	chg.SetStatus(state.DoingStatus)
}

func (s *deviceMgrBaseSuite) signSerial(c *C, bhv *devicestatetest.DeviceServiceBehavior, headers map[string]interface{}, body []byte) (serial asserts.Assertion, ancillary []asserts.Assertion, err error) {
	brandID := headers["brand-id"].(string)
	model := headers["model"].(string)
	keyID := ""

	var signing assertstest.SignerDB = s.storeSigning

	switch model {
	case "pc", "pc2":
	case "classic-alt-store":
		c.Check(brandID, Equals, "canonical")
	case "generic-classic":
		c.Check(brandID, Equals, "generic")
		headers["authority-id"] = "generic"
		keyID = s.storeSigning.GenericKey.PublicKeyID()
	case "rereg-model":
		headers["authority-id"] = "rereg-brand"
		signing = s.brands.Signing("rereg-brand")
	default:
		c.Fatalf("unknown model: %s", model)
	}
	a, err := signing.Sign(asserts.SerialType, headers, body, keyID)
	return a, s.ancillary, err
}

func (s *deviceMgrBaseSuite) mockServer(c *C, reqID string, bhv *devicestatetest.DeviceServiceBehavior) *httptest.Server {
	if bhv == nil {
		bhv = &devicestatetest.DeviceServiceBehavior{}
	}

	bhv.ReqID = reqID
	bhv.SignSerial = s.signSerial
	bhv.ExpectedCapabilities = "serial-stream"

	return devicestatetest.MockDeviceService(c, bhv)
}

func (s *deviceMgrSuite) SetUpTest(c *C) {
	s.deviceMgrBaseSuite.SetUpTest(c)
}

func (s *deviceMgrSuite) TearDownTest(c *C) {
	s.deviceMgrBaseSuite.TearDownTest(c)
}

func (s *deviceMgrSuite) TestDeviceManagerEnsureSeedYamlAlreadySeeded(c *C) {
	s.state.Lock()
	s.state.Set("seeded", true)
	s.state.Unlock()

	called := false
	restore := devicestate.MockPopulateStateFromSeed(func(*state.State, timings.Measurer) ([]*state.TaskSet, error) {
		called = true
		return nil, nil
	})
	defer restore()

	err := devicestate.EnsureSeedYaml(s.mgr)
	c.Assert(err, IsNil)
	c.Assert(called, Equals, false)
}

func (s *deviceMgrSuite) TestDeviceManagerEnsureSeedYamlChangeInFlight(c *C) {
	s.state.Lock()
	chg := s.state.NewChange("seed", "just for testing")
	chg.AddTask(s.state.NewTask("test-task", "the change needs a task"))
	s.state.Unlock()

	called := false
	restore := devicestate.MockPopulateStateFromSeed(func(*state.State, timings.Measurer) ([]*state.TaskSet, error) {
		called = true
		return nil, nil
	})
	defer restore()

	err := devicestate.EnsureSeedYaml(s.mgr)
	c.Assert(err, IsNil)
	c.Assert(called, Equals, false)
}

func (s *deviceMgrSuite) TestDeviceManagerEnsureSeedYamlAlsoOnClassic(c *C) {
	release.OnClassic = true

	called := false
	restore := devicestate.MockPopulateStateFromSeed(func(*state.State, timings.Measurer) ([]*state.TaskSet, error) {
		called = true
		return nil, nil
	})
	defer restore()

	err := devicestate.EnsureSeedYaml(s.mgr)
	c.Assert(err, IsNil)
	c.Assert(called, Equals, true)
}

func (s *deviceMgrSuite) TestDeviceManagerEnsureSeedYamlHappy(c *C) {
	restore := devicestate.MockPopulateStateFromSeed(func(*state.State, timings.Measurer) (ts []*state.TaskSet, err error) {
		t := s.state.NewTask("test-task", "a random task")
		ts = append(ts, state.NewTaskSet(t))
		return ts, nil
	})
	defer restore()

	err := devicestate.EnsureSeedYaml(s.mgr)
	c.Assert(err, IsNil)

	s.state.Lock()
	defer s.state.Unlock()

	c.Check(s.state.Changes(), HasLen, 1)
}

func (s *deviceMgrSuite) TestDeviceManagerEnsureBootOkSkippedOnClassic(c *C) {
	release.OnClassic = true

	err := devicestate.EnsureBootOk(s.mgr)
	c.Assert(err, IsNil)
}

func (s *deviceMgrSuite) TestDeviceManagerEnsureBootOkBootloaderHappy(c *C) {
	s.bootloader.SetBootVars(map[string]string{
		"snap_mode":     "trying",
		"snap_try_core": "core_1.snap",
	})

	s.state.Lock()
	defer s.state.Unlock()
	siCore1 := &snap.SideInfo{RealName: "core", Revision: snap.R(1)}
	snapstate.Set(s.state, "core", &snapstate.SnapState{
		SnapType: "os",
		Active:   true,
		Sequence: []*snap.SideInfo{siCore1},
		Current:  siCore1.Revision,
	})

	s.state.Unlock()
	err := devicestate.EnsureBootOk(s.mgr)
	s.state.Lock()
	c.Assert(err, IsNil)

	m, err := s.bootloader.GetBootVars("snap_mode")
	c.Assert(err, IsNil)
	c.Assert(m, DeepEquals, map[string]string{"snap_mode": ""})
}

func (s *deviceMgrSuite) TestDeviceManagerEnsureBootOkUpdateBootRevisionsHappy(c *C) {
	// simulate that we have a new core_2, tried to boot it but that failed
	s.bootloader.SetBootVars(map[string]string{
		"snap_mode":     "",
		"snap_kernel":   "kernel_1.snap",
		"snap_try_core": "core_2.snap",
		"snap_core":     "core_1.snap",
	})

	s.state.Lock()
	defer s.state.Unlock()
	siKernel1 := &snap.SideInfo{RealName: "kernel", Revision: snap.R(1)}
	snapstate.Set(s.state, "kernel", &snapstate.SnapState{
		SnapType: "kernel",
		Active:   true,
		Sequence: []*snap.SideInfo{siKernel1},
		Current:  siKernel1.Revision,
	})

	siCore1 := &snap.SideInfo{RealName: "core", Revision: snap.R(1)}
	siCore2 := &snap.SideInfo{RealName: "core", Revision: snap.R(2)}
	snapstate.Set(s.state, "core", &snapstate.SnapState{
		SnapType: "os",
		Active:   true,
		Sequence: []*snap.SideInfo{siCore1, siCore2},
		Current:  siCore2.Revision,
	})

	s.state.Unlock()
	err := devicestate.EnsureBootOk(s.mgr)
	s.state.Lock()
	c.Assert(err, IsNil)

	c.Check(s.state.Changes(), HasLen, 1)
	c.Check(s.state.Changes()[0].Kind(), Equals, "update-revisions")
}

func (s *deviceMgrSuite) TestDeviceManagerEnsureBootOkNotRunAgain(c *C) {
	s.bootloader.SetBootVars(map[string]string{
		"snap_mode":     "trying",
		"snap_try_core": "core_1.snap",
	})
	s.bootloader.SetErr = fmt.Errorf("ensure bootloader is not used")

	devicestate.SetBootOkRan(s.mgr, true)

	err := devicestate.EnsureBootOk(s.mgr)
	c.Assert(err, IsNil)
}

func (s *deviceMgrSuite) TestDeviceManagerEnsureBootOkError(c *C) {
	s.state.Lock()
	// seeded
	s.state.Set("seeded", true)
	// has serial
	devicestatetest.SetDevice(s.state, &auth.DeviceState{
		Brand:  "canonical",
		Model:  "pc",
		Serial: "8989",
	})
	s.state.Unlock()

	s.bootloader.GetErr = fmt.Errorf("bootloader err")

	devicestate.SetBootOkRan(s.mgr, false)

	err := s.mgr.Ensure()
	c.Assert(err, ErrorMatches, "devicemgr: bootloader err")
}

func (s *deviceMgrBaseSuite) setupBrands(c *C) {
	assertstatetest.AddMany(s.state, s.brands.AccountsAndKeys("my-brand")...)
	otherAcct := assertstest.NewAccount(s.storeSigning, "other-brand", map[string]interface{}{
		"account-id": "other-brand",
	}, "")
	assertstatetest.AddMany(s.state, otherAcct)
}

func (s *deviceMgrSuite) setupSnapDecl(c *C, info *snap.Info, publisherID string) {
	snapDecl, err := s.storeSigning.Sign(asserts.SnapDeclarationType, map[string]interface{}{
		"series":       "16",
		"snap-name":    info.SnapName(),
		"snap-id":      info.SnapID,
		"publisher-id": publisherID,
		"timestamp":    time.Now().UTC().Format(time.RFC3339),
	}, nil, "")
	c.Assert(err, IsNil)
	assertstatetest.AddMany(s.state, snapDecl)
}

func fakeMyModel(extra map[string]interface{}) *asserts.Model {
	model := map[string]interface{}{
		"type":         "model",
		"authority-id": "my-brand",
		"series":       "16",
		"brand-id":     "my-brand",
		"model":        "my-model",
	}
	return assertstest.FakeAssertion(model, extra).(*asserts.Model)
}

func (s *deviceMgrSuite) TestCheckGadget(c *C) {
	s.state.Lock()
	defer s.state.Unlock()

	gadgetInfo := snaptest.MockInfo(c, "{type: gadget, name: other-gadget, version: 0}", nil)

	s.setupBrands(c)
	// model assertion in device context
	model := fakeMyModel(map[string]interface{}{
		"architecture": "amd64",
		"gadget":       "gadget",
		"kernel":       "krnl",
	})
	deviceCtx := &snapstatetest.TrivialDeviceContext{DeviceModel: model}

	err := devicestate.CheckGadgetOrKernel(s.state, gadgetInfo, nil, nil, snapstate.Flags{}, deviceCtx)
	c.Check(err, ErrorMatches, `cannot install gadget "other-gadget", model assertion requests "gadget"`)

	// brand gadget
	brandGadgetInfo := snaptest.MockInfo(c, "{type: gadget, name: gadget, version: 0}", nil)
	brandGadgetInfo.SnapID = "brand-gadget-id"
	s.setupSnapDecl(c, brandGadgetInfo, "my-brand")

	// canonical gadget
	canonicalGadgetInfo := snaptest.MockInfo(c, "{type: gadget, name: gadget, version: 0}", nil)
	canonicalGadgetInfo.SnapID = "canonical-gadget-id"
	s.setupSnapDecl(c, canonicalGadgetInfo, "canonical")

	// other gadget
	otherGadgetInfo := snaptest.MockInfo(c, "{type: gadget, name: gadget, version: 0}", nil)
	otherGadgetInfo.SnapID = "other-gadget-id"
	s.setupSnapDecl(c, otherGadgetInfo, "other-brand")

	// install brand gadget ok
	err = devicestate.CheckGadgetOrKernel(s.state, brandGadgetInfo, nil, nil, snapstate.Flags{}, deviceCtx)
	c.Check(err, IsNil)

	// install canonical gadget ok
	err = devicestate.CheckGadgetOrKernel(s.state, canonicalGadgetInfo, nil, nil, snapstate.Flags{}, deviceCtx)
	c.Check(err, IsNil)

	// install other gadget fails
	err = devicestate.CheckGadgetOrKernel(s.state, otherGadgetInfo, nil, nil, snapstate.Flags{}, deviceCtx)
	c.Check(err, ErrorMatches, `cannot install gadget "gadget" published by "other-brand" for model by "my-brand"`)

	// unasserted installation of other works
	otherGadgetInfo.SnapID = ""
	err = devicestate.CheckGadgetOrKernel(s.state, otherGadgetInfo, nil, nil, snapstate.Flags{}, deviceCtx)
	c.Check(err, IsNil)

	// parallel install fails
	otherGadgetInfo.InstanceKey = "foo"
	err = devicestate.CheckGadgetOrKernel(s.state, otherGadgetInfo, nil, nil, snapstate.Flags{}, deviceCtx)
	c.Check(err, ErrorMatches, `cannot install "gadget_foo", parallel installation of kernel or gadget snaps is not supported`)
}

func (s *deviceMgrSuite) TestCheckGadgetOnClassic(c *C) {
	release.OnClassic = true

	s.state.Lock()
	defer s.state.Unlock()

	gadgetInfo := snaptest.MockInfo(c, "{type: gadget, name: other-gadget, version: 0}", nil)

	s.setupBrands(c)
	// model assertion in device context
	model := fakeMyModel(map[string]interface{}{
		"classic": "true",
		"gadget":  "gadget",
	})
	deviceCtx := &snapstatetest.TrivialDeviceContext{DeviceModel: model}

	err := devicestate.CheckGadgetOrKernel(s.state, gadgetInfo, nil, nil, snapstate.Flags{}, deviceCtx)
	c.Check(err, ErrorMatches, `cannot install gadget "other-gadget", model assertion requests "gadget"`)

	// brand gadget
	brandGadgetInfo := snaptest.MockInfo(c, "{type: gadget, name: gadget, version: 0}", nil)
	brandGadgetInfo.SnapID = "brand-gadget-id"
	s.setupSnapDecl(c, brandGadgetInfo, "my-brand")

	// canonical gadget
	canonicalGadgetInfo := snaptest.MockInfo(c, "{type: gadget, name: gadget, version: 0}", nil)
	canonicalGadgetInfo.SnapID = "canonical-gadget-id"
	s.setupSnapDecl(c, canonicalGadgetInfo, "canonical")

	// other gadget
	otherGadgetInfo := snaptest.MockInfo(c, "{type: gadget, name: gadget, version: 0}", nil)
	otherGadgetInfo.SnapID = "other-gadget-id"
	s.setupSnapDecl(c, otherGadgetInfo, "other-brand")

	// install brand gadget ok
	err = devicestate.CheckGadgetOrKernel(s.state, brandGadgetInfo, nil, nil, snapstate.Flags{}, deviceCtx)
	c.Check(err, IsNil)

	// install canonical gadget ok
	err = devicestate.CheckGadgetOrKernel(s.state, canonicalGadgetInfo, nil, nil, snapstate.Flags{}, deviceCtx)
	c.Check(err, IsNil)

	// install other gadget fails
	err = devicestate.CheckGadgetOrKernel(s.state, otherGadgetInfo, nil, nil, snapstate.Flags{}, deviceCtx)
	c.Check(err, ErrorMatches, `cannot install gadget "gadget" published by "other-brand" for model by "my-brand"`)

	// unasserted installation of other works
	otherGadgetInfo.SnapID = ""
	err = devicestate.CheckGadgetOrKernel(s.state, otherGadgetInfo, nil, nil, snapstate.Flags{}, deviceCtx)
	c.Check(err, IsNil)
}

func (s *deviceMgrSuite) TestCheckGadgetOnClassicGadgetNotSpecified(c *C) {
	release.OnClassic = true

	s.state.Lock()
	defer s.state.Unlock()

	gadgetInfo := snaptest.MockInfo(c, "{type: gadget, name: gadget, version: 0}", nil)

	s.setupBrands(c)
	// model assertion in device context
	model := fakeMyModel(map[string]interface{}{
		"classic": "true",
	})
	deviceCtx := &snapstatetest.TrivialDeviceContext{DeviceModel: model}

	err := devicestate.CheckGadgetOrKernel(s.state, gadgetInfo, nil, nil, snapstate.Flags{}, deviceCtx)
	c.Check(err, ErrorMatches, `cannot install gadget snap on classic if not requested by the model`)
}

func (s *deviceMgrSuite) TestCheckKernel(c *C) {
	s.state.Lock()
	defer s.state.Unlock()
	kernelInfo := snaptest.MockInfo(c, "{type: kernel, name: lnrk, version: 0}", nil)

	// not on classic
	release.OnClassic = true
	err := devicestate.CheckGadgetOrKernel(s.state, kernelInfo, nil, nil, snapstate.Flags{}, nil)
	c.Check(err, ErrorMatches, `cannot install a kernel snap on classic`)
	release.OnClassic = false

	s.setupBrands(c)
	// model assertion in device context
	model := fakeMyModel(map[string]interface{}{
		"architecture": "amd64",
		"gadget":       "gadget",
		"kernel":       "krnl",
	})
	deviceCtx := &snapstatetest.TrivialDeviceContext{DeviceModel: model}

	err = devicestate.CheckGadgetOrKernel(s.state, kernelInfo, nil, nil, snapstate.Flags{}, deviceCtx)
	c.Check(err, ErrorMatches, `cannot install kernel "lnrk", model assertion requests "krnl"`)

	// brand kernel
	brandKrnlInfo := snaptest.MockInfo(c, "{type: kernel, name: krnl, version: 0}", nil)
	brandKrnlInfo.SnapID = "brand-krnl-id"
	s.setupSnapDecl(c, brandKrnlInfo, "my-brand")

	// canonical kernel
	canonicalKrnlInfo := snaptest.MockInfo(c, "{type: kernel, name: krnl, version: 0}", nil)
	canonicalKrnlInfo.SnapID = "canonical-krnl-id"
	s.setupSnapDecl(c, canonicalKrnlInfo, "canonical")

	// other kernel
	otherKrnlInfo := snaptest.MockInfo(c, "{type: kernel, name: krnl, version: 0}", nil)
	otherKrnlInfo.SnapID = "other-krnl-id"
	s.setupSnapDecl(c, otherKrnlInfo, "other-brand")

	// install brand kernel ok
	err = devicestate.CheckGadgetOrKernel(s.state, brandKrnlInfo, nil, nil, snapstate.Flags{}, deviceCtx)
	c.Check(err, IsNil)

	// install canonical kernel ok
	err = devicestate.CheckGadgetOrKernel(s.state, canonicalKrnlInfo, nil, nil, snapstate.Flags{}, deviceCtx)
	c.Check(err, IsNil)

	// install other kernel fails
	err = devicestate.CheckGadgetOrKernel(s.state, otherKrnlInfo, nil, nil, snapstate.Flags{}, deviceCtx)
	c.Check(err, ErrorMatches, `cannot install kernel "krnl" published by "other-brand" for model by "my-brand"`)

	// unasserted installation of other works
	otherKrnlInfo.SnapID = ""
	err = devicestate.CheckGadgetOrKernel(s.state, otherKrnlInfo, nil, nil, snapstate.Flags{}, deviceCtx)
	c.Check(err, IsNil)

	// parallel install fails
	otherKrnlInfo.InstanceKey = "foo"
	err = devicestate.CheckGadgetOrKernel(s.state, otherKrnlInfo, nil, nil, snapstate.Flags{}, deviceCtx)
	c.Check(err, ErrorMatches, `cannot install "krnl_foo", parallel installation of kernel or gadget snaps is not supported`)
}

func (s *deviceMgrBaseSuite) makeModelAssertionInState(c *C, brandID, model string, extras map[string]interface{}) {
	modelAs := s.brands.Model(brandID, model, extras)

	s.setupBrands(c)
	assertstatetest.AddMany(s.state, modelAs)
}

func makeSerialAssertionInState(c *C, brands *assertstest.SigningAccounts, st *state.State, brandID, model, serialN string) *asserts.Serial {
	encDevKey, err := asserts.EncodePublicKey(devKey.PublicKey())
	c.Assert(err, IsNil)
	serial, err := brands.Signing(brandID).Sign(asserts.SerialType, map[string]interface{}{
		"brand-id":            brandID,
		"model":               model,
		"serial":              serialN,
		"device-key":          string(encDevKey),
		"device-key-sha3-384": devKey.PublicKey().ID(),
		"timestamp":           time.Now().Format(time.RFC3339),
	}, nil, "")
	c.Assert(err, IsNil)
	err = assertstate.Add(st, serial)
	c.Assert(err, IsNil)
	return serial.(*asserts.Serial)
}

func (s *deviceMgrBaseSuite) makeSerialAssertionInState(c *C, brandID, model, serialN string) *asserts.Serial {
	return makeSerialAssertionInState(c, s.brands, s.state, brandID, model, serialN)
}

func (s *deviceMgrSuite) TestCanAutoRefreshOnCore(c *C) {
	s.state.Lock()
	defer s.state.Unlock()

	canAutoRefresh := func() bool {
		ok, err := devicestate.CanAutoRefresh(s.state)
		c.Assert(err, IsNil)
		return ok
	}

	// not seeded, no model, no serial -> no auto-refresh
	s.state.Set("seeded", false)
	c.Check(canAutoRefresh(), Equals, false)

	// seeded, model, no serial -> no auto-refresh
	s.state.Set("seeded", true)
	devicestatetest.SetDevice(s.state, &auth.DeviceState{
		Brand: "canonical",
		Model: "pc",
	})
	s.makeModelAssertionInState(c, "canonical", "pc", map[string]interface{}{
		"architecture": "amd64",
		"kernel":       "pc-kernel",
		"gadget":       "pc",
	})
	c.Check(canAutoRefresh(), Equals, false)

	// seeded, model, serial -> auto-refresh
	devicestatetest.SetDevice(s.state, &auth.DeviceState{
		Brand:  "canonical",
		Model:  "pc",
		Serial: "8989",
	})
	s.makeSerialAssertionInState(c, "canonical", "pc", "8989")
	c.Check(canAutoRefresh(), Equals, true)

	// not seeded, model, serial -> no auto-refresh
	s.state.Set("seeded", false)
	c.Check(canAutoRefresh(), Equals, false)
}

func (s *deviceMgrSuite) TestCanAutoRefreshNoSerialFallback(c *C) {
	s.state.Lock()
	defer s.state.Unlock()

	canAutoRefresh := func() bool {
		ok, err := devicestate.CanAutoRefresh(s.state)
		c.Assert(err, IsNil)
		return ok
	}

	// seeded, model, no serial, two attempts at getting serial
	// -> no auto-refresh
	devicestate.IncEnsureOperationalAttempts(s.state)
	devicestate.IncEnsureOperationalAttempts(s.state)
	s.state.Set("seeded", true)
	devicestatetest.SetDevice(s.state, &auth.DeviceState{
		Brand: "canonical",
		Model: "pc",
	})
	s.makeModelAssertionInState(c, "canonical", "pc", map[string]interface{}{
		"architecture": "amd64",
		"kernel":       "pc-kernel",
		"gadget":       "pc",
	})
	c.Check(canAutoRefresh(), Equals, false)

	// third attempt ongoing, or done
	// fallback, try auto-refresh
	devicestate.IncEnsureOperationalAttempts(s.state)
	// sanity
	c.Check(devicestate.EnsureOperationalAttempts(s.state), Equals, 3)
	c.Check(canAutoRefresh(), Equals, true)
}

func (s *deviceMgrSuite) TestCanAutoRefreshOnClassic(c *C) {
	release.OnClassic = true

	s.state.Lock()
	defer s.state.Unlock()

	canAutoRefresh := func() bool {
		ok, err := devicestate.CanAutoRefresh(s.state)
		c.Assert(err, IsNil)
		return ok
	}

	// not seeded, no model, no serial -> no auto-refresh
	s.state.Set("seeded", false)
	c.Check(canAutoRefresh(), Equals, false)

	// seeded, no model -> auto-refresh
	s.state.Set("seeded", true)
	c.Check(canAutoRefresh(), Equals, false)

	// seeded, model, no serial -> no auto-refresh
	devicestatetest.SetDevice(s.state, &auth.DeviceState{
		Brand: "canonical",
		Model: "pc",
	})
	s.makeModelAssertionInState(c, "canonical", "pc", map[string]interface{}{
		"classic": "true",
	})
	c.Check(canAutoRefresh(), Equals, false)

	// seeded, model, serial -> auto-refresh
	devicestatetest.SetDevice(s.state, &auth.DeviceState{
		Brand:  "canonical",
		Model:  "pc",
		Serial: "8989",
	})
	s.makeSerialAssertionInState(c, "canonical", "pc", "8989")
	c.Check(canAutoRefresh(), Equals, true)

	// not seeded, model, serial -> no auto-refresh
	s.state.Set("seeded", false)
	c.Check(canAutoRefresh(), Equals, false)
}

func makeInstalledMockCoreSnapWithSnapdControl(c *C, st *state.State) *snap.Info {
	sideInfoCore11 := &snap.SideInfo{RealName: "core", Revision: snap.R(11), SnapID: "core-id"}
	snapstate.Set(st, "core", &snapstate.SnapState{
		Active:   true,
		Sequence: []*snap.SideInfo{sideInfoCore11},
		Current:  sideInfoCore11.Revision,
		SnapType: "os",
	})
	core11 := snaptest.MockSnap(c, `
name: core
version: 1.0
slots:
 snapd-control:
`, sideInfoCore11)
	c.Assert(core11.Slots, HasLen, 1)

	return core11
}

var snapWithSnapdControlRefreshScheduleManagedYAML = `
name: snap-with-snapd-control
version: 1.0
plugs:
 snapd-control:
  refresh-schedule: managed
`

var snapWithSnapdControlOnlyYAML = `
name: snap-with-snapd-control
version: 1.0
plugs:
 snapd-control:
`

func makeInstalledMockSnap(c *C, st *state.State, yml string) *snap.Info {
	sideInfo11 := &snap.SideInfo{RealName: "snap-with-snapd-control", Revision: snap.R(11), SnapID: "snap-with-snapd-control-id"}
	snapstate.Set(st, "snap-with-snapd-control", &snapstate.SnapState{
		Active:   true,
		Sequence: []*snap.SideInfo{sideInfo11},
		Current:  sideInfo11.Revision,
		SnapType: "app",
	})
	info11 := snaptest.MockSnap(c, yml, sideInfo11)
	c.Assert(info11.Plugs, HasLen, 1)

	return info11
}

func makeMockRepoWithConnectedSnaps(c *C, st *state.State, info11, core11 *snap.Info, ifname string) {
	repo := interfaces.NewRepository()
	for _, iface := range builtin.Interfaces() {
		err := repo.AddInterface(iface)
		c.Assert(err, IsNil)
	}
	err := repo.AddSnap(info11)
	c.Assert(err, IsNil)
	err = repo.AddSnap(core11)
	c.Assert(err, IsNil)
	_, err = repo.Connect(&interfaces.ConnRef{
		PlugRef: interfaces.PlugRef{Snap: info11.InstanceName(), Name: ifname},
		SlotRef: interfaces.SlotRef{Snap: core11.InstanceName(), Name: ifname},
	}, nil, nil, nil, nil, nil)
	c.Assert(err, IsNil)
	conns, err := repo.Connected("snap-with-snapd-control", "snapd-control")
	c.Assert(err, IsNil)
	c.Assert(conns, HasLen, 1)
	ifacerepo.Replace(st, repo)
}

func (s *deviceMgrSuite) TestCanManageRefreshes(c *C) {
	st := s.state
	st.Lock()
	defer st.Unlock()

	// not possbile to manage by default
	c.Check(devicestate.CanManageRefreshes(st), Equals, false)

	// not possible with just a snap with "snapd-control" plug with the
	// right attribute
	info11 := makeInstalledMockSnap(c, st, snapWithSnapdControlRefreshScheduleManagedYAML)
	c.Check(devicestate.CanManageRefreshes(st), Equals, false)

	// not possible with a core snap with snapd control
	core11 := makeInstalledMockCoreSnapWithSnapdControl(c, st)
	c.Check(devicestate.CanManageRefreshes(st), Equals, false)

	// not possible even with connected interfaces
	makeMockRepoWithConnectedSnaps(c, st, info11, core11, "snapd-control")
	c.Check(devicestate.CanManageRefreshes(st), Equals, false)

	// if all of the above plus a snap declaration are in place we can
	// manage schedules
	s.setupSnapDecl(c, info11, "canonical")
	c.Check(devicestate.CanManageRefreshes(st), Equals, true)

	// works if the snap is not active as well (to fix race when a
	// snap is refreshed)
	var sideInfo11 snapstate.SnapState
	err := snapstate.Get(st, "snap-with-snapd-control", &sideInfo11)
	c.Assert(err, IsNil)
	sideInfo11.Active = false
	snapstate.Set(st, "snap-with-snapd-control", &sideInfo11)
	c.Check(devicestate.CanManageRefreshes(st), Equals, true)
}

func (s *deviceMgrSuite) TestCanManageRefreshesNoRefreshScheduleManaged(c *C) {
	st := s.state
	st.Lock()
	defer st.Unlock()

	// just having a connected "snapd-control" interface is not enough
	// for setting refresh.schedule=managed
	info11 := makeInstalledMockSnap(c, st, snapWithSnapdControlOnlyYAML)
	core11 := makeInstalledMockCoreSnapWithSnapdControl(c, st)
	makeMockRepoWithConnectedSnaps(c, st, info11, core11, "snapd-control")
	s.setupSnapDecl(c, info11, "canonical")

	c.Check(devicestate.CanManageRefreshes(st), Equals, false)
}

func (s *deviceMgrSuite) TestReloadRegistered(c *C) {
	st := state.New(nil)

	runner1 := state.NewTaskRunner(st)
	hookMgr1, err := hookstate.Manager(st, runner1)
	c.Assert(err, IsNil)
	mgr1, err := devicestate.Manager(st, hookMgr1, runner1, nil)
	c.Assert(err, IsNil)

<<<<<<< HEAD
	s.makeModelAssertionInState(c, "canonical", "pc", map[string]interface{}{
		"architecture": "amd64",
		"kernel":       "pc-kernel",
		"gadget":       "pc",
	})

	devicestatetest.SetDevice(s.state, &auth.DeviceState{
		Brand: "canonical",
		Model: "pc",
	})

	devicestatetest.MockGadget(c, s.state, "pc", snap.R(2), nil)
	// mark as seeded
	s.state.Set("seeded", true)

	// try the whole device registration process
	s.state.Unlock()
	s.settle(c)
	s.state.Lock()

	becomeOperational := s.findBecomeOperationalChange()
	c.Assert(becomeOperational, NotNil)
	firstTryID := becomeOperational.ID()

	c.Check(becomeOperational.Status().Ready(), Equals, true)
	c.Check(becomeOperational.Err(), ErrorMatches, `(?s).*cannot deliver device serial request: bad serial-request.*`)

	device, err := devicestatetest.Device(s.state)
	c.Assert(err, IsNil)
	c.Check(device.KeyID, Not(Equals), "")
	keyID := device.KeyID

	c.Check(devicestate.EnsureOperationalShouldBackoff(s.mgr, time.Now()), Equals, true)
	c.Check(devicestate.EnsureOperationalShouldBackoff(s.mgr, time.Now().Add(6*time.Minute)), Equals, false)
	c.Check(devicestate.EnsureOperationalAttempts(s.state), Equals, 1)

	// try again the whole device registration process
	bhv.ReqID = "REQID-1"
	devicestate.SetLastBecomeOperationalAttempt(s.mgr, time.Now().Add(-15*time.Minute))
	s.state.Unlock()
	s.settle(c)
	s.state.Lock()

	becomeOperational = s.findBecomeOperationalChange(firstTryID)
	c.Assert(becomeOperational, NotNil)

	c.Check(becomeOperational.Status().Ready(), Equals, true)
	c.Check(becomeOperational.Err(), IsNil)

	c.Check(devicestate.EnsureOperationalAttempts(s.state), Equals, 2)

	device, err = devicestatetest.Device(s.state)
	c.Assert(err, IsNil)
	c.Check(device.KeyID, Equals, keyID)
	c.Check(device.Serial, Equals, "10000")
}

func (s *deviceMgrSuite) TestEnsureBecomeOperationalShouldBackoff(c *C) {
	t0 := time.Now()
	c.Check(devicestate.EnsureOperationalShouldBackoff(s.mgr, t0), Equals, false)
	c.Check(devicestate.BecomeOperationalBackoff(s.mgr), Equals, 5*time.Minute)

	backoffs := []time.Duration{5, 10, 20, 40, 80, 160, 320, 640, 1440, 1440}
	t1 := t0
	for _, m := range backoffs {
		c.Check(devicestate.EnsureOperationalShouldBackoff(s.mgr, t1.Add(time.Duration(m-1)*time.Minute)), Equals, true)

		t1 = t1.Add(time.Duration(m+1) * time.Minute)
		c.Check(devicestate.EnsureOperationalShouldBackoff(s.mgr, t1), Equals, false)
		m *= 2
		if m > (12 * 60) {
			m = 24 * 60
		}
		c.Check(devicestate.BecomeOperationalBackoff(s.mgr), Equals, m*time.Minute)
	}
}

func (s *deviceMgrSuite) TestFullDeviceRegistrationMismatchedSerial(c *C) {
	r1 := devicestate.MockKeyLength(testKeyLength)
	defer r1()

	mockServer := s.mockServer(c, devicestatetest.ReqIDSerialWithBadModel, nil)
	defer mockServer.Close()

	r2 := devicestate.MockBaseStoreURL(mockServer.URL)
	defer r2()

	// setup state as will be done by first-boot
	s.state.Lock()
	defer s.state.Unlock()

	// sanity
	c.Check(devicestate.EnsureOperationalAttempts(s.state), Equals, 0)

	devicestatetest.MockGadget(c, s.state, "gadget", snap.R(2), nil)

	s.makeModelAssertionInState(c, "canonical", "pc", map[string]interface{}{
		"architecture": "amd64",
		"kernel":       "pc-kernel",
		"gadget":       "gadget",
	})

	devicestatetest.SetDevice(s.state, &auth.DeviceState{
		Brand: "canonical",
		Model: "pc",
	})

	// mark as seeded
	s.state.Set("seeded", true)

	// try the whole device registration process
	s.state.Unlock()
	s.settle(c)
	s.state.Lock()

	becomeOperational := s.findBecomeOperationalChange()
	c.Assert(becomeOperational, NotNil)

	c.Check(becomeOperational.Status().Ready(), Equals, true)
	c.Check(becomeOperational.Err(), ErrorMatches, `(?s).*obtained serial assertion does not match provided device identity information.*`)
}

func (s *deviceMgrSuite) TestModelAndSerial(c *C) {
	s.state.Lock()
	defer s.state.Unlock()
	// nothing in the state
	_, err := s.mgr.Model()
	c.Check(err, Equals, state.ErrNoState)
	_, err = s.mgr.Serial()
	c.Check(err, Equals, state.ErrNoState)

	// just brand and model
	devicestatetest.SetDevice(s.state, &auth.DeviceState{
		Brand: "canonical",
		Model: "pc",
	})
	_, err = s.mgr.Model()
	c.Check(err, Equals, state.ErrNoState)
	_, err = s.mgr.Serial()
	c.Check(err, Equals, state.ErrNoState)

	// have a model assertion
	model := s.brands.Model("canonical", "pc", map[string]interface{}{
		"gadget":       "pc",
		"kernel":       "kernel",
		"architecture": "amd64",
	})
	assertstatetest.AddMany(s.state, model)

	mod, err := s.mgr.Model()
	c.Assert(err, IsNil)
	c.Assert(mod.BrandID(), Equals, "canonical")

	_, err = s.mgr.Serial()
	c.Check(err, Equals, state.ErrNoState)

	// have a serial as well
	devicestatetest.SetDevice(s.state, &auth.DeviceState{
		Brand:  "canonical",
		Model:  "pc",
		Serial: "8989",
	})
	_, err = s.mgr.Model()
	c.Assert(err, IsNil)
	_, err = s.mgr.Serial()
	c.Check(err, Equals, state.ErrNoState)

	// have a serial assertion
	s.makeSerialAssertionInState(c, "canonical", "pc", "8989")

	_, err = s.mgr.Model()
	c.Assert(err, IsNil)
	ser, err := s.mgr.Serial()
	c.Assert(err, IsNil)
	c.Check(ser.Serial(), Equals, "8989")
}

func (s *deviceMgrSuite) TestStoreContextBackendSetDevice(c *C) {
	s.state.Lock()
	defer s.state.Unlock()

	scb := s.mgr.StoreContextBackend()

	device, err := scb.Device()
	c.Check(err, IsNil)
	c.Check(device, DeepEquals, &auth.DeviceState{})

	err = scb.SetDevice(&auth.DeviceState{Brand: "some-brand"})
	c.Check(err, IsNil)
	device, err = scb.Device()
	c.Check(err, IsNil)
	c.Check(device, DeepEquals, &auth.DeviceState{Brand: "some-brand"})
}

func (s *deviceMgrSuite) TestStoreContextBackendModelAndSerial(c *C) {
	s.state.Lock()
	defer s.state.Unlock()

	scb := s.mgr.StoreContextBackend()

	// nothing in the state
	_, err := scb.Model()
	c.Check(err, Equals, state.ErrNoState)
	_, err = scb.Serial()
	c.Check(err, Equals, state.ErrNoState)

	// just brand and model
	devicestatetest.SetDevice(s.state, &auth.DeviceState{
		Brand: "canonical",
		Model: "pc",
	})
	_, err = scb.Model()
	c.Check(err, Equals, state.ErrNoState)
	_, err = scb.Serial()
	c.Check(err, Equals, state.ErrNoState)

	// have a model assertion
	model := s.brands.Model("canonical", "pc", map[string]interface{}{
		"gadget":       "pc",
		"kernel":       "kernel",
		"architecture": "amd64",
	})
	assertstatetest.AddMany(s.state, model)

	mod, err := scb.Model()
	c.Assert(err, IsNil)
	c.Assert(mod.BrandID(), Equals, "canonical")

	_, err = scb.Serial()
	c.Check(err, Equals, state.ErrNoState)

	// have a serial as well
	devicestatetest.SetDevice(s.state, &auth.DeviceState{
		Brand:  "canonical",
		Model:  "pc",
		Serial: "8989",
	})
	_, err = scb.Model()
	c.Assert(err, IsNil)
	_, err = scb.Serial()
	c.Check(err, Equals, state.ErrNoState)

	// have a serial assertion
	s.makeSerialAssertionInState(c, "canonical", "pc", "8989")

	_, err = scb.Model()
	c.Assert(err, IsNil)
	ser, err := scb.Serial()
	c.Assert(err, IsNil)
	c.Check(ser.Serial(), Equals, "8989")
}

var (
	devKey, _ = assertstest.GenerateKey(testKeyLength)
)

func (s *deviceMgrSuite) TestStoreContextBackendDeviceSessionRequestParams(c *C) {
	s.state.Lock()
	defer s.state.Unlock()

	scb := s.mgr.StoreContextBackend()

	// nothing there
	_, err := scb.SignDeviceSessionRequest(nil, "NONCE-1")
	c.Check(err, ErrorMatches, "internal error: cannot sign a session request without a serial")

	// setup state as done by device initialisation
	encDevKey, err := asserts.EncodePublicKey(devKey.PublicKey())
	c.Check(err, IsNil)
	seriala, err := s.storeSigning.Sign(asserts.SerialType, map[string]interface{}{
		"brand-id":            "canonical",
		"model":               "pc",
		"serial":              "8989",
		"device-key":          string(encDevKey),
		"device-key-sha3-384": devKey.PublicKey().ID(),
		"timestamp":           time.Now().Format(time.RFC3339),
	}, nil, "")
	c.Assert(err, IsNil)
	assertstatetest.AddMany(s.state, seriala)
	serial := seriala.(*asserts.Serial)

	_, err = scb.SignDeviceSessionRequest(serial, "NONCE-1")
	c.Check(err, ErrorMatches, "internal error: inconsistent state with serial but no device key")

	// have a key
	devicestate.KeypairManager(s.mgr).Put(devKey)

	devicestatetest.SetDevice(s.state, &auth.DeviceState{
		Brand:  "canonical",
		Model:  "pc",
		Serial: "8989",
		KeyID:  devKey.PublicKey().ID(),
	})

	sessReq, err := scb.SignDeviceSessionRequest(serial, "NONCE-1")
	c.Assert(err, IsNil)

	// correctly signed with device key
	err = asserts.SignatureCheck(sessReq, devKey.PublicKey())
	c.Check(err, IsNil)

	c.Check(sessReq.BrandID(), Equals, "canonical")
	c.Check(sessReq.Model(), Equals, "pc")
	c.Check(sessReq.Serial(), Equals, "8989")
	c.Check(sessReq.Nonce(), Equals, "NONCE-1")
}

func (s *deviceMgrSuite) TestStoreContextBackendProxyStore(c *C) {
	mockServer := s.mockServer(c, "", nil)
	defer mockServer.Close()
	s.state.Lock()
	defer s.state.Unlock()

	scb := s.mgr.StoreContextBackend()

	// nothing in the state
	_, err := scb.ProxyStore()
	c.Check(err, Equals, state.ErrNoState)

	// have a store referenced
	tr := config.NewTransaction(s.state)
	err = tr.Set("core", "proxy.store", "foo")
	tr.Commit()
	c.Assert(err, IsNil)

	_, err = scb.ProxyStore()
	c.Check(err, Equals, state.ErrNoState)

	operatorAcct := assertstest.NewAccount(s.storeSigning, "foo-operator", nil, "")

	// have a store assertion.
	stoAs, err := s.storeSigning.Sign(asserts.StoreType, map[string]interface{}{
		"store":       "foo",
		"operator-id": operatorAcct.AccountID(),
		"url":         mockServer.URL,
		"timestamp":   time.Now().Format(time.RFC3339),
	}, nil, "")
	c.Assert(err, IsNil)

	assertstatetest.AddMany(s.state, operatorAcct, stoAs)

	sto, err := scb.ProxyStore()
	c.Assert(err, IsNil)
	c.Assert(sto.Store(), Equals, "foo")
	c.Assert(sto.URL().String(), Equals, mockServer.URL)
}

func (s *deviceMgrSuite) TestInitialRegistrationContext(c *C) {
	s.state.Lock()
	defer s.state.Unlock()

	// have a model assertion
	model, err := s.storeSigning.Sign(asserts.ModelType, map[string]interface{}{
		"series":       "16",
		"brand-id":     "canonical",
		"model":        "pc",
		"gadget":       "pc-gadget",
		"kernel":       "kernel",
		"architecture": "amd64",
		"timestamp":    time.Now().Format(time.RFC3339),
	}, nil, "")
	c.Assert(err, IsNil)
	err = assertstate.Add(s.state, model)
	c.Assert(err, IsNil)
	devicestatetest.SetDevice(s.state, &auth.DeviceState{
		Brand: "canonical",
		Model: "pc",
	})

	// TODO: will need to pass in a task later
	regCtx, err := devicestate.RegistrationCtx(s.mgr, nil)
	c.Assert(err, IsNil)
	c.Assert(regCtx, NotNil)

	c.Check(regCtx.ForRemodeling(), Equals, false)

	device, err := regCtx.Device()
	c.Check(err, IsNil)
	c.Check(device, DeepEquals, &auth.DeviceState{
		Brand: "canonical",
		Model: "pc",
	})

	c.Check(regCtx.GadgetForSerialRequestConfig(), Equals, "pc-gadget")
	c.Check(regCtx.SerialRequestExtraHeaders(), HasLen, 0)
	c.Check(regCtx.SerialRequestAncillaryAssertions(), HasLen, 0)

}

func (s *deviceMgrSuite) TestDeviceManagerEnsureSeedYamlAlreadySeeded(c *C) {
	s.state.Lock()
	s.state.Set("seeded", true)
	s.state.Unlock()

	called := false
	restore := devicestate.MockPopulateStateFromSeed(func(*state.State, timings.Measurer) ([]*state.TaskSet, error) {
		called = true
		return nil, nil
	})
	defer restore()

	err := devicestate.EnsureSeedYaml(s.mgr)
	c.Assert(err, IsNil)
	c.Assert(called, Equals, false)
}

func (s *deviceMgrSuite) TestDeviceManagerEnsureSeedYamlChangeInFlight(c *C) {
	s.state.Lock()
	chg := s.state.NewChange("seed", "just for testing")
	chg.AddTask(s.state.NewTask("test-task", "the change needs a task"))
	s.state.Unlock()

	called := false
	restore := devicestate.MockPopulateStateFromSeed(func(*state.State, timings.Measurer) ([]*state.TaskSet, error) {
		called = true
		return nil, nil
	})
	defer restore()

	err := devicestate.EnsureSeedYaml(s.mgr)
	c.Assert(err, IsNil)
	c.Assert(called, Equals, false)
}

func (s *deviceMgrSuite) TestDeviceManagerEnsureSeedYamlAlsoOnClassic(c *C) {
	release.OnClassic = true

	called := false
	restore := devicestate.MockPopulateStateFromSeed(func(*state.State, timings.Measurer) ([]*state.TaskSet, error) {
		called = true
		return nil, nil
	})
	defer restore()

	err := devicestate.EnsureSeedYaml(s.mgr)
	c.Assert(err, IsNil)
	c.Assert(called, Equals, true)
}

func (s *deviceMgrSuite) TestDeviceManagerEnsureSeedYamlHappy(c *C) {
	restore := devicestate.MockPopulateStateFromSeed(func(*state.State, timings.Measurer) (ts []*state.TaskSet, err error) {
		t := s.state.NewTask("test-task", "a random task")
		ts = append(ts, state.NewTaskSet(t))
		return ts, nil
	})
	defer restore()

	err := devicestate.EnsureSeedYaml(s.mgr)
	c.Assert(err, IsNil)

	s.state.Lock()
	defer s.state.Unlock()

	c.Check(s.state.Changes(), HasLen, 1)
}

func (s *deviceMgrSuite) TestDeviceManagerEnsureBootOkSkippedOnClassic(c *C) {
	release.OnClassic = true

	err := devicestate.EnsureBootOk(s.mgr)
	c.Assert(err, IsNil)
}

func (s *deviceMgrSuite) TestDeviceManagerEnsureBootOkBootloaderHappy(c *C) {
	s.bootloader.SetBootVars(map[string]string{
		"snap_mode":     "trying",
		"snap_try_core": "core_1.snap",
	})

	s.state.Lock()
	defer s.state.Unlock()
	siCore1 := &snap.SideInfo{RealName: "core", Revision: snap.R(1)}
	snapstate.Set(s.state, "core", &snapstate.SnapState{
		SnapType: "os",
		Active:   true,
		Sequence: []*snap.SideInfo{siCore1},
		Current:  siCore1.Revision,
	})

	s.state.Unlock()
	err := devicestate.EnsureBootOk(s.mgr)
	s.state.Lock()
	c.Assert(err, IsNil)

	m, err := s.bootloader.GetBootVars("snap_mode")
	c.Assert(err, IsNil)
	c.Assert(m, DeepEquals, map[string]string{"snap_mode": ""})
}

func (s *deviceMgrSuite) TestDeviceManagerEnsureBootOkUpdateBootRevisionsHappy(c *C) {
	// simulate that we have a new core_2, tried to boot it but that failed
	s.bootloader.SetBootVars(map[string]string{
		"snap_mode":     "",
		"snap_kernel":   "kernel_1.snap",
		"snap_try_core": "core_2.snap",
		"snap_core":     "core_1.snap",
	})

	s.state.Lock()
	defer s.state.Unlock()
	siKernel1 := &snap.SideInfo{RealName: "kernel", Revision: snap.R(1)}
	snapstate.Set(s.state, "kernel", &snapstate.SnapState{
		SnapType: "kernel",
		Active:   true,
		Sequence: []*snap.SideInfo{siKernel1},
		Current:  siKernel1.Revision,
	})

	siCore1 := &snap.SideInfo{RealName: "core", Revision: snap.R(1)}
	siCore2 := &snap.SideInfo{RealName: "core", Revision: snap.R(2)}
	snapstate.Set(s.state, "core", &snapstate.SnapState{
		SnapType: "os",
		Active:   true,
		Sequence: []*snap.SideInfo{siCore1, siCore2},
		Current:  siCore2.Revision,
	})

	s.state.Unlock()
	err := devicestate.EnsureBootOk(s.mgr)
	s.state.Lock()
	c.Assert(err, IsNil)

	c.Check(s.state.Changes(), HasLen, 1)
	c.Check(s.state.Changes()[0].Kind(), Equals, "update-revisions")
}

func (s *deviceMgrSuite) TestDeviceManagerEnsureBootOkNotRunAgain(c *C) {
	s.bootloader.SetBootVars(map[string]string{
		"snap_mode":     "trying",
		"snap_try_core": "core_1.snap",
	})
	s.bootloader.SetErr = fmt.Errorf("ensure bootloader is not used")

	devicestate.SetBootOkRan(s.mgr, true)

	err := devicestate.EnsureBootOk(s.mgr)
	c.Assert(err, IsNil)
}

func (s *deviceMgrSuite) TestDeviceManagerEnsureBootOkError(c *C) {
	s.state.Lock()
	// seeded
	s.state.Set("seeded", true)
	// has serial
	devicestatetest.SetDevice(s.state, &auth.DeviceState{
		Brand:  "canonical",
		Model:  "pc",
		Serial: "8989",
	})
	s.state.Unlock()

	s.bootloader.GetErr = fmt.Errorf("bootloader err")

	devicestate.SetBootOkRan(s.mgr, false)

	err := s.mgr.Ensure()
	c.Assert(err, ErrorMatches, "devicemgr: bootloader err")
}

func (s *deviceMgrSuite) setupBrands(c *C) {
	assertstatetest.AddMany(s.state, s.brands.AccountsAndKeys("my-brand")...)
	otherAcct := assertstest.NewAccount(s.storeSigning, "other-brand", map[string]interface{}{
		"account-id": "other-brand",
	}, "")
	assertstatetest.AddMany(s.state, otherAcct)
}

func (s *deviceMgrSuite) setupSnapDecl(c *C, info *snap.Info, publisherID string) {
	snapDecl, err := s.storeSigning.Sign(asserts.SnapDeclarationType, map[string]interface{}{
		"series":       "16",
		"snap-name":    info.SnapName(),
		"snap-id":      info.SnapID,
		"publisher-id": publisherID,
		"timestamp":    time.Now().UTC().Format(time.RFC3339),
	}, nil, "")
	c.Assert(err, IsNil)
	assertstatetest.AddMany(s.state, snapDecl)
}

func fakeMyModel(extra map[string]interface{}) *asserts.Model {
	model := map[string]interface{}{
		"type":         "model",
		"authority-id": "my-brand",
		"series":       "16",
		"brand-id":     "my-brand",
		"model":        "my-model",
	}
	return assertstest.FakeAssertion(model, extra).(*asserts.Model)
}

func (s *deviceMgrSuite) TestCheckGadget(c *C) {
	s.state.Lock()
	defer s.state.Unlock()

	gadgetInfo := snaptest.MockInfo(c, "{type: gadget, name: other-gadget, version: 0}", nil)

	s.setupBrands(c)
	// model assertion in device context
	model := fakeMyModel(map[string]interface{}{
		"architecture": "amd64",
		"gadget":       "gadget",
		"kernel":       "krnl",
	})
	deviceCtx := &snapstatetest.TrivialDeviceContext{DeviceModel: model}

	err := devicestate.CheckGadgetOrKernel(s.state, gadgetInfo, nil, nil, snapstate.Flags{}, deviceCtx)
	c.Check(err, ErrorMatches, `cannot install gadget "other-gadget", model assertion requests "gadget"`)

	// brand gadget
	brandGadgetInfo := snaptest.MockInfo(c, "{type: gadget, name: gadget, version: 0}", nil)
	brandGadgetInfo.SnapID = "brand-gadget-id"
	s.setupSnapDecl(c, brandGadgetInfo, "my-brand")

	// canonical gadget
	canonicalGadgetInfo := snaptest.MockInfo(c, "{type: gadget, name: gadget, version: 0}", nil)
	canonicalGadgetInfo.SnapID = "canonical-gadget-id"
	s.setupSnapDecl(c, canonicalGadgetInfo, "canonical")

	// other gadget
	otherGadgetInfo := snaptest.MockInfo(c, "{type: gadget, name: gadget, version: 0}", nil)
	otherGadgetInfo.SnapID = "other-gadget-id"
	s.setupSnapDecl(c, otherGadgetInfo, "other-brand")

	// install brand gadget ok
	err = devicestate.CheckGadgetOrKernel(s.state, brandGadgetInfo, nil, nil, snapstate.Flags{}, deviceCtx)
	c.Check(err, IsNil)

	// install canonical gadget ok
	err = devicestate.CheckGadgetOrKernel(s.state, canonicalGadgetInfo, nil, nil, snapstate.Flags{}, deviceCtx)
	c.Check(err, IsNil)

	// install other gadget fails
	err = devicestate.CheckGadgetOrKernel(s.state, otherGadgetInfo, nil, nil, snapstate.Flags{}, deviceCtx)
	c.Check(err, ErrorMatches, `cannot install gadget "gadget" published by "other-brand" for model by "my-brand"`)

	// unasserted installation of other works
	otherGadgetInfo.SnapID = ""
	err = devicestate.CheckGadgetOrKernel(s.state, otherGadgetInfo, nil, nil, snapstate.Flags{}, deviceCtx)
	c.Check(err, IsNil)

	// parallel install fails
	otherGadgetInfo.InstanceKey = "foo"
	err = devicestate.CheckGadgetOrKernel(s.state, otherGadgetInfo, nil, nil, snapstate.Flags{}, deviceCtx)
	c.Check(err, ErrorMatches, `cannot install "gadget_foo", parallel installation of kernel or gadget snaps is not supported`)
}

func (s *deviceMgrSuite) TestCheckGadgetOnClassic(c *C) {
	release.OnClassic = true

	s.state.Lock()
	defer s.state.Unlock()

	gadgetInfo := snaptest.MockInfo(c, "{type: gadget, name: other-gadget, version: 0}", nil)

	s.setupBrands(c)
	// model assertion in device context
	model := fakeMyModel(map[string]interface{}{
		"classic": "true",
		"gadget":  "gadget",
	})
	deviceCtx := &snapstatetest.TrivialDeviceContext{DeviceModel: model}

	err := devicestate.CheckGadgetOrKernel(s.state, gadgetInfo, nil, nil, snapstate.Flags{}, deviceCtx)
	c.Check(err, ErrorMatches, `cannot install gadget "other-gadget", model assertion requests "gadget"`)

	// brand gadget
	brandGadgetInfo := snaptest.MockInfo(c, "{type: gadget, name: gadget, version: 0}", nil)
	brandGadgetInfo.SnapID = "brand-gadget-id"
	s.setupSnapDecl(c, brandGadgetInfo, "my-brand")

	// canonical gadget
	canonicalGadgetInfo := snaptest.MockInfo(c, "{type: gadget, name: gadget, version: 0}", nil)
	canonicalGadgetInfo.SnapID = "canonical-gadget-id"
	s.setupSnapDecl(c, canonicalGadgetInfo, "canonical")

	// other gadget
	otherGadgetInfo := snaptest.MockInfo(c, "{type: gadget, name: gadget, version: 0}", nil)
	otherGadgetInfo.SnapID = "other-gadget-id"
	s.setupSnapDecl(c, otherGadgetInfo, "other-brand")

	// install brand gadget ok
	err = devicestate.CheckGadgetOrKernel(s.state, brandGadgetInfo, nil, nil, snapstate.Flags{}, deviceCtx)
	c.Check(err, IsNil)

	// install canonical gadget ok
	err = devicestate.CheckGadgetOrKernel(s.state, canonicalGadgetInfo, nil, nil, snapstate.Flags{}, deviceCtx)
	c.Check(err, IsNil)

	// install other gadget fails
	err = devicestate.CheckGadgetOrKernel(s.state, otherGadgetInfo, nil, nil, snapstate.Flags{}, deviceCtx)
	c.Check(err, ErrorMatches, `cannot install gadget "gadget" published by "other-brand" for model by "my-brand"`)

	// unasserted installation of other works
	otherGadgetInfo.SnapID = ""
	err = devicestate.CheckGadgetOrKernel(s.state, otherGadgetInfo, nil, nil, snapstate.Flags{}, deviceCtx)
	c.Check(err, IsNil)
}

func (s *deviceMgrSuite) TestCheckGadgetOnClassicGadgetNotSpecified(c *C) {
	release.OnClassic = true

	s.state.Lock()
	defer s.state.Unlock()

	gadgetInfo := snaptest.MockInfo(c, "{type: gadget, name: gadget, version: 0}", nil)

	s.setupBrands(c)
	// model assertion in device context
	model := fakeMyModel(map[string]interface{}{
		"classic": "true",
	})
	deviceCtx := &snapstatetest.TrivialDeviceContext{DeviceModel: model}

	err := devicestate.CheckGadgetOrKernel(s.state, gadgetInfo, nil, nil, snapstate.Flags{}, deviceCtx)
	c.Check(err, ErrorMatches, `cannot install gadget snap on classic if not requested by the model`)
}

func (s *deviceMgrSuite) TestCheckKernel(c *C) {
	s.state.Lock()
	defer s.state.Unlock()
	kernelInfo := snaptest.MockInfo(c, "{type: kernel, name: lnrk, version: 0}", nil)

	// not on classic
	release.OnClassic = true
	err := devicestate.CheckGadgetOrKernel(s.state, kernelInfo, nil, nil, snapstate.Flags{}, nil)
	c.Check(err, ErrorMatches, `cannot install a kernel snap on classic`)
	release.OnClassic = false

	s.setupBrands(c)
	// model assertion in device context
	model := fakeMyModel(map[string]interface{}{
		"architecture": "amd64",
		"gadget":       "gadget",
		"kernel":       "krnl",
	})
	deviceCtx := &snapstatetest.TrivialDeviceContext{DeviceModel: model}

	err = devicestate.CheckGadgetOrKernel(s.state, kernelInfo, nil, nil, snapstate.Flags{}, deviceCtx)
	c.Check(err, ErrorMatches, `cannot install kernel "lnrk", model assertion requests "krnl"`)

	// brand kernel
	brandKrnlInfo := snaptest.MockInfo(c, "{type: kernel, name: krnl, version: 0}", nil)
	brandKrnlInfo.SnapID = "brand-krnl-id"
	s.setupSnapDecl(c, brandKrnlInfo, "my-brand")

	// canonical kernel
	canonicalKrnlInfo := snaptest.MockInfo(c, "{type: kernel, name: krnl, version: 0}", nil)
	canonicalKrnlInfo.SnapID = "canonical-krnl-id"
	s.setupSnapDecl(c, canonicalKrnlInfo, "canonical")

	// other kernel
	otherKrnlInfo := snaptest.MockInfo(c, "{type: kernel, name: krnl, version: 0}", nil)
	otherKrnlInfo.SnapID = "other-krnl-id"
	s.setupSnapDecl(c, otherKrnlInfo, "other-brand")

	// install brand kernel ok
	err = devicestate.CheckGadgetOrKernel(s.state, brandKrnlInfo, nil, nil, snapstate.Flags{}, deviceCtx)
	c.Check(err, IsNil)

	// install canonical kernel ok
	err = devicestate.CheckGadgetOrKernel(s.state, canonicalKrnlInfo, nil, nil, snapstate.Flags{}, deviceCtx)
	c.Check(err, IsNil)

	// install other kernel fails
	err = devicestate.CheckGadgetOrKernel(s.state, otherKrnlInfo, nil, nil, snapstate.Flags{}, deviceCtx)
	c.Check(err, ErrorMatches, `cannot install kernel "krnl" published by "other-brand" for model by "my-brand"`)

	// unasserted installation of other works
	otherKrnlInfo.SnapID = ""
	err = devicestate.CheckGadgetOrKernel(s.state, otherKrnlInfo, nil, nil, snapstate.Flags{}, deviceCtx)
	c.Check(err, IsNil)

	// parallel install fails
	otherKrnlInfo.InstanceKey = "foo"
	err = devicestate.CheckGadgetOrKernel(s.state, otherKrnlInfo, nil, nil, snapstate.Flags{}, deviceCtx)
	c.Check(err, ErrorMatches, `cannot install "krnl_foo", parallel installation of kernel or gadget snaps is not supported`)
}

func (s *deviceMgrSuite) TestCheckGadgetRemodelCompatible(c *C) {
	s.state.Lock()
	defer s.state.Unlock()

	currentSnapYaml := `
name: gadget
type: gadget
version: 123
`
	remodelSnapYaml := `
name: new-gadget
type: gadget
version: 123
`
	mockGadget := `
type: gadget
name: gadget
volumes:
  volume:
    schema: gpt
    bootloader: grub
`
	siCurrent := &snap.SideInfo{Revision: snap.R(123), RealName: "gadget"}
	// so that we get a directory
	currInfo := snaptest.MockSnapWithFiles(c, currentSnapYaml, siCurrent, nil)
	info := snaptest.MockSnapWithFiles(c, remodelSnapYaml, &snap.SideInfo{Revision: snap.R(1)}, nil)
	snapf, err := snap.Open(info.MountDir())
	c.Assert(err, IsNil)

	s.setupBrands(c)

	// model assertion in device context
	newModel := fakeMyModel(map[string]interface{}{
		"architecture": "amd64",
		"gadget":       "new-gadget",
		"kernel":       "krnl",
	})
	deviceCtx := &snapstatetest.TrivialDeviceContext{DeviceModel: newModel}
	remodelCtx := &snapstatetest.TrivialDeviceContext{DeviceModel: newModel, Remodeling: true}

	restore := devicestate.MockGadgetIsCompatible(func(current, update *gadget.Info) error {
		c.Assert(current.Volumes, HasLen, 1)
		c.Assert(update.Volumes, HasLen, 1)
		return errors.New("fail")
	})
	defer restore()

	// not on classic
	release.OnClassic = true
	err = devicestate.CheckGadgetRemodelCompatible(s.state, info, currInfo, snapf, snapstate.Flags{}, deviceCtx)
	c.Check(err, IsNil)
	release.OnClassic = false

	// nothing if not remodeling
	err = devicestate.CheckGadgetRemodelCompatible(s.state, info, currInfo, snapf, snapstate.Flags{}, deviceCtx)
	c.Check(err, IsNil)

	err = devicestate.CheckGadgetRemodelCompatible(s.state, info, currInfo, snapf, snapstate.Flags{}, remodelCtx)
	c.Check(err, ErrorMatches, "cannot read new gadget metadata: .*/new-gadget/1/meta/gadget.yaml: no such file or directory")

	// drop gadget.yaml to the new gadget
	err = ioutil.WriteFile(filepath.Join(info.MountDir(), "meta/gadget.yaml"), []byte(mockGadget), 0644)
	c.Assert(err, IsNil)

	err = devicestate.CheckGadgetRemodelCompatible(s.state, info, currInfo, snapf, snapstate.Flags{}, remodelCtx)
	c.Check(err, ErrorMatches, "cannot read current gadget metadata: .*/gadget/123/meta/gadget.yaml: no such file or directory")

	// drop gadget.yaml to the current gadget
	err = ioutil.WriteFile(filepath.Join(currInfo.MountDir(), "meta/gadget.yaml"), []byte(mockGadget), 0644)
	c.Assert(err, IsNil)

	err = devicestate.CheckGadgetRemodelCompatible(s.state, info, currInfo, snapf, snapstate.Flags{}, remodelCtx)
	c.Check(err, ErrorMatches, "cannot remodel to an incompatible gadget: fail")

	restore = devicestate.MockGadgetIsCompatible(func(current, update *gadget.Info) error {
		c.Assert(current.Volumes, HasLen, 1)
		c.Assert(update.Volumes, HasLen, 1)
		return nil
	})
	defer restore()

	err = devicestate.CheckGadgetRemodelCompatible(s.state, info, currInfo, snapf, snapstate.Flags{}, remodelCtx)
	c.Check(err, IsNil)

	// when remodeling to completely new gadget snap, there is no current
	// snap passed to the check callback
	err = devicestate.CheckGadgetRemodelCompatible(s.state, info, nil, snapf, snapstate.Flags{}, remodelCtx)
	c.Check(err, ErrorMatches, "cannot identify the current model")

	// mock data to obtain current gadget info
	devicestatetest.SetDevice(s.state, &auth.DeviceState{
		Brand: "canonical",
		Model: "gadget",
	})
	s.makeModelAssertionInState(c, "canonical", "gadget", map[string]interface{}{
		"architecture": "amd64",
		"kernel":       "kernel",
		"gadget":       "gadget",
	})

	err = devicestate.CheckGadgetRemodelCompatible(s.state, info, nil, snapf, snapstate.Flags{}, remodelCtx)
	c.Check(err, ErrorMatches, "cannot identify the current gadget snap")

	snapstate.Set(s.state, "gadget", &snapstate.SnapState{
		SnapType: "gadget",
		Sequence: []*snap.SideInfo{siCurrent},
		Current:  siCurrent.Revision,
		Active:   true,
	})

	err = devicestate.CheckGadgetRemodelCompatible(s.state, info, nil, snapf, snapstate.Flags{}, remodelCtx)
	c.Check(err, IsNil)
}

func (s *deviceMgrSuite) makeModelAssertionInState(c *C, brandID, model string, extras map[string]interface{}) {
	modelAs := s.brands.Model(brandID, model, extras)

	s.setupBrands(c)
	assertstatetest.AddMany(s.state, modelAs)
}

func makeSerialAssertionInState(c *C, brands *assertstest.SigningAccounts, st *state.State, brandID, model, serialN string) *asserts.Serial {
	encDevKey, err := asserts.EncodePublicKey(devKey.PublicKey())
	c.Assert(err, IsNil)
	serial, err := brands.Signing(brandID).Sign(asserts.SerialType, map[string]interface{}{
		"brand-id":            brandID,
		"model":               model,
		"serial":              serialN,
		"device-key":          string(encDevKey),
		"device-key-sha3-384": devKey.PublicKey().ID(),
		"timestamp":           time.Now().Format(time.RFC3339),
	}, nil, "")
	c.Assert(err, IsNil)
	err = assertstate.Add(st, serial)
	c.Assert(err, IsNil)
	return serial.(*asserts.Serial)
}

func (s *deviceMgrSuite) makeSerialAssertionInState(c *C, brandID, model, serialN string) *asserts.Serial {
	return makeSerialAssertionInState(c, s.brands, s.state, brandID, model, serialN)
}

func (s *deviceMgrSuite) TestCanAutoRefreshOnCore(c *C) {
	s.state.Lock()
	defer s.state.Unlock()

	canAutoRefresh := func() bool {
		ok, err := devicestate.CanAutoRefresh(s.state)
		c.Assert(err, IsNil)
		return ok
	}

	// not seeded, no model, no serial -> no auto-refresh
	s.state.Set("seeded", false)
	c.Check(canAutoRefresh(), Equals, false)

	// seeded, model, no serial -> no auto-refresh
	s.state.Set("seeded", true)
	devicestatetest.SetDevice(s.state, &auth.DeviceState{
		Brand: "canonical",
		Model: "pc",
	})
	s.makeModelAssertionInState(c, "canonical", "pc", map[string]interface{}{
		"architecture": "amd64",
		"kernel":       "pc-kernel",
		"gadget":       "pc",
	})
	c.Check(canAutoRefresh(), Equals, false)

	// seeded, model, serial -> auto-refresh
	devicestatetest.SetDevice(s.state, &auth.DeviceState{
		Brand:  "canonical",
		Model:  "pc",
		Serial: "8989",
	})
	s.makeSerialAssertionInState(c, "canonical", "pc", "8989")
	c.Check(canAutoRefresh(), Equals, true)

	// not seeded, model, serial -> no auto-refresh
	s.state.Set("seeded", false)
	c.Check(canAutoRefresh(), Equals, false)
}

func (s *deviceMgrSuite) TestCanAutoRefreshNoSerialFallback(c *C) {
	s.state.Lock()
	defer s.state.Unlock()

	canAutoRefresh := func() bool {
		ok, err := devicestate.CanAutoRefresh(s.state)
		c.Assert(err, IsNil)
		return ok
	}

	// seeded, model, no serial, two attempts at getting serial
	// -> no auto-refresh
	devicestate.IncEnsureOperationalAttempts(s.state)
	devicestate.IncEnsureOperationalAttempts(s.state)
	s.state.Set("seeded", true)
	devicestatetest.SetDevice(s.state, &auth.DeviceState{
		Brand: "canonical",
		Model: "pc",
	})
	s.makeModelAssertionInState(c, "canonical", "pc", map[string]interface{}{
		"architecture": "amd64",
		"kernel":       "pc-kernel",
		"gadget":       "pc",
	})
	c.Check(canAutoRefresh(), Equals, false)

	// third attempt ongoing, or done
	// fallback, try auto-refresh
	devicestate.IncEnsureOperationalAttempts(s.state)
	// sanity
	c.Check(devicestate.EnsureOperationalAttempts(s.state), Equals, 3)
	c.Check(canAutoRefresh(), Equals, true)
}

func (s *deviceMgrSuite) TestCanAutoRefreshOnClassic(c *C) {
	release.OnClassic = true

	s.state.Lock()
	defer s.state.Unlock()

	canAutoRefresh := func() bool {
		ok, err := devicestate.CanAutoRefresh(s.state)
		c.Assert(err, IsNil)
		return ok
	}

	// not seeded, no model, no serial -> no auto-refresh
	s.state.Set("seeded", false)
	c.Check(canAutoRefresh(), Equals, false)

	// seeded, no model -> auto-refresh
	s.state.Set("seeded", true)
	c.Check(canAutoRefresh(), Equals, false)

	// seeded, model, no serial -> no auto-refresh
	devicestatetest.SetDevice(s.state, &auth.DeviceState{
		Brand: "canonical",
		Model: "pc",
	})
	s.makeModelAssertionInState(c, "canonical", "pc", map[string]interface{}{
		"classic": "true",
	})
	c.Check(canAutoRefresh(), Equals, false)

	// seeded, model, serial -> auto-refresh
	devicestatetest.SetDevice(s.state, &auth.DeviceState{
		Brand:  "canonical",
		Model:  "pc",
		Serial: "8989",
	})
	s.makeSerialAssertionInState(c, "canonical", "pc", "8989")
	c.Check(canAutoRefresh(), Equals, true)

	// not seeded, model, serial -> no auto-refresh
	s.state.Set("seeded", false)
	c.Check(canAutoRefresh(), Equals, false)
}

func makeInstalledMockCoreSnapWithSnapdControl(c *C, st *state.State) *snap.Info {
	sideInfoCore11 := &snap.SideInfo{RealName: "core", Revision: snap.R(11), SnapID: "core-id"}
	snapstate.Set(st, "core", &snapstate.SnapState{
		Active:   true,
		Sequence: []*snap.SideInfo{sideInfoCore11},
		Current:  sideInfoCore11.Revision,
		SnapType: "os",
	})
	core11 := snaptest.MockSnap(c, `
name: core
version: 1.0
slots:
 snapd-control:
`, sideInfoCore11)
	c.Assert(core11.Slots, HasLen, 1)

	return core11
}

var snapWithSnapdControlRefreshScheduleManagedYAML = `
name: snap-with-snapd-control
version: 1.0
plugs:
 snapd-control:
  refresh-schedule: managed
`

var snapWithSnapdControlOnlyYAML = `
name: snap-with-snapd-control
version: 1.0
plugs:
 snapd-control:
`

func makeInstalledMockSnap(c *C, st *state.State, yml string) *snap.Info {
	sideInfo11 := &snap.SideInfo{RealName: "snap-with-snapd-control", Revision: snap.R(11), SnapID: "snap-with-snapd-control-id"}
	snapstate.Set(st, "snap-with-snapd-control", &snapstate.SnapState{
		Active:   true,
		Sequence: []*snap.SideInfo{sideInfo11},
		Current:  sideInfo11.Revision,
		SnapType: "app",
	})
	info11 := snaptest.MockSnap(c, yml, sideInfo11)
	c.Assert(info11.Plugs, HasLen, 1)

	return info11
}

func makeMockRepoWithConnectedSnaps(c *C, st *state.State, info11, core11 *snap.Info, ifname string) {
	repo := interfaces.NewRepository()
	for _, iface := range builtin.Interfaces() {
		err := repo.AddInterface(iface)
		c.Assert(err, IsNil)
	}
	err := repo.AddSnap(info11)
	c.Assert(err, IsNil)
	err = repo.AddSnap(core11)
	c.Assert(err, IsNil)
	_, err = repo.Connect(&interfaces.ConnRef{
		PlugRef: interfaces.PlugRef{Snap: info11.InstanceName(), Name: ifname},
		SlotRef: interfaces.SlotRef{Snap: core11.InstanceName(), Name: ifname},
	}, nil, nil, nil, nil, nil)
	c.Assert(err, IsNil)
	conns, err := repo.Connected("snap-with-snapd-control", "snapd-control")
	c.Assert(err, IsNil)
	c.Assert(conns, HasLen, 1)
	ifacerepo.Replace(st, repo)
}

func (s *deviceMgrSuite) TestCanManageRefreshes(c *C) {
	st := s.state
	st.Lock()
	defer st.Unlock()

	// not possbile to manage by default
	c.Check(devicestate.CanManageRefreshes(st), Equals, false)

	// not possible with just a snap with "snapd-control" plug with the
	// right attribute
	info11 := makeInstalledMockSnap(c, st, snapWithSnapdControlRefreshScheduleManagedYAML)
	c.Check(devicestate.CanManageRefreshes(st), Equals, false)

	// not possible with a core snap with snapd control
	core11 := makeInstalledMockCoreSnapWithSnapdControl(c, st)
	c.Check(devicestate.CanManageRefreshes(st), Equals, false)

	// not possible even with connected interfaces
	makeMockRepoWithConnectedSnaps(c, st, info11, core11, "snapd-control")
	c.Check(devicestate.CanManageRefreshes(st), Equals, false)

	// if all of the above plus a snap declaration are in place we can
	// manage schedules
	s.setupSnapDecl(c, info11, "canonical")
	c.Check(devicestate.CanManageRefreshes(st), Equals, true)

	// works if the snap is not active as well (to fix race when a
	// snap is refreshed)
	var sideInfo11 snapstate.SnapState
	err := snapstate.Get(st, "snap-with-snapd-control", &sideInfo11)
	c.Assert(err, IsNil)
	sideInfo11.Active = false
	snapstate.Set(st, "snap-with-snapd-control", &sideInfo11)
	c.Check(devicestate.CanManageRefreshes(st), Equals, true)
}

func (s *deviceMgrSuite) TestCanManageRefreshesNoRefreshScheduleManaged(c *C) {
	st := s.state
	st.Lock()
	defer st.Unlock()

	// just having a connected "snapd-control" interface is not enough
	// for setting refresh.schedule=managed
	info11 := makeInstalledMockSnap(c, st, snapWithSnapdControlOnlyYAML)
	core11 := makeInstalledMockCoreSnapWithSnapdControl(c, st)
	makeMockRepoWithConnectedSnaps(c, st, info11, core11, "snapd-control")
	s.setupSnapDecl(c, info11, "canonical")

	c.Check(devicestate.CanManageRefreshes(st), Equals, false)
}

func (s *deviceMgrSuite) TestReloadRegistered(c *C) {
	st := state.New(nil)

	runner1 := state.NewTaskRunner(st)
	hookMgr1, err := hookstate.Manager(st, runner1)
	c.Assert(err, IsNil)
	mgr1, err := devicestate.Manager(st, hookMgr1, runner1, nil)
	c.Assert(err, IsNil)

=======
>>>>>>> f724cee1
	ok := false
	select {
	case <-mgr1.Registered():
	default:
		ok = true
<<<<<<< HEAD
	}
	c.Check(ok, Equals, true)

	st.Lock()
	devicestatetest.SetDevice(st, &auth.DeviceState{
		Brand:  "canonical",
		Model:  "pc",
		Serial: "serial",
	})
	st.Unlock()

	runner2 := state.NewTaskRunner(st)
	hookMgr2, err := hookstate.Manager(st, runner2)
	c.Assert(err, IsNil)
	mgr2, err := devicestate.Manager(st, hookMgr2, runner2, nil)
	c.Assert(err, IsNil)

	ok = false
	select {
	case <-mgr2.Registered():
		ok = true
	case <-time.After(5 * time.Second):
		c.Fatal("should have been marked registered")
	}
	c.Check(ok, Equals, true)
}

func (s *deviceMgrSuite) TestMarkSeededInConfig(c *C) {
	st := s.state
	st.Lock()
	defer st.Unlock()

	// avoid device registration
	devicestatetest.SetDevice(s.state, &auth.DeviceState{
		Serial: "123",
	})

	// avoid full seeding
	s.seeding()

	// not seeded -> no config is set
	s.state.Unlock()
	s.mgr.Ensure()
	s.state.Lock()

	var seedLoaded bool
	tr := config.NewTransaction(st)
	tr.Get("core", "seed.loaded", &seedLoaded)
	c.Check(seedLoaded, Equals, false)

	// pretend we are seeded now
	s.state.Set("seeded", true)

	// seeded -> config got updated
	s.state.Unlock()
	s.mgr.Ensure()
	s.state.Lock()

	tr = config.NewTransaction(st)
	tr.Get("core", "seed.loaded", &seedLoaded)
	c.Check(seedLoaded, Equals, true)

	// only the fake seeding change is in the state, no further
	// changes
	c.Check(s.state.Changes(), HasLen, 1)
}

func (s *deviceMgrSuite) TestNewEnoughProxyParse(c *C) {
	s.state.Lock()
	defer s.state.Unlock()

	log, restore := logger.MockLogger()
	defer restore()
	os.Setenv("SNAPD_DEBUG", "1")
	defer os.Unsetenv("SNAPD_DEBUG")

	badURL := &url.URL{Opaque: "%a"} // url.Parse(badURL.String()) needs to fail, which isn't easy :-)
	c.Check(devicestate.NewEnoughProxy(s.state, badURL, http.DefaultClient), Equals, false)
	c.Check(log.String(), Matches, "(?m).* DEBUG: Cannot check whether proxy store supports a custom serial vault: parse .*")
}

func (s *deviceMgrSuite) TestNewEnoughProxy(c *C) {
	s.state.Lock()
	defer s.state.Unlock()

	expectedUserAgent := httputil.UserAgent()
	log, restore := logger.MockLogger()
	defer restore()
	os.Setenv("SNAPD_DEBUG", "1")
	defer os.Unsetenv("SNAPD_DEBUG")

	expecteds := []string{
		`Head http://\S+: EOF`,
		`Head request returned 403 Forbidden.`,
		`Bogus Snap-Store-Version header "5pre1".`,
		``,
	}

	n := 0
	server := httptest.NewServer(http.HandlerFunc(func(w http.ResponseWriter, r *http.Request) {
		c.Check(r.Header.Get("User-Agent"), Equals, expectedUserAgent)
		n++
		switch n {
		case 1:
			conn, _, err := w.(http.Hijacker).Hijack()
			c.Assert(err, IsNil)
			conn.Close()
		case 2:
			w.WriteHeader(403)
		case 3:
			w.Header().Set("Snap-Store-Version", "5pre1")
			w.WriteHeader(200)
		case 4:
			w.Header().Set("Snap-Store-Version", "5")
			w.WriteHeader(200)
		case 5:
			w.Header().Set("Snap-Store-Version", "6")
			w.WriteHeader(200)
		default:
			c.Errorf("expected %d results, now on %d", len(expecteds), n)
		}
	}))
	defer server.Close()

	u, err := url.Parse(server.URL)
	c.Assert(err, IsNil)
	for _, expected := range expecteds {
		log.Reset()
		c.Check(devicestate.NewEnoughProxy(s.state, u, http.DefaultClient), Equals, false)
		if len(expected) > 0 {
			expected = "(?m).* DEBUG: Cannot check whether proxy store supports a custom serial vault: " + expected
		}
		c.Check(log.String(), Matches, expected)
	}
	c.Check(n, Equals, len(expecteds))

	// and success at last
	log.Reset()
	c.Check(devicestate.NewEnoughProxy(s.state, u, http.DefaultClient), Equals, true)
	c.Check(log.String(), Equals, "")
	c.Check(n, Equals, len(expecteds)+1)
}

func (s *deviceMgrSuite) TestDevicemgrCanStandby(c *C) {
	st := state.New(nil)

	runner := state.NewTaskRunner(st)
	hookMgr, err := hookstate.Manager(st, runner)
	c.Assert(err, IsNil)
	mgr, err := devicestate.Manager(st, hookMgr, runner, nil)
	c.Assert(err, IsNil)

	st.Lock()
	defer st.Unlock()
	c.Check(mgr.CanStandby(), Equals, false)

	st.Set("seeded", true)
	c.Check(mgr.CanStandby(), Equals, true)
}

type testModel struct {
	brand, model               string
	arch, base, kernel, gadget string
}

func (s *deviceMgrSuite) TestRemodelUnhappyNotSeeded(c *C) {
	s.state.Lock()
	defer s.state.Unlock()
	s.state.Set("seeded", false)

	newModel := s.brands.Model("canonical", "pc", map[string]interface{}{
		"architecture": "amd64",
		"kernel":       "pc-kernel",
		"gadget":       "pc",
	})
	_, err := devicestate.Remodel(s.state, newModel)
	c.Assert(err, ErrorMatches, "cannot remodel until fully seeded")
}

func (s *deviceMgrSuite) TestRemodelUnhappy(c *C) {
	s.state.Lock()
	defer s.state.Unlock()
	s.state.Set("seeded", true)

	// set a model assertion
	cur := map[string]string{
		"brand":        "canonical",
		"model":        "pc-model",
		"architecture": "amd64",
		"kernel":       "pc-kernel",
		"gadget":       "pc",
		"base":         "core18",
	}
	s.makeModelAssertionInState(c, cur["brand"], cur["model"], map[string]interface{}{
		"architecture": cur["architecture"],
		"kernel":       cur["kernel"],
		"gadget":       cur["gadget"],
		"base":         cur["base"],
	})
	devicestatetest.SetDevice(s.state, &auth.DeviceState{
		Brand: cur["brand"],
		Model: cur["model"],
	})

	// ensure all error cases are checked
	for _, t := range []struct {
		new    map[string]string
		errStr string
	}{
		{map[string]string{"architecture": "pdp-7"}, "cannot remodel to different architectures yet"},
		{map[string]string{"base": "core20"}, "cannot remodel to different bases yet"},
		{map[string]string{"gadget": "other-gadget"}, "cannot remodel to different gadgets yet"},
	} {
		// copy current model unless new model test data is different
		for k, v := range cur {
			if t.new[k] != "" {
				continue
			}
			t.new[k] = v
		}
		new := s.brands.Model(t.new["brand"], t.new["model"], map[string]interface{}{
			"architecture": t.new["architecture"],
			"kernel":       t.new["kernel"],
			"gadget":       t.new["gadget"],
			"base":         t.new["base"],
		})
		chg, err := devicestate.Remodel(s.state, new)
		c.Check(chg, IsNil)
		c.Check(err, ErrorMatches, t.errStr)
	}
}

func (s *deviceMgrSuite) TestRemodelTasksSwitchKernelTrack(c *C) {
	s.state.Lock()
	defer s.state.Unlock()
	s.state.Set("seeded", true)
	s.state.Set("refresh-privacy-key", "some-privacy-key")

	var testDeviceCtx snapstate.DeviceContext

	restore := devicestate.MockSnapstateInstallWithDeviceContext(func(ctx context.Context, st *state.State, name string, opts *snapstate.RevisionOptions, userID int, flags snapstate.Flags, deviceCtx snapstate.DeviceContext, fromChange string) (*state.TaskSet, error) {
		c.Check(flags.Required, Equals, true)
		c.Check(deviceCtx, Equals, testDeviceCtx)
		c.Check(fromChange, Equals, "99")

		tDownload := s.state.NewTask("fake-download", fmt.Sprintf("Download %s", name))
		tValidate := s.state.NewTask("validate-snap", fmt.Sprintf("Validate %s", name))
		tValidate.WaitFor(tDownload)
		tInstall := s.state.NewTask("fake-install", fmt.Sprintf("Install %s", name))
		tInstall.WaitFor(tValidate)
		ts := state.NewTaskSet(tDownload, tValidate, tInstall)
		ts.MarkEdge(tValidate, snapstate.DownloadAndChecksDoneEdge)
		return ts, nil
	})
	defer restore()

	restore = devicestate.MockSnapstateUpdateWithDeviceContext(func(st *state.State, name string, opts *snapstate.RevisionOptions, userID int, flags snapstate.Flags, deviceCtx snapstate.DeviceContext, fromChange string) (*state.TaskSet, error) {
		c.Check(flags.Required, Equals, false)
		c.Check(flags.NoReRefresh, Equals, true)
		c.Check(deviceCtx, Equals, testDeviceCtx)
		c.Check(fromChange, Equals, "99")

		tDownload := s.state.NewTask("fake-download", fmt.Sprintf("Download %s to track %s", name, opts.Channel))
		tValidate := s.state.NewTask("validate-snap", fmt.Sprintf("Validate %s", name))
		tValidate.WaitFor(tDownload)
		tUpdate := s.state.NewTask("fake-update", fmt.Sprintf("Update %s to track %s", name, opts.Channel))
		tUpdate.WaitFor(tValidate)
		ts := state.NewTaskSet(tDownload, tValidate, tUpdate)
		ts.MarkEdge(tValidate, snapstate.DownloadAndChecksDoneEdge)
		return ts, nil
	})
	defer restore()

	// set a model assertion
	current := s.brands.Model("canonical", "pc-model", map[string]interface{}{
		"architecture": "amd64",
		"kernel":       "pc-kernel",
		"gadget":       "pc",
		"base":         "core18",
	})
	err := assertstate.Add(s.state, current)
	c.Assert(err, IsNil)
	devicestatetest.SetDevice(s.state, &auth.DeviceState{
		Brand: "canonical",
		Model: "pc-model",
	})

	new := s.brands.Model("canonical", "pc-model", map[string]interface{}{
		"architecture":   "amd64",
		"kernel":         "pc-kernel=18",
		"gadget":         "pc",
		"base":           "core18",
		"required-snaps": []interface{}{"new-required-snap-1", "new-required-snap-2"},
		"revision":       "1",
	})

	testDeviceCtx = &snapstatetest.TrivialDeviceContext{Remodeling: true}

	tss, err := devicestate.RemodelTasks(context.Background(), s.state, current, new, testDeviceCtx, "99")
	c.Assert(err, IsNil)
	// 2 snaps, plus one track switch plus the remodel task, the
	// wait chain is tested in TestRemodel*
	c.Assert(tss, HasLen, 4)
}

func (s *deviceMgrSuite) TestRemodelTasksSwitchKernel(c *C) {
	s.state.Lock()
	defer s.state.Unlock()
	s.state.Set("seeded", true)
	s.state.Set("refresh-privacy-key", "some-privacy-key")

	var testDeviceCtx snapstate.DeviceContext

	restore := devicestate.MockSnapstateInstallWithDeviceContext(func(ctx context.Context, st *state.State, name string, opts *snapstate.RevisionOptions, userID int, flags snapstate.Flags, deviceCtx snapstate.DeviceContext, fromChange string) (*state.TaskSet, error) {
		c.Check(deviceCtx, Equals, testDeviceCtx)
		c.Check(name, Equals, "other-kernel")
		c.Check(opts.Channel, Equals, "18")

		tDownload := s.state.NewTask("fake-download", fmt.Sprintf("Download %s", name))
		tValidate := s.state.NewTask("validate-snap", fmt.Sprintf("Validate %s", name))
		tValidate.WaitFor(tDownload)
		tInstall := s.state.NewTask("fake-install", fmt.Sprintf("Install %s", name))
		tInstall.WaitFor(tValidate)
		ts := state.NewTaskSet(tDownload, tValidate, tInstall)
		ts.MarkEdge(tValidate, snapstate.DownloadAndChecksDoneEdge)
		return ts, nil
	})
	defer restore()

	// set a model assertion
	current := s.brands.Model("canonical", "pc-model", map[string]interface{}{
		"architecture": "amd64",
		"kernel":       "pc-kernel",
		"gadget":       "pc",
		"base":         "core18",
	})
	err := assertstate.Add(s.state, current)
	c.Assert(err, IsNil)
	devicestatetest.SetDevice(s.state, &auth.DeviceState{
		Brand: "canonical",
		Model: "pc-model",
	})

	new := s.brands.Model("canonical", "pc-model", map[string]interface{}{
		"architecture": "amd64",
		"kernel":       "other-kernel=18",
		"gadget":       "pc",
		"base":         "core18",
		"revision":     "1",
	})

	testDeviceCtx = &snapstatetest.TrivialDeviceContext{Remodeling: true}

	tss, err := devicestate.RemodelTasks(context.Background(), s.state, current, new, testDeviceCtx, "99")
	c.Assert(err, IsNil)
	// 1 new kernel plus the remodel task
	c.Assert(tss, HasLen, 2)
}

func (s *deviceMgrSuite) TestRemodelRequiredSnaps(c *C) {
	s.state.Lock()
	defer s.state.Unlock()
	s.state.Set("seeded", true)
	s.state.Set("refresh-privacy-key", "some-privacy-key")

	restore := devicestate.MockSnapstateInstallWithDeviceContext(func(ctx context.Context, st *state.State, name string, opts *snapstate.RevisionOptions, userID int, flags snapstate.Flags, deviceCtx snapstate.DeviceContext, fromChange string) (*state.TaskSet, error) {
		c.Check(flags.Required, Equals, true)
		c.Check(deviceCtx, NotNil)
		c.Check(deviceCtx.ForRemodeling(), Equals, true)

		tDownload := s.state.NewTask("fake-download", fmt.Sprintf("Download %s", name))
		tValidate := s.state.NewTask("validate-snap", fmt.Sprintf("Validate %s", name))
		tValidate.WaitFor(tDownload)
		tInstall := s.state.NewTask("fake-install", fmt.Sprintf("Install %s", name))
		tInstall.WaitFor(tValidate)
		ts := state.NewTaskSet(tDownload, tValidate, tInstall)
		ts.MarkEdge(tValidate, snapstate.DownloadAndChecksDoneEdge)
		return ts, nil
	})
	defer restore()

	// set a model assertion
	s.makeModelAssertionInState(c, "canonical", "pc-model", map[string]interface{}{
		"architecture": "amd64",
		"kernel":       "pc-kernel",
		"gadget":       "pc",
		"base":         "core18",
	})
	devicestatetest.SetDevice(s.state, &auth.DeviceState{
		Brand: "canonical",
		Model: "pc-model",
	})

	new := s.brands.Model("canonical", "pc-model", map[string]interface{}{
		"architecture":   "amd64",
		"kernel":         "pc-kernel",
		"gadget":         "pc",
		"base":           "core18",
		"required-snaps": []interface{}{"new-required-snap-1", "new-required-snap-2"},
		"revision":       "1",
	})
	chg, err := devicestate.Remodel(s.state, new)
	c.Assert(err, IsNil)
	c.Assert(chg.Summary(), Equals, "Refresh model assertion from revision 0 to 1")

	tl := chg.Tasks()
	// 2 snaps,
	c.Assert(tl, HasLen, 2*3+1)

	deviceCtx, err := devicestate.DeviceCtx(s.state, tl[0], nil)
	c.Assert(err, IsNil)
	// deviceCtx is actually a remodelContext here
	remodCtx, ok := deviceCtx.(devicestate.RemodelContext)
	c.Assert(ok, Equals, true)
	c.Check(remodCtx.ForRemodeling(), Equals, true)
	c.Check(remodCtx.Kind(), Equals, devicestate.UpdateRemodel)
	c.Check(remodCtx.Model(), DeepEquals, new)
	c.Check(remodCtx.Store(), IsNil)

	// check the tasks
	tDownloadSnap1 := tl[0]
	tValidateSnap1 := tl[1]
	tInstallSnap1 := tl[2]
	tDownloadSnap2 := tl[3]
	tValidateSnap2 := tl[4]
	tInstallSnap2 := tl[5]
	tSetModel := tl[6]

	// check the tasks
	c.Assert(tDownloadSnap1.Kind(), Equals, "fake-download")
	c.Assert(tDownloadSnap1.Summary(), Equals, "Download new-required-snap-1")
	c.Assert(tDownloadSnap1.WaitTasks(), HasLen, 0)
	c.Assert(tValidateSnap1.Kind(), Equals, "validate-snap")
	c.Assert(tValidateSnap1.Summary(), Equals, "Validate new-required-snap-1")
	c.Assert(tDownloadSnap1.WaitTasks(), HasLen, 0)
	c.Assert(tDownloadSnap2.Kind(), Equals, "fake-download")
	c.Assert(tDownloadSnap2.Summary(), Equals, "Download new-required-snap-2")
	// check the ordering, download/validate everything first, then install

	// snap2 downloads wait for the downloads of snap1
	c.Assert(tDownloadSnap1.WaitTasks(), HasLen, 0)
	c.Assert(tValidateSnap1.WaitTasks(), DeepEquals, []*state.Task{
		tDownloadSnap1,
	})
	c.Assert(tDownloadSnap2.WaitTasks(), DeepEquals, []*state.Task{
		tValidateSnap1,
	})
	c.Assert(tValidateSnap2.WaitTasks(), DeepEquals, []*state.Task{
		tDownloadSnap2,
	})
	c.Assert(tInstallSnap1.WaitTasks(), DeepEquals, []*state.Task{
		// wait for own check-snap
		tValidateSnap1,
		// and also the last check-snap of the download chain
		tValidateSnap2,
	})
	c.Assert(tInstallSnap2.WaitTasks(), DeepEquals, []*state.Task{
		// last snap of the download chain
		tValidateSnap2,
		// previous install chain
		tInstallSnap1,
	})

	c.Assert(tSetModel.Kind(), Equals, "set-model")
	c.Assert(tSetModel.Summary(), Equals, "Set new model assertion")
	// setModel waits for everything in the change
	c.Assert(tSetModel.WaitTasks(), DeepEquals, []*state.Task{tDownloadSnap1, tValidateSnap1, tInstallSnap1, tDownloadSnap2, tValidateSnap2, tInstallSnap2})
}

func (s *deviceMgrSuite) TestRemodelSwitchKernelTrack(c *C) {
	s.state.Lock()
	defer s.state.Unlock()
	s.state.Set("seeded", true)
	s.state.Set("refresh-privacy-key", "some-privacy-key")

	restore := devicestate.MockSnapstateInstallWithDeviceContext(func(ctx context.Context, st *state.State, name string, opts *snapstate.RevisionOptions, userID int, flags snapstate.Flags, deviceCtx snapstate.DeviceContext, fromChange string) (*state.TaskSet, error) {
		c.Check(flags.Required, Equals, true)
		c.Check(deviceCtx, NotNil)
		c.Check(deviceCtx.ForRemodeling(), Equals, true)

		tDownload := s.state.NewTask("fake-download", fmt.Sprintf("Download %s", name))
		tValidate := s.state.NewTask("validate-snap", fmt.Sprintf("Validate %s", name))
		tValidate.WaitFor(tDownload)
		tInstall := s.state.NewTask("fake-install", fmt.Sprintf("Install %s", name))
		tInstall.WaitFor(tValidate)
		ts := state.NewTaskSet(tDownload, tValidate, tInstall)
		ts.MarkEdge(tValidate, snapstate.DownloadAndChecksDoneEdge)
		return ts, nil
	})
	defer restore()

	restore = devicestate.MockSnapstateUpdateWithDeviceContext(func(st *state.State, name string, opts *snapstate.RevisionOptions, userID int, flags snapstate.Flags, deviceCtx snapstate.DeviceContext, fromChange string) (*state.TaskSet, error) {
		c.Check(flags.Required, Equals, false)
		c.Check(flags.NoReRefresh, Equals, true)
		c.Check(deviceCtx, NotNil)
		c.Check(deviceCtx.ForRemodeling(), Equals, true)

		tDownload := s.state.NewTask("fake-download", fmt.Sprintf("Download %s to track %s", name, opts.Channel))
		tValidate := s.state.NewTask("validate-snap", fmt.Sprintf("Validate %s", name))
		tValidate.WaitFor(tDownload)
		tUpdate := s.state.NewTask("fake-update", fmt.Sprintf("Update %s to track %s", name, opts.Channel))
		tUpdate.WaitFor(tValidate)
		ts := state.NewTaskSet(tDownload, tValidate, tUpdate)
		ts.MarkEdge(tValidate, snapstate.DownloadAndChecksDoneEdge)
		return ts, nil
	})
	defer restore()

	// set a model assertion
	s.makeModelAssertionInState(c, "canonical", "pc-model", map[string]interface{}{
		"architecture": "amd64",
		"kernel":       "pc-kernel",
		"gadget":       "pc",
		"base":         "core18",
	})
	devicestatetest.SetDevice(s.state, &auth.DeviceState{
		Brand: "canonical",
		Model: "pc-model",
	})

	new := s.brands.Model("canonical", "pc-model", map[string]interface{}{
		"architecture":   "amd64",
		"kernel":         "pc-kernel=18",
		"gadget":         "pc",
		"base":           "core18",
		"required-snaps": []interface{}{"new-required-snap-1"},
		"revision":       "1",
	})
	chg, err := devicestate.Remodel(s.state, new)
	c.Assert(err, IsNil)
	c.Assert(chg.Summary(), Equals, "Refresh model assertion from revision 0 to 1")

	tl := chg.Tasks()
	c.Assert(tl, HasLen, 2*3+1)

	tDownloadKernel := tl[0]
	tValidateKernel := tl[1]
	tUpdateKernel := tl[2]
	tDownloadSnap1 := tl[3]
	tValidateSnap1 := tl[4]
	tInstallSnap1 := tl[5]
	tSetModel := tl[6]

	c.Assert(tDownloadKernel.Kind(), Equals, "fake-download")
	c.Assert(tDownloadKernel.Summary(), Equals, "Download pc-kernel to track 18")
	c.Assert(tValidateKernel.Kind(), Equals, "validate-snap")
	c.Assert(tValidateKernel.Summary(), Equals, "Validate pc-kernel")
	c.Assert(tUpdateKernel.Kind(), Equals, "fake-update")
	c.Assert(tUpdateKernel.Summary(), Equals, "Update pc-kernel to track 18")
	c.Assert(tDownloadSnap1.Kind(), Equals, "fake-download")
	c.Assert(tDownloadSnap1.Summary(), Equals, "Download new-required-snap-1")
	c.Assert(tValidateSnap1.Kind(), Equals, "validate-snap")
	c.Assert(tValidateSnap1.Summary(), Equals, "Validate new-required-snap-1")
	c.Assert(tInstallSnap1.Kind(), Equals, "fake-install")
	c.Assert(tInstallSnap1.Summary(), Equals, "Install new-required-snap-1")

	c.Assert(tSetModel.Kind(), Equals, "set-model")
	c.Assert(tSetModel.Summary(), Equals, "Set new model assertion")

	// check the ordering
	c.Assert(tDownloadSnap1.WaitTasks(), DeepEquals, []*state.Task{
		// previous download finished
		tValidateKernel,
	})
	c.Assert(tInstallSnap1.WaitTasks(), DeepEquals, []*state.Task{
		// last download in the chain finished
		tValidateSnap1,
		// and kernel got updated
		tUpdateKernel,
	})
	c.Assert(tUpdateKernel.WaitTasks(), DeepEquals, []*state.Task{
		// kernel is valid
		tValidateKernel,
		// and last download in the chain finished
		tValidateSnap1,
	})
}

func (s *deviceMgrSuite) TestRemodelLessRequiredSnaps(c *C) {
	s.state.Lock()
	defer s.state.Unlock()
	s.state.Set("seeded", true)
	s.state.Set("refresh-privacy-key", "some-privacy-key")

	// set a model assertion
	s.makeModelAssertionInState(c, "canonical", "pc-model", map[string]interface{}{
		"architecture":   "amd64",
		"kernel":         "pc-kernel",
		"gadget":         "pc",
		"base":           "core18",
		"required-snaps": []interface{}{"some-required-snap"},
	})
	devicestatetest.SetDevice(s.state, &auth.DeviceState{
		Brand: "canonical",
		Model: "pc-model",
	})

	new := s.brands.Model("canonical", "pc-model", map[string]interface{}{
		"architecture": "amd64",
		"kernel":       "pc-kernel",
		"gadget":       "pc",
		"base":         "core18",
		"revision":     "1",
	})
	chg, err := devicestate.Remodel(s.state, new)
	c.Assert(err, IsNil)
	c.Assert(chg.Summary(), Equals, "Refresh model assertion from revision 0 to 1")

	tl := chg.Tasks()
	c.Assert(tl, HasLen, 1)
	tSetModel := tl[0]
	c.Assert(tSetModel.Kind(), Equals, "set-model")
	c.Assert(tSetModel.Summary(), Equals, "Set new model assertion")
}

type freshSessionStore struct {
	storetest.Store

	ensureDeviceSession int
}

func (sto *freshSessionStore) EnsureDeviceSession() (*auth.DeviceState, error) {
	sto.ensureDeviceSession += 1
	return nil, nil
}

func (s *deviceMgrSuite) TestRemodelStoreSwitch(c *C) {
	s.state.Lock()
	defer s.state.Unlock()
	s.state.Set("seeded", true)
	s.state.Set("refresh-privacy-key", "some-privacy-key")

	var testStore snapstate.StoreService

	restore := devicestate.MockSnapstateInstallWithDeviceContext(func(ctx context.Context, st *state.State, name string, opts *snapstate.RevisionOptions, userID int, flags snapstate.Flags, deviceCtx snapstate.DeviceContext, fromChange string) (*state.TaskSet, error) {
		c.Check(flags.Required, Equals, true)
		c.Check(deviceCtx, NotNil)
		c.Check(deviceCtx.ForRemodeling(), Equals, true)

		c.Check(deviceCtx.Store(), Equals, testStore)

		tDownload := s.state.NewTask("fake-download", fmt.Sprintf("Download %s", name))
		tValidate := s.state.NewTask("validate-snap", fmt.Sprintf("Validate %s", name))
		tValidate.WaitFor(tDownload)
		tInstall := s.state.NewTask("fake-install", fmt.Sprintf("Install %s", name))
		tInstall.WaitFor(tValidate)
		ts := state.NewTaskSet(tDownload, tValidate, tInstall)
		ts.MarkEdge(tValidate, snapstate.DownloadAndChecksDoneEdge)
		return ts, nil
	})
	defer restore()

	// set a model assertion
	s.makeModelAssertionInState(c, "canonical", "pc-model", map[string]interface{}{
		"architecture": "amd64",
		"kernel":       "pc-kernel",
		"gadget":       "pc",
		"base":         "core18",
	})
	devicestatetest.SetDevice(s.state, &auth.DeviceState{
		Brand: "canonical",
		Model: "pc-model",
	})

	new := s.brands.Model("canonical", "pc-model", map[string]interface{}{
		"architecture":   "amd64",
		"kernel":         "pc-kernel",
		"gadget":         "pc",
		"base":           "core18",
		"store":          "switched-store",
		"required-snaps": []interface{}{"new-required-snap-1", "new-required-snap-2"},
		"revision":       "1",
	})

	freshStore := &freshSessionStore{}
	testStore = freshStore

	s.newFakeStore = func(devBE storecontext.DeviceBackend) snapstate.StoreService {
		mod, err := devBE.Model()
		c.Check(err, IsNil)
		if err == nil {
			c.Check(mod, DeepEquals, new)
		}
		return testStore
	}

	chg, err := devicestate.Remodel(s.state, new)
	c.Assert(err, IsNil)
	c.Assert(chg.Summary(), Equals, "Refresh model assertion from revision 0 to 1")

	c.Check(freshStore.ensureDeviceSession, Equals, 1)

	tl := chg.Tasks()
	// 2 snaps * 3 tasks (from the mock install above) +
	// 1 "set-model" task at the end
	c.Assert(tl, HasLen, 2*3+1)

	deviceCtx, err := devicestate.DeviceCtx(s.state, tl[0], nil)
	c.Assert(err, IsNil)
	// deviceCtx is actually a remodelContext here
	remodCtx, ok := deviceCtx.(devicestate.RemodelContext)
	c.Assert(ok, Equals, true)
	c.Check(remodCtx.ForRemodeling(), Equals, true)
	c.Check(remodCtx.Kind(), Equals, devicestate.StoreSwitchRemodel)
	c.Check(remodCtx.Model(), DeepEquals, new)
	c.Check(remodCtx.Store(), Equals, testStore)
}

func (s *deviceMgrSuite) TestRemodelRereg(c *C) {
	s.state.Lock()
	defer s.state.Unlock()
	s.state.Set("seeded", true)

	// set a model assertion
	s.makeModelAssertionInState(c, "canonical", "pc-model", map[string]interface{}{
		"architecture": "amd64",
		"kernel":       "pc-kernel",
		"gadget":       "pc",
		"base":         "core18",
	})
	s.makeSerialAssertionInState(c, "canonical", "pc-model", "orig-serial")
	devicestatetest.SetDevice(s.state, &auth.DeviceState{
		Brand:           "canonical",
		Model:           "pc-model",
		Serial:          "orig-serial",
		SessionMacaroon: "old-session",
	})

	new := s.brands.Model("canonical", "rereg-model", map[string]interface{}{
		"architecture":   "amd64",
		"kernel":         "pc-kernel",
		"gadget":         "pc",
		"base":           "core18",
		"required-snaps": []interface{}{"new-required-snap-1", "new-required-snap-2"},
	})

	s.newFakeStore = func(devBE storecontext.DeviceBackend) snapstate.StoreService {
		mod, err := devBE.Model()
		c.Check(err, IsNil)
		if err == nil {
			c.Check(mod, DeepEquals, new)
		}
		return nil
	}

	chg, err := devicestate.Remodel(s.state, new)
	c.Assert(err, IsNil)

	c.Assert(chg.Summary(), Equals, "Remodel device to canonical/rereg-model (0)")

	tl := chg.Tasks()
	c.Assert(tl, HasLen, 2)

	// check the tasks
	tRequestSerial := tl[0]
	tPrepareRemodeling := tl[1]

	// check the tasks
	c.Assert(tRequestSerial.Kind(), Equals, "request-serial")
	c.Assert(tRequestSerial.Summary(), Equals, "Request new device serial")
	c.Assert(tRequestSerial.WaitTasks(), HasLen, 0)

	c.Assert(tPrepareRemodeling.Kind(), Equals, "prepare-remodeling")
	c.Assert(tPrepareRemodeling.Summary(), Equals, "Prepare remodeling")
	c.Assert(tPrepareRemodeling.WaitTasks(), DeepEquals, []*state.Task{tRequestSerial})
}

func (s *deviceMgrSuite) TestRemodelClash(c *C) {
	s.state.Lock()
	defer s.state.Unlock()
	s.state.Set("seeded", true)
	s.state.Set("refresh-privacy-key", "some-privacy-key")

	var clashing *asserts.Model

	restore := devicestate.MockSnapstateInstallWithDeviceContext(func(ctx context.Context, st *state.State, name string, opts *snapstate.RevisionOptions, userID int, flags snapstate.Flags, deviceCtx snapstate.DeviceContext, fromChange string) (*state.TaskSet, error) {
		// simulate things changing under our feet
		assertstatetest.AddMany(st, clashing)
		devicestatetest.SetDevice(s.state, &auth.DeviceState{
			Brand: "canonical",
			Model: clashing.Model(),
		})

		tDownload := s.state.NewTask("fake-download", fmt.Sprintf("Download %s", name))
		tValidate := s.state.NewTask("validate-snap", fmt.Sprintf("Validate %s", name))
		tValidate.WaitFor(tDownload)
		tInstall := s.state.NewTask("fake-install", fmt.Sprintf("Install %s", name))
		tInstall.WaitFor(tValidate)
		ts := state.NewTaskSet(tDownload, tValidate, tInstall)
		ts.MarkEdge(tValidate, snapstate.DownloadAndChecksDoneEdge)
		return ts, nil
	})
	defer restore()

	// set a model assertion
	s.makeModelAssertionInState(c, "canonical", "pc-model", map[string]interface{}{
		"architecture": "amd64",
		"kernel":       "pc-kernel",
		"gadget":       "pc",
		"base":         "core18",
	})
	devicestatetest.SetDevice(s.state, &auth.DeviceState{
		Brand: "canonical",
		Model: "pc-model",
	})

	new := s.brands.Model("canonical", "pc-model", map[string]interface{}{
		"architecture":   "amd64",
		"kernel":         "pc-kernel",
		"gadget":         "pc",
		"base":           "core18",
		"required-snaps": []interface{}{"new-required-snap-1", "new-required-snap-2"},
		"revision":       "1",
	})
	other := s.brands.Model("canonical", "pc-model-other", map[string]interface{}{
		"architecture":   "amd64",
		"kernel":         "pc-kernel",
		"gadget":         "pc",
		"base":           "core18",
		"required-snaps": []interface{}{"new-required-snap-1", "new-required-snap-2"},
	})

	clashing = other
	_, err := devicestate.Remodel(s.state, new)
	c.Check(err, DeepEquals, &snapstate.ChangeConflictError{
		Message: "cannot start remodel, clashing with concurrent remodel to canonical/pc-model-other (0)",
	})

	// reset
	devicestatetest.SetDevice(s.state, &auth.DeviceState{
		Brand: "canonical",
		Model: "pc-model",
	})
	clashing = new
	_, err = devicestate.Remodel(s.state, new)
	c.Check(err, DeepEquals, &snapstate.ChangeConflictError{
		Message: "cannot start remodel, clashing with concurrent remodel to canonical/pc-model (1)",
	})
}

func (s *deviceMgrSuite) TestRemodelClashInProgress(c *C) {
	s.state.Lock()
	defer s.state.Unlock()
	s.state.Set("seeded", true)
	s.state.Set("refresh-privacy-key", "some-privacy-key")

	restore := devicestate.MockSnapstateInstallWithDeviceContext(func(ctx context.Context, st *state.State, name string, opts *snapstate.RevisionOptions, userID int, flags snapstate.Flags, deviceCtx snapstate.DeviceContext, fromChange string) (*state.TaskSet, error) {
		// simulate another started remodeling
		st.NewChange("remodel", "other remodel")

		tDownload := s.state.NewTask("fake-download", fmt.Sprintf("Download %s", name))
		tValidate := s.state.NewTask("validate-snap", fmt.Sprintf("Validate %s", name))
		tValidate.WaitFor(tDownload)
		tInstall := s.state.NewTask("fake-install", fmt.Sprintf("Install %s", name))
		tInstall.WaitFor(tValidate)
		ts := state.NewTaskSet(tDownload, tValidate, tInstall)
		ts.MarkEdge(tValidate, snapstate.DownloadAndChecksDoneEdge)
		return ts, nil
	})
	defer restore()

	// set a model assertion
	s.makeModelAssertionInState(c, "canonical", "pc-model", map[string]interface{}{
		"architecture": "amd64",
		"kernel":       "pc-kernel",
		"gadget":       "pc",
		"base":         "core18",
	})
	devicestatetest.SetDevice(s.state, &auth.DeviceState{
		Brand: "canonical",
		Model: "pc-model",
	})

	new := s.brands.Model("canonical", "pc-model", map[string]interface{}{
		"architecture":   "amd64",
		"kernel":         "pc-kernel",
		"gadget":         "pc",
		"base":           "core18",
		"required-snaps": []interface{}{"new-required-snap-1", "new-required-snap-2"},
		"revision":       "1",
	})

	_, err := devicestate.Remodel(s.state, new)
	c.Check(err, DeepEquals, &snapstate.ChangeConflictError{
		Message: "cannot start remodel, clashing with concurrent one",
	})
}

func (s *deviceMgrSuite) TestReregRemodelClashAnyChange(c *C) {
	s.state.Lock()
	defer s.state.Unlock()
	s.state.Set("seeded", true)

	// set a model assertion
	s.makeModelAssertionInState(c, "canonical", "pc-model", map[string]interface{}{
		"architecture": "amd64",
		"kernel":       "pc-kernel",
		"gadget":       "pc",
		"base":         "core18",
	})
	s.makeSerialAssertionInState(c, "canonical", "pc-model", "orig-serial")
	devicestatetest.SetDevice(s.state, &auth.DeviceState{
		Brand:           "canonical",
		Model:           "pc-model",
		Serial:          "orig-serial",
		SessionMacaroon: "old-session",
	})

	new := s.brands.Model("canonical", "pc-model-2", map[string]interface{}{
		"architecture":   "amd64",
		"kernel":         "pc-kernel",
		"gadget":         "pc",
		"base":           "core18",
		"required-snaps": []interface{}{"new-required-snap-1", "new-required-snap-2"},
		"revision":       "1",
	})

	// simulate any other change
	s.state.NewChange("chg", "other change")

	_, err := devicestate.Remodel(s.state, new)
	c.Check(err, DeepEquals, &snapstate.ChangeConflictError{
		Message: "cannot start complete remodel, other changes are in progress",
	})
}

func (s *deviceMgrSuite) TestRemodeling(c *C) {
	s.state.Lock()
	defer s.state.Unlock()

	// no changes
	c.Check(devicestate.Remodeling(s.state), Equals, false)

	// other change
	s.state.NewChange("other", "...")
	c.Check(devicestate.Remodeling(s.state), Equals, false)

	// remodel change
	chg := s.state.NewChange("remodel", "...")
	c.Check(devicestate.Remodeling(s.state), Equals, true)

	// done
	chg.SetStatus(state.DoneStatus)
	c.Check(devicestate.Remodeling(s.state), Equals, false)
}

func (s *deviceMgrSuite) testDoRequestSerialReregistration(c *C, setAncillary func(origSerial *asserts.Serial)) *state.Task {
	mockServer := s.mockServer(c, "REQID-1", nil)
	defer mockServer.Close()

	restore := devicestate.MockBaseStoreURL(mockServer.URL)
	defer restore()

	// setup state as after initial registration
	s.state.Lock()
	defer s.state.Unlock()

	s.makeModelAssertionInState(c, "my-brand", "my-model", map[string]interface{}{
		"architecture": "amd64",
		"kernel":       "pc-kernel",
		"gadget":       "pc",
	})

	devicestatetest.MockGadget(c, s.state, "pc", snap.R(2), nil)

	devicestatetest.SetDevice(s.state, &auth.DeviceState{
		Brand:  "my-brand",
		Model:  "my-model",
		KeyID:  devKey.PublicKey().ID(),
		Serial: "9999",
	})
	devicestate.KeypairManager(s.mgr).Put(devKey)

	// have a serial assertion
	serial0 := s.makeSerialAssertionInState(c, "my-brand", "my-model", "9999")
	// give a chance to the test to setup returning a stream vs
	// just the serial assertion
	if setAncillary != nil {
		setAncillary(serial0)
	}

	new := s.brands.Model("rereg-brand", "rereg-model", map[string]interface{}{
		"architecture": "amd64",
		"kernel":       "pc-kernel",
		"gadget":       "pc",
	})
	cur, err := s.mgr.Model()
	c.Assert(err, IsNil)

	s.newFakeStore = func(devBE storecontext.DeviceBackend) snapstate.StoreService {
		mod, err := devBE.Model()
		c.Check(err, IsNil)
		if err == nil {
			c.Check(mod, DeepEquals, new)
		}
		return nil
	}

	remodCtx, err := devicestate.RemodelCtx(s.state, cur, new)
	c.Assert(err, IsNil)
	c.Check(remodCtx.Kind(), Equals, devicestate.ReregRemodel)

	t := s.state.NewTask("request-serial", "test")
	chg := s.state.NewChange("remodel", "...")
	// associate with context
	remodCtx.Init(chg)
	chg.AddTask(t)

	// sanity
	regCtx, err := devicestate.RegistrationCtx(s.mgr, t)
	c.Assert(err, IsNil)
	c.Check(regCtx, Equals, remodCtx.(devicestate.RegistrationContext))

	// avoid full seeding
	s.seeding()

	s.state.Unlock()
	s.se.Ensure()
	s.se.Wait()
	s.state.Lock()

	return t
}

func (s *deviceMgrSuite) TestDoRequestSerialReregistration(c *C) {
	assertstest.AddMany(s.storeSigning, s.brands.AccountsAndKeys("rereg-brand")...)

	t := s.testDoRequestSerialReregistration(c, nil)

	s.state.Lock()
	defer s.state.Unlock()
	chg := t.Change()

	c.Check(chg.Status(), Equals, state.DoneStatus, Commentf("%s", t.Log()))
	c.Check(chg.Err(), IsNil)
	device, err := devicestatetest.Device(s.state)
	c.Check(err, IsNil)
	c.Check(device.Serial, Equals, "9999")
	_, err = s.db.Find(asserts.SerialType, map[string]string{
		"brand-id": "rereg-brand",
		"model":    "rereg-model",
		"serial":   "9999",
	})
	c.Assert(err, IsNil)
}

func (s *deviceMgrSuite) TestDoRequestSerialReregistrationStreamFromService(c *C) {
	setAncillary := func(_ *asserts.Serial) {
		// sets up such that re-registration returns a stream
		// of assertions
		s.ancillary = s.brands.AccountsAndKeys("rereg-brand")
	}

	t := s.testDoRequestSerialReregistration(c, setAncillary)

	s.state.Lock()
	defer s.state.Unlock()
	chg := t.Change()

	c.Check(chg.Status(), Equals, state.DoneStatus, Commentf("%s", t.Log()))
	c.Check(chg.Err(), IsNil)
	device, err := devicestatetest.Device(s.state)
	c.Check(err, IsNil)
	c.Check(device.Serial, Equals, "9999")
	_, err = s.db.Find(asserts.SerialType, map[string]string{
		"brand-id": "rereg-brand",
		"model":    "rereg-model",
		"serial":   "9999",
	})
	c.Assert(err, IsNil)
}

func (s *deviceMgrSuite) TestDoRequestSerialReregistrationIncompleteStreamFromService(c *C) {
	setAncillary := func(_ *asserts.Serial) {
		// will produce an incomplete stream!
		s.ancillary = s.brands.AccountsAndKeys("rereg-brand")[:1]
	}

	t := s.testDoRequestSerialReregistration(c, setAncillary)

	s.state.Lock()
	defer s.state.Unlock()
	chg := t.Change()

	c.Check(chg.Status(), Equals, state.ErrorStatus, Commentf("%s", t.Log()))
	c.Check(chg.Err(), ErrorMatches, `(?ms).*cannot accept stream of assertions from device service:.*`)
}

func (s *deviceMgrSuite) TestDoRequestSerialReregistrationDoubleSerialStreamFromService(c *C) {
	setAncillary := func(serial0 *asserts.Serial) {
		// will produce a stream with confusingly two serial
		// assertions
		s.ancillary = s.brands.AccountsAndKeys("rereg-brand")
		s.ancillary = append(s.ancillary, serial0)
	}

	t := s.testDoRequestSerialReregistration(c, setAncillary)

	s.state.Lock()
	defer s.state.Unlock()
	chg := t.Change()

	c.Check(chg.Status(), Equals, state.ErrorStatus, Commentf("%s", t.Log()))
	c.Check(chg.Err(), ErrorMatches, `(?ms).*cannot accept more than a single device serial assertion from the device service.*`)
}

func (s *deviceMgrSuite) TestDeviceCtxNoTask(c *C) {
	s.state.Lock()
	defer s.state.Unlock()
	// nothing in the state

	_, err := devicestate.DeviceCtx(s.state, nil, nil)
	c.Check(err, Equals, state.ErrNoState)

	// have a model assertion
	model := s.brands.Model("canonical", "pc", map[string]interface{}{
		"gadget":       "pc",
		"kernel":       "kernel",
		"architecture": "amd64",
	})
	assertstatetest.AddMany(s.state, model)
	devicestatetest.SetDevice(s.state, &auth.DeviceState{
		Brand: "canonical",
		Model: "pc",
	})

	deviceCtx, err := devicestate.DeviceCtx(s.state, nil, nil)
	c.Assert(err, IsNil)
	c.Assert(deviceCtx.Model().BrandID(), Equals, "canonical")
}

func (s *deviceMgrSuite) TestDeviceCtxProvided(c *C) {
	s.state.Lock()
	defer s.state.Unlock()

	model := assertstest.FakeAssertion(map[string]interface{}{
		"type":         "model",
		"authority-id": "canonical",
		"series":       "16",
		"brand-id":     "canonical",
		"model":        "pc",
		"gadget":       "pc",
		"kernel":       "kernel",
		"architecture": "amd64",
	}).(*asserts.Model)

	deviceCtx := &snapstatetest.TrivialDeviceContext{DeviceModel: model}

	deviceCtx1, err := devicestate.DeviceCtx(s.state, nil, deviceCtx)
	c.Assert(err, IsNil)
	c.Assert(deviceCtx1, Equals, deviceCtx)
}

var snapYaml = `
name: foo-gadget
type: gadget
`

var gadgetYaml = `
volumes:
  pc:
    bootloader: grub
`

func setupGadgetUpdate(c *C, st *state.State) (chg *state.Change, tsk *state.Task) {
	siCurrent := &snap.SideInfo{
		RealName: "foo-gadget",
		Revision: snap.R(33),
		SnapID:   "foo-id",
	}
	si := &snap.SideInfo{
		RealName: "foo-gadget",
		Revision: snap.R(34),
		SnapID:   "foo-id",
=======
>>>>>>> f724cee1
	}
	c.Check(ok, Equals, true)

	st.Lock()
	devicestatetest.SetDevice(st, &auth.DeviceState{
		Brand:  "canonical",
		Model:  "pc",
		Serial: "serial",
	})
	st.Unlock()

	runner2 := state.NewTaskRunner(st)
	hookMgr2, err := hookstate.Manager(st, runner2)
	c.Assert(err, IsNil)
	mgr2, err := devicestate.Manager(st, hookMgr2, runner2, nil)
	c.Assert(err, IsNil)

	ok = false
	select {
	case <-mgr2.Registered():
		ok = true
	case <-time.After(5 * time.Second):
		c.Fatal("should have been marked registered")
	}
	c.Check(ok, Equals, true)
}

func (s *deviceMgrSuite) TestMarkSeededInConfig(c *C) {
	st := s.state
	st.Lock()
	defer st.Unlock()

	// avoid device registration
	devicestatetest.SetDevice(s.state, &auth.DeviceState{
		Serial: "123",
	})

	// avoid full seeding
	s.seeding()

	// not seeded -> no config is set
	s.state.Unlock()
	s.mgr.Ensure()
	s.state.Lock()

	var seedLoaded bool
	tr := config.NewTransaction(st)
	tr.Get("core", "seed.loaded", &seedLoaded)
	c.Check(seedLoaded, Equals, false)

	// pretend we are seeded now
	s.state.Set("seeded", true)

	// seeded -> config got updated
	s.state.Unlock()
	s.mgr.Ensure()
	s.state.Lock()

	tr = config.NewTransaction(st)
	tr.Get("core", "seed.loaded", &seedLoaded)
	c.Check(seedLoaded, Equals, true)

	// only the fake seeding change is in the state, no further
	// changes
	c.Check(s.state.Changes(), HasLen, 1)
}

func (s *deviceMgrSuite) TestDevicemgrCanStandby(c *C) {
	st := state.New(nil)

	runner := state.NewTaskRunner(st)
	hookMgr, err := hookstate.Manager(st, runner)
	c.Assert(err, IsNil)
	mgr, err := devicestate.Manager(st, hookMgr, runner, nil)
	c.Assert(err, IsNil)

	st.Lock()
	defer st.Unlock()
	c.Check(mgr.CanStandby(), Equals, false)

	st.Set("seeded", true)
	c.Check(mgr.CanStandby(), Equals, true)
}<|MERGE_RESOLUTION|>--- conflicted
+++ resolved
@@ -925,1183 +925,11 @@
 	mgr1, err := devicestate.Manager(st, hookMgr1, runner1, nil)
 	c.Assert(err, IsNil)
 
-<<<<<<< HEAD
-	s.makeModelAssertionInState(c, "canonical", "pc", map[string]interface{}{
-		"architecture": "amd64",
-		"kernel":       "pc-kernel",
-		"gadget":       "pc",
-	})
-
-	devicestatetest.SetDevice(s.state, &auth.DeviceState{
-		Brand: "canonical",
-		Model: "pc",
-	})
-
-	devicestatetest.MockGadget(c, s.state, "pc", snap.R(2), nil)
-	// mark as seeded
-	s.state.Set("seeded", true)
-
-	// try the whole device registration process
-	s.state.Unlock()
-	s.settle(c)
-	s.state.Lock()
-
-	becomeOperational := s.findBecomeOperationalChange()
-	c.Assert(becomeOperational, NotNil)
-	firstTryID := becomeOperational.ID()
-
-	c.Check(becomeOperational.Status().Ready(), Equals, true)
-	c.Check(becomeOperational.Err(), ErrorMatches, `(?s).*cannot deliver device serial request: bad serial-request.*`)
-
-	device, err := devicestatetest.Device(s.state)
-	c.Assert(err, IsNil)
-	c.Check(device.KeyID, Not(Equals), "")
-	keyID := device.KeyID
-
-	c.Check(devicestate.EnsureOperationalShouldBackoff(s.mgr, time.Now()), Equals, true)
-	c.Check(devicestate.EnsureOperationalShouldBackoff(s.mgr, time.Now().Add(6*time.Minute)), Equals, false)
-	c.Check(devicestate.EnsureOperationalAttempts(s.state), Equals, 1)
-
-	// try again the whole device registration process
-	bhv.ReqID = "REQID-1"
-	devicestate.SetLastBecomeOperationalAttempt(s.mgr, time.Now().Add(-15*time.Minute))
-	s.state.Unlock()
-	s.settle(c)
-	s.state.Lock()
-
-	becomeOperational = s.findBecomeOperationalChange(firstTryID)
-	c.Assert(becomeOperational, NotNil)
-
-	c.Check(becomeOperational.Status().Ready(), Equals, true)
-	c.Check(becomeOperational.Err(), IsNil)
-
-	c.Check(devicestate.EnsureOperationalAttempts(s.state), Equals, 2)
-
-	device, err = devicestatetest.Device(s.state)
-	c.Assert(err, IsNil)
-	c.Check(device.KeyID, Equals, keyID)
-	c.Check(device.Serial, Equals, "10000")
-}
-
-func (s *deviceMgrSuite) TestEnsureBecomeOperationalShouldBackoff(c *C) {
-	t0 := time.Now()
-	c.Check(devicestate.EnsureOperationalShouldBackoff(s.mgr, t0), Equals, false)
-	c.Check(devicestate.BecomeOperationalBackoff(s.mgr), Equals, 5*time.Minute)
-
-	backoffs := []time.Duration{5, 10, 20, 40, 80, 160, 320, 640, 1440, 1440}
-	t1 := t0
-	for _, m := range backoffs {
-		c.Check(devicestate.EnsureOperationalShouldBackoff(s.mgr, t1.Add(time.Duration(m-1)*time.Minute)), Equals, true)
-
-		t1 = t1.Add(time.Duration(m+1) * time.Minute)
-		c.Check(devicestate.EnsureOperationalShouldBackoff(s.mgr, t1), Equals, false)
-		m *= 2
-		if m > (12 * 60) {
-			m = 24 * 60
-		}
-		c.Check(devicestate.BecomeOperationalBackoff(s.mgr), Equals, m*time.Minute)
-	}
-}
-
-func (s *deviceMgrSuite) TestFullDeviceRegistrationMismatchedSerial(c *C) {
-	r1 := devicestate.MockKeyLength(testKeyLength)
-	defer r1()
-
-	mockServer := s.mockServer(c, devicestatetest.ReqIDSerialWithBadModel, nil)
-	defer mockServer.Close()
-
-	r2 := devicestate.MockBaseStoreURL(mockServer.URL)
-	defer r2()
-
-	// setup state as will be done by first-boot
-	s.state.Lock()
-	defer s.state.Unlock()
-
-	// sanity
-	c.Check(devicestate.EnsureOperationalAttempts(s.state), Equals, 0)
-
-	devicestatetest.MockGadget(c, s.state, "gadget", snap.R(2), nil)
-
-	s.makeModelAssertionInState(c, "canonical", "pc", map[string]interface{}{
-		"architecture": "amd64",
-		"kernel":       "pc-kernel",
-		"gadget":       "gadget",
-	})
-
-	devicestatetest.SetDevice(s.state, &auth.DeviceState{
-		Brand: "canonical",
-		Model: "pc",
-	})
-
-	// mark as seeded
-	s.state.Set("seeded", true)
-
-	// try the whole device registration process
-	s.state.Unlock()
-	s.settle(c)
-	s.state.Lock()
-
-	becomeOperational := s.findBecomeOperationalChange()
-	c.Assert(becomeOperational, NotNil)
-
-	c.Check(becomeOperational.Status().Ready(), Equals, true)
-	c.Check(becomeOperational.Err(), ErrorMatches, `(?s).*obtained serial assertion does not match provided device identity information.*`)
-}
-
-func (s *deviceMgrSuite) TestModelAndSerial(c *C) {
-	s.state.Lock()
-	defer s.state.Unlock()
-	// nothing in the state
-	_, err := s.mgr.Model()
-	c.Check(err, Equals, state.ErrNoState)
-	_, err = s.mgr.Serial()
-	c.Check(err, Equals, state.ErrNoState)
-
-	// just brand and model
-	devicestatetest.SetDevice(s.state, &auth.DeviceState{
-		Brand: "canonical",
-		Model: "pc",
-	})
-	_, err = s.mgr.Model()
-	c.Check(err, Equals, state.ErrNoState)
-	_, err = s.mgr.Serial()
-	c.Check(err, Equals, state.ErrNoState)
-
-	// have a model assertion
-	model := s.brands.Model("canonical", "pc", map[string]interface{}{
-		"gadget":       "pc",
-		"kernel":       "kernel",
-		"architecture": "amd64",
-	})
-	assertstatetest.AddMany(s.state, model)
-
-	mod, err := s.mgr.Model()
-	c.Assert(err, IsNil)
-	c.Assert(mod.BrandID(), Equals, "canonical")
-
-	_, err = s.mgr.Serial()
-	c.Check(err, Equals, state.ErrNoState)
-
-	// have a serial as well
-	devicestatetest.SetDevice(s.state, &auth.DeviceState{
-		Brand:  "canonical",
-		Model:  "pc",
-		Serial: "8989",
-	})
-	_, err = s.mgr.Model()
-	c.Assert(err, IsNil)
-	_, err = s.mgr.Serial()
-	c.Check(err, Equals, state.ErrNoState)
-
-	// have a serial assertion
-	s.makeSerialAssertionInState(c, "canonical", "pc", "8989")
-
-	_, err = s.mgr.Model()
-	c.Assert(err, IsNil)
-	ser, err := s.mgr.Serial()
-	c.Assert(err, IsNil)
-	c.Check(ser.Serial(), Equals, "8989")
-}
-
-func (s *deviceMgrSuite) TestStoreContextBackendSetDevice(c *C) {
-	s.state.Lock()
-	defer s.state.Unlock()
-
-	scb := s.mgr.StoreContextBackend()
-
-	device, err := scb.Device()
-	c.Check(err, IsNil)
-	c.Check(device, DeepEquals, &auth.DeviceState{})
-
-	err = scb.SetDevice(&auth.DeviceState{Brand: "some-brand"})
-	c.Check(err, IsNil)
-	device, err = scb.Device()
-	c.Check(err, IsNil)
-	c.Check(device, DeepEquals, &auth.DeviceState{Brand: "some-brand"})
-}
-
-func (s *deviceMgrSuite) TestStoreContextBackendModelAndSerial(c *C) {
-	s.state.Lock()
-	defer s.state.Unlock()
-
-	scb := s.mgr.StoreContextBackend()
-
-	// nothing in the state
-	_, err := scb.Model()
-	c.Check(err, Equals, state.ErrNoState)
-	_, err = scb.Serial()
-	c.Check(err, Equals, state.ErrNoState)
-
-	// just brand and model
-	devicestatetest.SetDevice(s.state, &auth.DeviceState{
-		Brand: "canonical",
-		Model: "pc",
-	})
-	_, err = scb.Model()
-	c.Check(err, Equals, state.ErrNoState)
-	_, err = scb.Serial()
-	c.Check(err, Equals, state.ErrNoState)
-
-	// have a model assertion
-	model := s.brands.Model("canonical", "pc", map[string]interface{}{
-		"gadget":       "pc",
-		"kernel":       "kernel",
-		"architecture": "amd64",
-	})
-	assertstatetest.AddMany(s.state, model)
-
-	mod, err := scb.Model()
-	c.Assert(err, IsNil)
-	c.Assert(mod.BrandID(), Equals, "canonical")
-
-	_, err = scb.Serial()
-	c.Check(err, Equals, state.ErrNoState)
-
-	// have a serial as well
-	devicestatetest.SetDevice(s.state, &auth.DeviceState{
-		Brand:  "canonical",
-		Model:  "pc",
-		Serial: "8989",
-	})
-	_, err = scb.Model()
-	c.Assert(err, IsNil)
-	_, err = scb.Serial()
-	c.Check(err, Equals, state.ErrNoState)
-
-	// have a serial assertion
-	s.makeSerialAssertionInState(c, "canonical", "pc", "8989")
-
-	_, err = scb.Model()
-	c.Assert(err, IsNil)
-	ser, err := scb.Serial()
-	c.Assert(err, IsNil)
-	c.Check(ser.Serial(), Equals, "8989")
-}
-
-var (
-	devKey, _ = assertstest.GenerateKey(testKeyLength)
-)
-
-func (s *deviceMgrSuite) TestStoreContextBackendDeviceSessionRequestParams(c *C) {
-	s.state.Lock()
-	defer s.state.Unlock()
-
-	scb := s.mgr.StoreContextBackend()
-
-	// nothing there
-	_, err := scb.SignDeviceSessionRequest(nil, "NONCE-1")
-	c.Check(err, ErrorMatches, "internal error: cannot sign a session request without a serial")
-
-	// setup state as done by device initialisation
-	encDevKey, err := asserts.EncodePublicKey(devKey.PublicKey())
-	c.Check(err, IsNil)
-	seriala, err := s.storeSigning.Sign(asserts.SerialType, map[string]interface{}{
-		"brand-id":            "canonical",
-		"model":               "pc",
-		"serial":              "8989",
-		"device-key":          string(encDevKey),
-		"device-key-sha3-384": devKey.PublicKey().ID(),
-		"timestamp":           time.Now().Format(time.RFC3339),
-	}, nil, "")
-	c.Assert(err, IsNil)
-	assertstatetest.AddMany(s.state, seriala)
-	serial := seriala.(*asserts.Serial)
-
-	_, err = scb.SignDeviceSessionRequest(serial, "NONCE-1")
-	c.Check(err, ErrorMatches, "internal error: inconsistent state with serial but no device key")
-
-	// have a key
-	devicestate.KeypairManager(s.mgr).Put(devKey)
-
-	devicestatetest.SetDevice(s.state, &auth.DeviceState{
-		Brand:  "canonical",
-		Model:  "pc",
-		Serial: "8989",
-		KeyID:  devKey.PublicKey().ID(),
-	})
-
-	sessReq, err := scb.SignDeviceSessionRequest(serial, "NONCE-1")
-	c.Assert(err, IsNil)
-
-	// correctly signed with device key
-	err = asserts.SignatureCheck(sessReq, devKey.PublicKey())
-	c.Check(err, IsNil)
-
-	c.Check(sessReq.BrandID(), Equals, "canonical")
-	c.Check(sessReq.Model(), Equals, "pc")
-	c.Check(sessReq.Serial(), Equals, "8989")
-	c.Check(sessReq.Nonce(), Equals, "NONCE-1")
-}
-
-func (s *deviceMgrSuite) TestStoreContextBackendProxyStore(c *C) {
-	mockServer := s.mockServer(c, "", nil)
-	defer mockServer.Close()
-	s.state.Lock()
-	defer s.state.Unlock()
-
-	scb := s.mgr.StoreContextBackend()
-
-	// nothing in the state
-	_, err := scb.ProxyStore()
-	c.Check(err, Equals, state.ErrNoState)
-
-	// have a store referenced
-	tr := config.NewTransaction(s.state)
-	err = tr.Set("core", "proxy.store", "foo")
-	tr.Commit()
-	c.Assert(err, IsNil)
-
-	_, err = scb.ProxyStore()
-	c.Check(err, Equals, state.ErrNoState)
-
-	operatorAcct := assertstest.NewAccount(s.storeSigning, "foo-operator", nil, "")
-
-	// have a store assertion.
-	stoAs, err := s.storeSigning.Sign(asserts.StoreType, map[string]interface{}{
-		"store":       "foo",
-		"operator-id": operatorAcct.AccountID(),
-		"url":         mockServer.URL,
-		"timestamp":   time.Now().Format(time.RFC3339),
-	}, nil, "")
-	c.Assert(err, IsNil)
-
-	assertstatetest.AddMany(s.state, operatorAcct, stoAs)
-
-	sto, err := scb.ProxyStore()
-	c.Assert(err, IsNil)
-	c.Assert(sto.Store(), Equals, "foo")
-	c.Assert(sto.URL().String(), Equals, mockServer.URL)
-}
-
-func (s *deviceMgrSuite) TestInitialRegistrationContext(c *C) {
-	s.state.Lock()
-	defer s.state.Unlock()
-
-	// have a model assertion
-	model, err := s.storeSigning.Sign(asserts.ModelType, map[string]interface{}{
-		"series":       "16",
-		"brand-id":     "canonical",
-		"model":        "pc",
-		"gadget":       "pc-gadget",
-		"kernel":       "kernel",
-		"architecture": "amd64",
-		"timestamp":    time.Now().Format(time.RFC3339),
-	}, nil, "")
-	c.Assert(err, IsNil)
-	err = assertstate.Add(s.state, model)
-	c.Assert(err, IsNil)
-	devicestatetest.SetDevice(s.state, &auth.DeviceState{
-		Brand: "canonical",
-		Model: "pc",
-	})
-
-	// TODO: will need to pass in a task later
-	regCtx, err := devicestate.RegistrationCtx(s.mgr, nil)
-	c.Assert(err, IsNil)
-	c.Assert(regCtx, NotNil)
-
-	c.Check(regCtx.ForRemodeling(), Equals, false)
-
-	device, err := regCtx.Device()
-	c.Check(err, IsNil)
-	c.Check(device, DeepEquals, &auth.DeviceState{
-		Brand: "canonical",
-		Model: "pc",
-	})
-
-	c.Check(regCtx.GadgetForSerialRequestConfig(), Equals, "pc-gadget")
-	c.Check(regCtx.SerialRequestExtraHeaders(), HasLen, 0)
-	c.Check(regCtx.SerialRequestAncillaryAssertions(), HasLen, 0)
-
-}
-
-func (s *deviceMgrSuite) TestDeviceManagerEnsureSeedYamlAlreadySeeded(c *C) {
-	s.state.Lock()
-	s.state.Set("seeded", true)
-	s.state.Unlock()
-
-	called := false
-	restore := devicestate.MockPopulateStateFromSeed(func(*state.State, timings.Measurer) ([]*state.TaskSet, error) {
-		called = true
-		return nil, nil
-	})
-	defer restore()
-
-	err := devicestate.EnsureSeedYaml(s.mgr)
-	c.Assert(err, IsNil)
-	c.Assert(called, Equals, false)
-}
-
-func (s *deviceMgrSuite) TestDeviceManagerEnsureSeedYamlChangeInFlight(c *C) {
-	s.state.Lock()
-	chg := s.state.NewChange("seed", "just for testing")
-	chg.AddTask(s.state.NewTask("test-task", "the change needs a task"))
-	s.state.Unlock()
-
-	called := false
-	restore := devicestate.MockPopulateStateFromSeed(func(*state.State, timings.Measurer) ([]*state.TaskSet, error) {
-		called = true
-		return nil, nil
-	})
-	defer restore()
-
-	err := devicestate.EnsureSeedYaml(s.mgr)
-	c.Assert(err, IsNil)
-	c.Assert(called, Equals, false)
-}
-
-func (s *deviceMgrSuite) TestDeviceManagerEnsureSeedYamlAlsoOnClassic(c *C) {
-	release.OnClassic = true
-
-	called := false
-	restore := devicestate.MockPopulateStateFromSeed(func(*state.State, timings.Measurer) ([]*state.TaskSet, error) {
-		called = true
-		return nil, nil
-	})
-	defer restore()
-
-	err := devicestate.EnsureSeedYaml(s.mgr)
-	c.Assert(err, IsNil)
-	c.Assert(called, Equals, true)
-}
-
-func (s *deviceMgrSuite) TestDeviceManagerEnsureSeedYamlHappy(c *C) {
-	restore := devicestate.MockPopulateStateFromSeed(func(*state.State, timings.Measurer) (ts []*state.TaskSet, err error) {
-		t := s.state.NewTask("test-task", "a random task")
-		ts = append(ts, state.NewTaskSet(t))
-		return ts, nil
-	})
-	defer restore()
-
-	err := devicestate.EnsureSeedYaml(s.mgr)
-	c.Assert(err, IsNil)
-
-	s.state.Lock()
-	defer s.state.Unlock()
-
-	c.Check(s.state.Changes(), HasLen, 1)
-}
-
-func (s *deviceMgrSuite) TestDeviceManagerEnsureBootOkSkippedOnClassic(c *C) {
-	release.OnClassic = true
-
-	err := devicestate.EnsureBootOk(s.mgr)
-	c.Assert(err, IsNil)
-}
-
-func (s *deviceMgrSuite) TestDeviceManagerEnsureBootOkBootloaderHappy(c *C) {
-	s.bootloader.SetBootVars(map[string]string{
-		"snap_mode":     "trying",
-		"snap_try_core": "core_1.snap",
-	})
-
-	s.state.Lock()
-	defer s.state.Unlock()
-	siCore1 := &snap.SideInfo{RealName: "core", Revision: snap.R(1)}
-	snapstate.Set(s.state, "core", &snapstate.SnapState{
-		SnapType: "os",
-		Active:   true,
-		Sequence: []*snap.SideInfo{siCore1},
-		Current:  siCore1.Revision,
-	})
-
-	s.state.Unlock()
-	err := devicestate.EnsureBootOk(s.mgr)
-	s.state.Lock()
-	c.Assert(err, IsNil)
-
-	m, err := s.bootloader.GetBootVars("snap_mode")
-	c.Assert(err, IsNil)
-	c.Assert(m, DeepEquals, map[string]string{"snap_mode": ""})
-}
-
-func (s *deviceMgrSuite) TestDeviceManagerEnsureBootOkUpdateBootRevisionsHappy(c *C) {
-	// simulate that we have a new core_2, tried to boot it but that failed
-	s.bootloader.SetBootVars(map[string]string{
-		"snap_mode":     "",
-		"snap_kernel":   "kernel_1.snap",
-		"snap_try_core": "core_2.snap",
-		"snap_core":     "core_1.snap",
-	})
-
-	s.state.Lock()
-	defer s.state.Unlock()
-	siKernel1 := &snap.SideInfo{RealName: "kernel", Revision: snap.R(1)}
-	snapstate.Set(s.state, "kernel", &snapstate.SnapState{
-		SnapType: "kernel",
-		Active:   true,
-		Sequence: []*snap.SideInfo{siKernel1},
-		Current:  siKernel1.Revision,
-	})
-
-	siCore1 := &snap.SideInfo{RealName: "core", Revision: snap.R(1)}
-	siCore2 := &snap.SideInfo{RealName: "core", Revision: snap.R(2)}
-	snapstate.Set(s.state, "core", &snapstate.SnapState{
-		SnapType: "os",
-		Active:   true,
-		Sequence: []*snap.SideInfo{siCore1, siCore2},
-		Current:  siCore2.Revision,
-	})
-
-	s.state.Unlock()
-	err := devicestate.EnsureBootOk(s.mgr)
-	s.state.Lock()
-	c.Assert(err, IsNil)
-
-	c.Check(s.state.Changes(), HasLen, 1)
-	c.Check(s.state.Changes()[0].Kind(), Equals, "update-revisions")
-}
-
-func (s *deviceMgrSuite) TestDeviceManagerEnsureBootOkNotRunAgain(c *C) {
-	s.bootloader.SetBootVars(map[string]string{
-		"snap_mode":     "trying",
-		"snap_try_core": "core_1.snap",
-	})
-	s.bootloader.SetErr = fmt.Errorf("ensure bootloader is not used")
-
-	devicestate.SetBootOkRan(s.mgr, true)
-
-	err := devicestate.EnsureBootOk(s.mgr)
-	c.Assert(err, IsNil)
-}
-
-func (s *deviceMgrSuite) TestDeviceManagerEnsureBootOkError(c *C) {
-	s.state.Lock()
-	// seeded
-	s.state.Set("seeded", true)
-	// has serial
-	devicestatetest.SetDevice(s.state, &auth.DeviceState{
-		Brand:  "canonical",
-		Model:  "pc",
-		Serial: "8989",
-	})
-	s.state.Unlock()
-
-	s.bootloader.GetErr = fmt.Errorf("bootloader err")
-
-	devicestate.SetBootOkRan(s.mgr, false)
-
-	err := s.mgr.Ensure()
-	c.Assert(err, ErrorMatches, "devicemgr: bootloader err")
-}
-
-func (s *deviceMgrSuite) setupBrands(c *C) {
-	assertstatetest.AddMany(s.state, s.brands.AccountsAndKeys("my-brand")...)
-	otherAcct := assertstest.NewAccount(s.storeSigning, "other-brand", map[string]interface{}{
-		"account-id": "other-brand",
-	}, "")
-	assertstatetest.AddMany(s.state, otherAcct)
-}
-
-func (s *deviceMgrSuite) setupSnapDecl(c *C, info *snap.Info, publisherID string) {
-	snapDecl, err := s.storeSigning.Sign(asserts.SnapDeclarationType, map[string]interface{}{
-		"series":       "16",
-		"snap-name":    info.SnapName(),
-		"snap-id":      info.SnapID,
-		"publisher-id": publisherID,
-		"timestamp":    time.Now().UTC().Format(time.RFC3339),
-	}, nil, "")
-	c.Assert(err, IsNil)
-	assertstatetest.AddMany(s.state, snapDecl)
-}
-
-func fakeMyModel(extra map[string]interface{}) *asserts.Model {
-	model := map[string]interface{}{
-		"type":         "model",
-		"authority-id": "my-brand",
-		"series":       "16",
-		"brand-id":     "my-brand",
-		"model":        "my-model",
-	}
-	return assertstest.FakeAssertion(model, extra).(*asserts.Model)
-}
-
-func (s *deviceMgrSuite) TestCheckGadget(c *C) {
-	s.state.Lock()
-	defer s.state.Unlock()
-
-	gadgetInfo := snaptest.MockInfo(c, "{type: gadget, name: other-gadget, version: 0}", nil)
-
-	s.setupBrands(c)
-	// model assertion in device context
-	model := fakeMyModel(map[string]interface{}{
-		"architecture": "amd64",
-		"gadget":       "gadget",
-		"kernel":       "krnl",
-	})
-	deviceCtx := &snapstatetest.TrivialDeviceContext{DeviceModel: model}
-
-	err := devicestate.CheckGadgetOrKernel(s.state, gadgetInfo, nil, nil, snapstate.Flags{}, deviceCtx)
-	c.Check(err, ErrorMatches, `cannot install gadget "other-gadget", model assertion requests "gadget"`)
-
-	// brand gadget
-	brandGadgetInfo := snaptest.MockInfo(c, "{type: gadget, name: gadget, version: 0}", nil)
-	brandGadgetInfo.SnapID = "brand-gadget-id"
-	s.setupSnapDecl(c, brandGadgetInfo, "my-brand")
-
-	// canonical gadget
-	canonicalGadgetInfo := snaptest.MockInfo(c, "{type: gadget, name: gadget, version: 0}", nil)
-	canonicalGadgetInfo.SnapID = "canonical-gadget-id"
-	s.setupSnapDecl(c, canonicalGadgetInfo, "canonical")
-
-	// other gadget
-	otherGadgetInfo := snaptest.MockInfo(c, "{type: gadget, name: gadget, version: 0}", nil)
-	otherGadgetInfo.SnapID = "other-gadget-id"
-	s.setupSnapDecl(c, otherGadgetInfo, "other-brand")
-
-	// install brand gadget ok
-	err = devicestate.CheckGadgetOrKernel(s.state, brandGadgetInfo, nil, nil, snapstate.Flags{}, deviceCtx)
-	c.Check(err, IsNil)
-
-	// install canonical gadget ok
-	err = devicestate.CheckGadgetOrKernel(s.state, canonicalGadgetInfo, nil, nil, snapstate.Flags{}, deviceCtx)
-	c.Check(err, IsNil)
-
-	// install other gadget fails
-	err = devicestate.CheckGadgetOrKernel(s.state, otherGadgetInfo, nil, nil, snapstate.Flags{}, deviceCtx)
-	c.Check(err, ErrorMatches, `cannot install gadget "gadget" published by "other-brand" for model by "my-brand"`)
-
-	// unasserted installation of other works
-	otherGadgetInfo.SnapID = ""
-	err = devicestate.CheckGadgetOrKernel(s.state, otherGadgetInfo, nil, nil, snapstate.Flags{}, deviceCtx)
-	c.Check(err, IsNil)
-
-	// parallel install fails
-	otherGadgetInfo.InstanceKey = "foo"
-	err = devicestate.CheckGadgetOrKernel(s.state, otherGadgetInfo, nil, nil, snapstate.Flags{}, deviceCtx)
-	c.Check(err, ErrorMatches, `cannot install "gadget_foo", parallel installation of kernel or gadget snaps is not supported`)
-}
-
-func (s *deviceMgrSuite) TestCheckGadgetOnClassic(c *C) {
-	release.OnClassic = true
-
-	s.state.Lock()
-	defer s.state.Unlock()
-
-	gadgetInfo := snaptest.MockInfo(c, "{type: gadget, name: other-gadget, version: 0}", nil)
-
-	s.setupBrands(c)
-	// model assertion in device context
-	model := fakeMyModel(map[string]interface{}{
-		"classic": "true",
-		"gadget":  "gadget",
-	})
-	deviceCtx := &snapstatetest.TrivialDeviceContext{DeviceModel: model}
-
-	err := devicestate.CheckGadgetOrKernel(s.state, gadgetInfo, nil, nil, snapstate.Flags{}, deviceCtx)
-	c.Check(err, ErrorMatches, `cannot install gadget "other-gadget", model assertion requests "gadget"`)
-
-	// brand gadget
-	brandGadgetInfo := snaptest.MockInfo(c, "{type: gadget, name: gadget, version: 0}", nil)
-	brandGadgetInfo.SnapID = "brand-gadget-id"
-	s.setupSnapDecl(c, brandGadgetInfo, "my-brand")
-
-	// canonical gadget
-	canonicalGadgetInfo := snaptest.MockInfo(c, "{type: gadget, name: gadget, version: 0}", nil)
-	canonicalGadgetInfo.SnapID = "canonical-gadget-id"
-	s.setupSnapDecl(c, canonicalGadgetInfo, "canonical")
-
-	// other gadget
-	otherGadgetInfo := snaptest.MockInfo(c, "{type: gadget, name: gadget, version: 0}", nil)
-	otherGadgetInfo.SnapID = "other-gadget-id"
-	s.setupSnapDecl(c, otherGadgetInfo, "other-brand")
-
-	// install brand gadget ok
-	err = devicestate.CheckGadgetOrKernel(s.state, brandGadgetInfo, nil, nil, snapstate.Flags{}, deviceCtx)
-	c.Check(err, IsNil)
-
-	// install canonical gadget ok
-	err = devicestate.CheckGadgetOrKernel(s.state, canonicalGadgetInfo, nil, nil, snapstate.Flags{}, deviceCtx)
-	c.Check(err, IsNil)
-
-	// install other gadget fails
-	err = devicestate.CheckGadgetOrKernel(s.state, otherGadgetInfo, nil, nil, snapstate.Flags{}, deviceCtx)
-	c.Check(err, ErrorMatches, `cannot install gadget "gadget" published by "other-brand" for model by "my-brand"`)
-
-	// unasserted installation of other works
-	otherGadgetInfo.SnapID = ""
-	err = devicestate.CheckGadgetOrKernel(s.state, otherGadgetInfo, nil, nil, snapstate.Flags{}, deviceCtx)
-	c.Check(err, IsNil)
-}
-
-func (s *deviceMgrSuite) TestCheckGadgetOnClassicGadgetNotSpecified(c *C) {
-	release.OnClassic = true
-
-	s.state.Lock()
-	defer s.state.Unlock()
-
-	gadgetInfo := snaptest.MockInfo(c, "{type: gadget, name: gadget, version: 0}", nil)
-
-	s.setupBrands(c)
-	// model assertion in device context
-	model := fakeMyModel(map[string]interface{}{
-		"classic": "true",
-	})
-	deviceCtx := &snapstatetest.TrivialDeviceContext{DeviceModel: model}
-
-	err := devicestate.CheckGadgetOrKernel(s.state, gadgetInfo, nil, nil, snapstate.Flags{}, deviceCtx)
-	c.Check(err, ErrorMatches, `cannot install gadget snap on classic if not requested by the model`)
-}
-
-func (s *deviceMgrSuite) TestCheckKernel(c *C) {
-	s.state.Lock()
-	defer s.state.Unlock()
-	kernelInfo := snaptest.MockInfo(c, "{type: kernel, name: lnrk, version: 0}", nil)
-
-	// not on classic
-	release.OnClassic = true
-	err := devicestate.CheckGadgetOrKernel(s.state, kernelInfo, nil, nil, snapstate.Flags{}, nil)
-	c.Check(err, ErrorMatches, `cannot install a kernel snap on classic`)
-	release.OnClassic = false
-
-	s.setupBrands(c)
-	// model assertion in device context
-	model := fakeMyModel(map[string]interface{}{
-		"architecture": "amd64",
-		"gadget":       "gadget",
-		"kernel":       "krnl",
-	})
-	deviceCtx := &snapstatetest.TrivialDeviceContext{DeviceModel: model}
-
-	err = devicestate.CheckGadgetOrKernel(s.state, kernelInfo, nil, nil, snapstate.Flags{}, deviceCtx)
-	c.Check(err, ErrorMatches, `cannot install kernel "lnrk", model assertion requests "krnl"`)
-
-	// brand kernel
-	brandKrnlInfo := snaptest.MockInfo(c, "{type: kernel, name: krnl, version: 0}", nil)
-	brandKrnlInfo.SnapID = "brand-krnl-id"
-	s.setupSnapDecl(c, brandKrnlInfo, "my-brand")
-
-	// canonical kernel
-	canonicalKrnlInfo := snaptest.MockInfo(c, "{type: kernel, name: krnl, version: 0}", nil)
-	canonicalKrnlInfo.SnapID = "canonical-krnl-id"
-	s.setupSnapDecl(c, canonicalKrnlInfo, "canonical")
-
-	// other kernel
-	otherKrnlInfo := snaptest.MockInfo(c, "{type: kernel, name: krnl, version: 0}", nil)
-	otherKrnlInfo.SnapID = "other-krnl-id"
-	s.setupSnapDecl(c, otherKrnlInfo, "other-brand")
-
-	// install brand kernel ok
-	err = devicestate.CheckGadgetOrKernel(s.state, brandKrnlInfo, nil, nil, snapstate.Flags{}, deviceCtx)
-	c.Check(err, IsNil)
-
-	// install canonical kernel ok
-	err = devicestate.CheckGadgetOrKernel(s.state, canonicalKrnlInfo, nil, nil, snapstate.Flags{}, deviceCtx)
-	c.Check(err, IsNil)
-
-	// install other kernel fails
-	err = devicestate.CheckGadgetOrKernel(s.state, otherKrnlInfo, nil, nil, snapstate.Flags{}, deviceCtx)
-	c.Check(err, ErrorMatches, `cannot install kernel "krnl" published by "other-brand" for model by "my-brand"`)
-
-	// unasserted installation of other works
-	otherKrnlInfo.SnapID = ""
-	err = devicestate.CheckGadgetOrKernel(s.state, otherKrnlInfo, nil, nil, snapstate.Flags{}, deviceCtx)
-	c.Check(err, IsNil)
-
-	// parallel install fails
-	otherKrnlInfo.InstanceKey = "foo"
-	err = devicestate.CheckGadgetOrKernel(s.state, otherKrnlInfo, nil, nil, snapstate.Flags{}, deviceCtx)
-	c.Check(err, ErrorMatches, `cannot install "krnl_foo", parallel installation of kernel or gadget snaps is not supported`)
-}
-
-func (s *deviceMgrSuite) TestCheckGadgetRemodelCompatible(c *C) {
-	s.state.Lock()
-	defer s.state.Unlock()
-
-	currentSnapYaml := `
-name: gadget
-type: gadget
-version: 123
-`
-	remodelSnapYaml := `
-name: new-gadget
-type: gadget
-version: 123
-`
-	mockGadget := `
-type: gadget
-name: gadget
-volumes:
-  volume:
-    schema: gpt
-    bootloader: grub
-`
-	siCurrent := &snap.SideInfo{Revision: snap.R(123), RealName: "gadget"}
-	// so that we get a directory
-	currInfo := snaptest.MockSnapWithFiles(c, currentSnapYaml, siCurrent, nil)
-	info := snaptest.MockSnapWithFiles(c, remodelSnapYaml, &snap.SideInfo{Revision: snap.R(1)}, nil)
-	snapf, err := snap.Open(info.MountDir())
-	c.Assert(err, IsNil)
-
-	s.setupBrands(c)
-
-	// model assertion in device context
-	newModel := fakeMyModel(map[string]interface{}{
-		"architecture": "amd64",
-		"gadget":       "new-gadget",
-		"kernel":       "krnl",
-	})
-	deviceCtx := &snapstatetest.TrivialDeviceContext{DeviceModel: newModel}
-	remodelCtx := &snapstatetest.TrivialDeviceContext{DeviceModel: newModel, Remodeling: true}
-
-	restore := devicestate.MockGadgetIsCompatible(func(current, update *gadget.Info) error {
-		c.Assert(current.Volumes, HasLen, 1)
-		c.Assert(update.Volumes, HasLen, 1)
-		return errors.New("fail")
-	})
-	defer restore()
-
-	// not on classic
-	release.OnClassic = true
-	err = devicestate.CheckGadgetRemodelCompatible(s.state, info, currInfo, snapf, snapstate.Flags{}, deviceCtx)
-	c.Check(err, IsNil)
-	release.OnClassic = false
-
-	// nothing if not remodeling
-	err = devicestate.CheckGadgetRemodelCompatible(s.state, info, currInfo, snapf, snapstate.Flags{}, deviceCtx)
-	c.Check(err, IsNil)
-
-	err = devicestate.CheckGadgetRemodelCompatible(s.state, info, currInfo, snapf, snapstate.Flags{}, remodelCtx)
-	c.Check(err, ErrorMatches, "cannot read new gadget metadata: .*/new-gadget/1/meta/gadget.yaml: no such file or directory")
-
-	// drop gadget.yaml to the new gadget
-	err = ioutil.WriteFile(filepath.Join(info.MountDir(), "meta/gadget.yaml"), []byte(mockGadget), 0644)
-	c.Assert(err, IsNil)
-
-	err = devicestate.CheckGadgetRemodelCompatible(s.state, info, currInfo, snapf, snapstate.Flags{}, remodelCtx)
-	c.Check(err, ErrorMatches, "cannot read current gadget metadata: .*/gadget/123/meta/gadget.yaml: no such file or directory")
-
-	// drop gadget.yaml to the current gadget
-	err = ioutil.WriteFile(filepath.Join(currInfo.MountDir(), "meta/gadget.yaml"), []byte(mockGadget), 0644)
-	c.Assert(err, IsNil)
-
-	err = devicestate.CheckGadgetRemodelCompatible(s.state, info, currInfo, snapf, snapstate.Flags{}, remodelCtx)
-	c.Check(err, ErrorMatches, "cannot remodel to an incompatible gadget: fail")
-
-	restore = devicestate.MockGadgetIsCompatible(func(current, update *gadget.Info) error {
-		c.Assert(current.Volumes, HasLen, 1)
-		c.Assert(update.Volumes, HasLen, 1)
-		return nil
-	})
-	defer restore()
-
-	err = devicestate.CheckGadgetRemodelCompatible(s.state, info, currInfo, snapf, snapstate.Flags{}, remodelCtx)
-	c.Check(err, IsNil)
-
-	// when remodeling to completely new gadget snap, there is no current
-	// snap passed to the check callback
-	err = devicestate.CheckGadgetRemodelCompatible(s.state, info, nil, snapf, snapstate.Flags{}, remodelCtx)
-	c.Check(err, ErrorMatches, "cannot identify the current model")
-
-	// mock data to obtain current gadget info
-	devicestatetest.SetDevice(s.state, &auth.DeviceState{
-		Brand: "canonical",
-		Model: "gadget",
-	})
-	s.makeModelAssertionInState(c, "canonical", "gadget", map[string]interface{}{
-		"architecture": "amd64",
-		"kernel":       "kernel",
-		"gadget":       "gadget",
-	})
-
-	err = devicestate.CheckGadgetRemodelCompatible(s.state, info, nil, snapf, snapstate.Flags{}, remodelCtx)
-	c.Check(err, ErrorMatches, "cannot identify the current gadget snap")
-
-	snapstate.Set(s.state, "gadget", &snapstate.SnapState{
-		SnapType: "gadget",
-		Sequence: []*snap.SideInfo{siCurrent},
-		Current:  siCurrent.Revision,
-		Active:   true,
-	})
-
-	err = devicestate.CheckGadgetRemodelCompatible(s.state, info, nil, snapf, snapstate.Flags{}, remodelCtx)
-	c.Check(err, IsNil)
-}
-
-func (s *deviceMgrSuite) makeModelAssertionInState(c *C, brandID, model string, extras map[string]interface{}) {
-	modelAs := s.brands.Model(brandID, model, extras)
-
-	s.setupBrands(c)
-	assertstatetest.AddMany(s.state, modelAs)
-}
-
-func makeSerialAssertionInState(c *C, brands *assertstest.SigningAccounts, st *state.State, brandID, model, serialN string) *asserts.Serial {
-	encDevKey, err := asserts.EncodePublicKey(devKey.PublicKey())
-	c.Assert(err, IsNil)
-	serial, err := brands.Signing(brandID).Sign(asserts.SerialType, map[string]interface{}{
-		"brand-id":            brandID,
-		"model":               model,
-		"serial":              serialN,
-		"device-key":          string(encDevKey),
-		"device-key-sha3-384": devKey.PublicKey().ID(),
-		"timestamp":           time.Now().Format(time.RFC3339),
-	}, nil, "")
-	c.Assert(err, IsNil)
-	err = assertstate.Add(st, serial)
-	c.Assert(err, IsNil)
-	return serial.(*asserts.Serial)
-}
-
-func (s *deviceMgrSuite) makeSerialAssertionInState(c *C, brandID, model, serialN string) *asserts.Serial {
-	return makeSerialAssertionInState(c, s.brands, s.state, brandID, model, serialN)
-}
-
-func (s *deviceMgrSuite) TestCanAutoRefreshOnCore(c *C) {
-	s.state.Lock()
-	defer s.state.Unlock()
-
-	canAutoRefresh := func() bool {
-		ok, err := devicestate.CanAutoRefresh(s.state)
-		c.Assert(err, IsNil)
-		return ok
-	}
-
-	// not seeded, no model, no serial -> no auto-refresh
-	s.state.Set("seeded", false)
-	c.Check(canAutoRefresh(), Equals, false)
-
-	// seeded, model, no serial -> no auto-refresh
-	s.state.Set("seeded", true)
-	devicestatetest.SetDevice(s.state, &auth.DeviceState{
-		Brand: "canonical",
-		Model: "pc",
-	})
-	s.makeModelAssertionInState(c, "canonical", "pc", map[string]interface{}{
-		"architecture": "amd64",
-		"kernel":       "pc-kernel",
-		"gadget":       "pc",
-	})
-	c.Check(canAutoRefresh(), Equals, false)
-
-	// seeded, model, serial -> auto-refresh
-	devicestatetest.SetDevice(s.state, &auth.DeviceState{
-		Brand:  "canonical",
-		Model:  "pc",
-		Serial: "8989",
-	})
-	s.makeSerialAssertionInState(c, "canonical", "pc", "8989")
-	c.Check(canAutoRefresh(), Equals, true)
-
-	// not seeded, model, serial -> no auto-refresh
-	s.state.Set("seeded", false)
-	c.Check(canAutoRefresh(), Equals, false)
-}
-
-func (s *deviceMgrSuite) TestCanAutoRefreshNoSerialFallback(c *C) {
-	s.state.Lock()
-	defer s.state.Unlock()
-
-	canAutoRefresh := func() bool {
-		ok, err := devicestate.CanAutoRefresh(s.state)
-		c.Assert(err, IsNil)
-		return ok
-	}
-
-	// seeded, model, no serial, two attempts at getting serial
-	// -> no auto-refresh
-	devicestate.IncEnsureOperationalAttempts(s.state)
-	devicestate.IncEnsureOperationalAttempts(s.state)
-	s.state.Set("seeded", true)
-	devicestatetest.SetDevice(s.state, &auth.DeviceState{
-		Brand: "canonical",
-		Model: "pc",
-	})
-	s.makeModelAssertionInState(c, "canonical", "pc", map[string]interface{}{
-		"architecture": "amd64",
-		"kernel":       "pc-kernel",
-		"gadget":       "pc",
-	})
-	c.Check(canAutoRefresh(), Equals, false)
-
-	// third attempt ongoing, or done
-	// fallback, try auto-refresh
-	devicestate.IncEnsureOperationalAttempts(s.state)
-	// sanity
-	c.Check(devicestate.EnsureOperationalAttempts(s.state), Equals, 3)
-	c.Check(canAutoRefresh(), Equals, true)
-}
-
-func (s *deviceMgrSuite) TestCanAutoRefreshOnClassic(c *C) {
-	release.OnClassic = true
-
-	s.state.Lock()
-	defer s.state.Unlock()
-
-	canAutoRefresh := func() bool {
-		ok, err := devicestate.CanAutoRefresh(s.state)
-		c.Assert(err, IsNil)
-		return ok
-	}
-
-	// not seeded, no model, no serial -> no auto-refresh
-	s.state.Set("seeded", false)
-	c.Check(canAutoRefresh(), Equals, false)
-
-	// seeded, no model -> auto-refresh
-	s.state.Set("seeded", true)
-	c.Check(canAutoRefresh(), Equals, false)
-
-	// seeded, model, no serial -> no auto-refresh
-	devicestatetest.SetDevice(s.state, &auth.DeviceState{
-		Brand: "canonical",
-		Model: "pc",
-	})
-	s.makeModelAssertionInState(c, "canonical", "pc", map[string]interface{}{
-		"classic": "true",
-	})
-	c.Check(canAutoRefresh(), Equals, false)
-
-	// seeded, model, serial -> auto-refresh
-	devicestatetest.SetDevice(s.state, &auth.DeviceState{
-		Brand:  "canonical",
-		Model:  "pc",
-		Serial: "8989",
-	})
-	s.makeSerialAssertionInState(c, "canonical", "pc", "8989")
-	c.Check(canAutoRefresh(), Equals, true)
-
-	// not seeded, model, serial -> no auto-refresh
-	s.state.Set("seeded", false)
-	c.Check(canAutoRefresh(), Equals, false)
-}
-
-func makeInstalledMockCoreSnapWithSnapdControl(c *C, st *state.State) *snap.Info {
-	sideInfoCore11 := &snap.SideInfo{RealName: "core", Revision: snap.R(11), SnapID: "core-id"}
-	snapstate.Set(st, "core", &snapstate.SnapState{
-		Active:   true,
-		Sequence: []*snap.SideInfo{sideInfoCore11},
-		Current:  sideInfoCore11.Revision,
-		SnapType: "os",
-	})
-	core11 := snaptest.MockSnap(c, `
-name: core
-version: 1.0
-slots:
- snapd-control:
-`, sideInfoCore11)
-	c.Assert(core11.Slots, HasLen, 1)
-
-	return core11
-}
-
-var snapWithSnapdControlRefreshScheduleManagedYAML = `
-name: snap-with-snapd-control
-version: 1.0
-plugs:
- snapd-control:
-  refresh-schedule: managed
-`
-
-var snapWithSnapdControlOnlyYAML = `
-name: snap-with-snapd-control
-version: 1.0
-plugs:
- snapd-control:
-`
-
-func makeInstalledMockSnap(c *C, st *state.State, yml string) *snap.Info {
-	sideInfo11 := &snap.SideInfo{RealName: "snap-with-snapd-control", Revision: snap.R(11), SnapID: "snap-with-snapd-control-id"}
-	snapstate.Set(st, "snap-with-snapd-control", &snapstate.SnapState{
-		Active:   true,
-		Sequence: []*snap.SideInfo{sideInfo11},
-		Current:  sideInfo11.Revision,
-		SnapType: "app",
-	})
-	info11 := snaptest.MockSnap(c, yml, sideInfo11)
-	c.Assert(info11.Plugs, HasLen, 1)
-
-	return info11
-}
-
-func makeMockRepoWithConnectedSnaps(c *C, st *state.State, info11, core11 *snap.Info, ifname string) {
-	repo := interfaces.NewRepository()
-	for _, iface := range builtin.Interfaces() {
-		err := repo.AddInterface(iface)
-		c.Assert(err, IsNil)
-	}
-	err := repo.AddSnap(info11)
-	c.Assert(err, IsNil)
-	err = repo.AddSnap(core11)
-	c.Assert(err, IsNil)
-	_, err = repo.Connect(&interfaces.ConnRef{
-		PlugRef: interfaces.PlugRef{Snap: info11.InstanceName(), Name: ifname},
-		SlotRef: interfaces.SlotRef{Snap: core11.InstanceName(), Name: ifname},
-	}, nil, nil, nil, nil, nil)
-	c.Assert(err, IsNil)
-	conns, err := repo.Connected("snap-with-snapd-control", "snapd-control")
-	c.Assert(err, IsNil)
-	c.Assert(conns, HasLen, 1)
-	ifacerepo.Replace(st, repo)
-}
-
-func (s *deviceMgrSuite) TestCanManageRefreshes(c *C) {
-	st := s.state
-	st.Lock()
-	defer st.Unlock()
-
-	// not possbile to manage by default
-	c.Check(devicestate.CanManageRefreshes(st), Equals, false)
-
-	// not possible with just a snap with "snapd-control" plug with the
-	// right attribute
-	info11 := makeInstalledMockSnap(c, st, snapWithSnapdControlRefreshScheduleManagedYAML)
-	c.Check(devicestate.CanManageRefreshes(st), Equals, false)
-
-	// not possible with a core snap with snapd control
-	core11 := makeInstalledMockCoreSnapWithSnapdControl(c, st)
-	c.Check(devicestate.CanManageRefreshes(st), Equals, false)
-
-	// not possible even with connected interfaces
-	makeMockRepoWithConnectedSnaps(c, st, info11, core11, "snapd-control")
-	c.Check(devicestate.CanManageRefreshes(st), Equals, false)
-
-	// if all of the above plus a snap declaration are in place we can
-	// manage schedules
-	s.setupSnapDecl(c, info11, "canonical")
-	c.Check(devicestate.CanManageRefreshes(st), Equals, true)
-
-	// works if the snap is not active as well (to fix race when a
-	// snap is refreshed)
-	var sideInfo11 snapstate.SnapState
-	err := snapstate.Get(st, "snap-with-snapd-control", &sideInfo11)
-	c.Assert(err, IsNil)
-	sideInfo11.Active = false
-	snapstate.Set(st, "snap-with-snapd-control", &sideInfo11)
-	c.Check(devicestate.CanManageRefreshes(st), Equals, true)
-}
-
-func (s *deviceMgrSuite) TestCanManageRefreshesNoRefreshScheduleManaged(c *C) {
-	st := s.state
-	st.Lock()
-	defer st.Unlock()
-
-	// just having a connected "snapd-control" interface is not enough
-	// for setting refresh.schedule=managed
-	info11 := makeInstalledMockSnap(c, st, snapWithSnapdControlOnlyYAML)
-	core11 := makeInstalledMockCoreSnapWithSnapdControl(c, st)
-	makeMockRepoWithConnectedSnaps(c, st, info11, core11, "snapd-control")
-	s.setupSnapDecl(c, info11, "canonical")
-
-	c.Check(devicestate.CanManageRefreshes(st), Equals, false)
-}
-
-func (s *deviceMgrSuite) TestReloadRegistered(c *C) {
-	st := state.New(nil)
-
-	runner1 := state.NewTaskRunner(st)
-	hookMgr1, err := hookstate.Manager(st, runner1)
-	c.Assert(err, IsNil)
-	mgr1, err := devicestate.Manager(st, hookMgr1, runner1, nil)
-	c.Assert(err, IsNil)
-
-=======
->>>>>>> f724cee1
 	ok := false
 	select {
 	case <-mgr1.Registered():
 	default:
 		ok = true
-<<<<<<< HEAD
 	}
 	c.Check(ok, Equals, true)
 
@@ -2169,82 +997,6 @@
 	c.Check(s.state.Changes(), HasLen, 1)
 }
 
-func (s *deviceMgrSuite) TestNewEnoughProxyParse(c *C) {
-	s.state.Lock()
-	defer s.state.Unlock()
-
-	log, restore := logger.MockLogger()
-	defer restore()
-	os.Setenv("SNAPD_DEBUG", "1")
-	defer os.Unsetenv("SNAPD_DEBUG")
-
-	badURL := &url.URL{Opaque: "%a"} // url.Parse(badURL.String()) needs to fail, which isn't easy :-)
-	c.Check(devicestate.NewEnoughProxy(s.state, badURL, http.DefaultClient), Equals, false)
-	c.Check(log.String(), Matches, "(?m).* DEBUG: Cannot check whether proxy store supports a custom serial vault: parse .*")
-}
-
-func (s *deviceMgrSuite) TestNewEnoughProxy(c *C) {
-	s.state.Lock()
-	defer s.state.Unlock()
-
-	expectedUserAgent := httputil.UserAgent()
-	log, restore := logger.MockLogger()
-	defer restore()
-	os.Setenv("SNAPD_DEBUG", "1")
-	defer os.Unsetenv("SNAPD_DEBUG")
-
-	expecteds := []string{
-		`Head http://\S+: EOF`,
-		`Head request returned 403 Forbidden.`,
-		`Bogus Snap-Store-Version header "5pre1".`,
-		``,
-	}
-
-	n := 0
-	server := httptest.NewServer(http.HandlerFunc(func(w http.ResponseWriter, r *http.Request) {
-		c.Check(r.Header.Get("User-Agent"), Equals, expectedUserAgent)
-		n++
-		switch n {
-		case 1:
-			conn, _, err := w.(http.Hijacker).Hijack()
-			c.Assert(err, IsNil)
-			conn.Close()
-		case 2:
-			w.WriteHeader(403)
-		case 3:
-			w.Header().Set("Snap-Store-Version", "5pre1")
-			w.WriteHeader(200)
-		case 4:
-			w.Header().Set("Snap-Store-Version", "5")
-			w.WriteHeader(200)
-		case 5:
-			w.Header().Set("Snap-Store-Version", "6")
-			w.WriteHeader(200)
-		default:
-			c.Errorf("expected %d results, now on %d", len(expecteds), n)
-		}
-	}))
-	defer server.Close()
-
-	u, err := url.Parse(server.URL)
-	c.Assert(err, IsNil)
-	for _, expected := range expecteds {
-		log.Reset()
-		c.Check(devicestate.NewEnoughProxy(s.state, u, http.DefaultClient), Equals, false)
-		if len(expected) > 0 {
-			expected = "(?m).* DEBUG: Cannot check whether proxy store supports a custom serial vault: " + expected
-		}
-		c.Check(log.String(), Matches, expected)
-	}
-	c.Check(n, Equals, len(expecteds))
-
-	// and success at last
-	log.Reset()
-	c.Check(devicestate.NewEnoughProxy(s.state, u, http.DefaultClient), Equals, true)
-	c.Check(log.String(), Equals, "")
-	c.Check(n, Equals, len(expecteds)+1)
-}
-
 func (s *deviceMgrSuite) TestDevicemgrCanStandby(c *C) {
 	st := state.New(nil)
 
@@ -2260,1104 +1012,4 @@
 
 	st.Set("seeded", true)
 	c.Check(mgr.CanStandby(), Equals, true)
-}
-
-type testModel struct {
-	brand, model               string
-	arch, base, kernel, gadget string
-}
-
-func (s *deviceMgrSuite) TestRemodelUnhappyNotSeeded(c *C) {
-	s.state.Lock()
-	defer s.state.Unlock()
-	s.state.Set("seeded", false)
-
-	newModel := s.brands.Model("canonical", "pc", map[string]interface{}{
-		"architecture": "amd64",
-		"kernel":       "pc-kernel",
-		"gadget":       "pc",
-	})
-	_, err := devicestate.Remodel(s.state, newModel)
-	c.Assert(err, ErrorMatches, "cannot remodel until fully seeded")
-}
-
-func (s *deviceMgrSuite) TestRemodelUnhappy(c *C) {
-	s.state.Lock()
-	defer s.state.Unlock()
-	s.state.Set("seeded", true)
-
-	// set a model assertion
-	cur := map[string]string{
-		"brand":        "canonical",
-		"model":        "pc-model",
-		"architecture": "amd64",
-		"kernel":       "pc-kernel",
-		"gadget":       "pc",
-		"base":         "core18",
-	}
-	s.makeModelAssertionInState(c, cur["brand"], cur["model"], map[string]interface{}{
-		"architecture": cur["architecture"],
-		"kernel":       cur["kernel"],
-		"gadget":       cur["gadget"],
-		"base":         cur["base"],
-	})
-	devicestatetest.SetDevice(s.state, &auth.DeviceState{
-		Brand: cur["brand"],
-		Model: cur["model"],
-	})
-
-	// ensure all error cases are checked
-	for _, t := range []struct {
-		new    map[string]string
-		errStr string
-	}{
-		{map[string]string{"architecture": "pdp-7"}, "cannot remodel to different architectures yet"},
-		{map[string]string{"base": "core20"}, "cannot remodel to different bases yet"},
-		{map[string]string{"gadget": "other-gadget"}, "cannot remodel to different gadgets yet"},
-	} {
-		// copy current model unless new model test data is different
-		for k, v := range cur {
-			if t.new[k] != "" {
-				continue
-			}
-			t.new[k] = v
-		}
-		new := s.brands.Model(t.new["brand"], t.new["model"], map[string]interface{}{
-			"architecture": t.new["architecture"],
-			"kernel":       t.new["kernel"],
-			"gadget":       t.new["gadget"],
-			"base":         t.new["base"],
-		})
-		chg, err := devicestate.Remodel(s.state, new)
-		c.Check(chg, IsNil)
-		c.Check(err, ErrorMatches, t.errStr)
-	}
-}
-
-func (s *deviceMgrSuite) TestRemodelTasksSwitchKernelTrack(c *C) {
-	s.state.Lock()
-	defer s.state.Unlock()
-	s.state.Set("seeded", true)
-	s.state.Set("refresh-privacy-key", "some-privacy-key")
-
-	var testDeviceCtx snapstate.DeviceContext
-
-	restore := devicestate.MockSnapstateInstallWithDeviceContext(func(ctx context.Context, st *state.State, name string, opts *snapstate.RevisionOptions, userID int, flags snapstate.Flags, deviceCtx snapstate.DeviceContext, fromChange string) (*state.TaskSet, error) {
-		c.Check(flags.Required, Equals, true)
-		c.Check(deviceCtx, Equals, testDeviceCtx)
-		c.Check(fromChange, Equals, "99")
-
-		tDownload := s.state.NewTask("fake-download", fmt.Sprintf("Download %s", name))
-		tValidate := s.state.NewTask("validate-snap", fmt.Sprintf("Validate %s", name))
-		tValidate.WaitFor(tDownload)
-		tInstall := s.state.NewTask("fake-install", fmt.Sprintf("Install %s", name))
-		tInstall.WaitFor(tValidate)
-		ts := state.NewTaskSet(tDownload, tValidate, tInstall)
-		ts.MarkEdge(tValidate, snapstate.DownloadAndChecksDoneEdge)
-		return ts, nil
-	})
-	defer restore()
-
-	restore = devicestate.MockSnapstateUpdateWithDeviceContext(func(st *state.State, name string, opts *snapstate.RevisionOptions, userID int, flags snapstate.Flags, deviceCtx snapstate.DeviceContext, fromChange string) (*state.TaskSet, error) {
-		c.Check(flags.Required, Equals, false)
-		c.Check(flags.NoReRefresh, Equals, true)
-		c.Check(deviceCtx, Equals, testDeviceCtx)
-		c.Check(fromChange, Equals, "99")
-
-		tDownload := s.state.NewTask("fake-download", fmt.Sprintf("Download %s to track %s", name, opts.Channel))
-		tValidate := s.state.NewTask("validate-snap", fmt.Sprintf("Validate %s", name))
-		tValidate.WaitFor(tDownload)
-		tUpdate := s.state.NewTask("fake-update", fmt.Sprintf("Update %s to track %s", name, opts.Channel))
-		tUpdate.WaitFor(tValidate)
-		ts := state.NewTaskSet(tDownload, tValidate, tUpdate)
-		ts.MarkEdge(tValidate, snapstate.DownloadAndChecksDoneEdge)
-		return ts, nil
-	})
-	defer restore()
-
-	// set a model assertion
-	current := s.brands.Model("canonical", "pc-model", map[string]interface{}{
-		"architecture": "amd64",
-		"kernel":       "pc-kernel",
-		"gadget":       "pc",
-		"base":         "core18",
-	})
-	err := assertstate.Add(s.state, current)
-	c.Assert(err, IsNil)
-	devicestatetest.SetDevice(s.state, &auth.DeviceState{
-		Brand: "canonical",
-		Model: "pc-model",
-	})
-
-	new := s.brands.Model("canonical", "pc-model", map[string]interface{}{
-		"architecture":   "amd64",
-		"kernel":         "pc-kernel=18",
-		"gadget":         "pc",
-		"base":           "core18",
-		"required-snaps": []interface{}{"new-required-snap-1", "new-required-snap-2"},
-		"revision":       "1",
-	})
-
-	testDeviceCtx = &snapstatetest.TrivialDeviceContext{Remodeling: true}
-
-	tss, err := devicestate.RemodelTasks(context.Background(), s.state, current, new, testDeviceCtx, "99")
-	c.Assert(err, IsNil)
-	// 2 snaps, plus one track switch plus the remodel task, the
-	// wait chain is tested in TestRemodel*
-	c.Assert(tss, HasLen, 4)
-}
-
-func (s *deviceMgrSuite) TestRemodelTasksSwitchKernel(c *C) {
-	s.state.Lock()
-	defer s.state.Unlock()
-	s.state.Set("seeded", true)
-	s.state.Set("refresh-privacy-key", "some-privacy-key")
-
-	var testDeviceCtx snapstate.DeviceContext
-
-	restore := devicestate.MockSnapstateInstallWithDeviceContext(func(ctx context.Context, st *state.State, name string, opts *snapstate.RevisionOptions, userID int, flags snapstate.Flags, deviceCtx snapstate.DeviceContext, fromChange string) (*state.TaskSet, error) {
-		c.Check(deviceCtx, Equals, testDeviceCtx)
-		c.Check(name, Equals, "other-kernel")
-		c.Check(opts.Channel, Equals, "18")
-
-		tDownload := s.state.NewTask("fake-download", fmt.Sprintf("Download %s", name))
-		tValidate := s.state.NewTask("validate-snap", fmt.Sprintf("Validate %s", name))
-		tValidate.WaitFor(tDownload)
-		tInstall := s.state.NewTask("fake-install", fmt.Sprintf("Install %s", name))
-		tInstall.WaitFor(tValidate)
-		ts := state.NewTaskSet(tDownload, tValidate, tInstall)
-		ts.MarkEdge(tValidate, snapstate.DownloadAndChecksDoneEdge)
-		return ts, nil
-	})
-	defer restore()
-
-	// set a model assertion
-	current := s.brands.Model("canonical", "pc-model", map[string]interface{}{
-		"architecture": "amd64",
-		"kernel":       "pc-kernel",
-		"gadget":       "pc",
-		"base":         "core18",
-	})
-	err := assertstate.Add(s.state, current)
-	c.Assert(err, IsNil)
-	devicestatetest.SetDevice(s.state, &auth.DeviceState{
-		Brand: "canonical",
-		Model: "pc-model",
-	})
-
-	new := s.brands.Model("canonical", "pc-model", map[string]interface{}{
-		"architecture": "amd64",
-		"kernel":       "other-kernel=18",
-		"gadget":       "pc",
-		"base":         "core18",
-		"revision":     "1",
-	})
-
-	testDeviceCtx = &snapstatetest.TrivialDeviceContext{Remodeling: true}
-
-	tss, err := devicestate.RemodelTasks(context.Background(), s.state, current, new, testDeviceCtx, "99")
-	c.Assert(err, IsNil)
-	// 1 new kernel plus the remodel task
-	c.Assert(tss, HasLen, 2)
-}
-
-func (s *deviceMgrSuite) TestRemodelRequiredSnaps(c *C) {
-	s.state.Lock()
-	defer s.state.Unlock()
-	s.state.Set("seeded", true)
-	s.state.Set("refresh-privacy-key", "some-privacy-key")
-
-	restore := devicestate.MockSnapstateInstallWithDeviceContext(func(ctx context.Context, st *state.State, name string, opts *snapstate.RevisionOptions, userID int, flags snapstate.Flags, deviceCtx snapstate.DeviceContext, fromChange string) (*state.TaskSet, error) {
-		c.Check(flags.Required, Equals, true)
-		c.Check(deviceCtx, NotNil)
-		c.Check(deviceCtx.ForRemodeling(), Equals, true)
-
-		tDownload := s.state.NewTask("fake-download", fmt.Sprintf("Download %s", name))
-		tValidate := s.state.NewTask("validate-snap", fmt.Sprintf("Validate %s", name))
-		tValidate.WaitFor(tDownload)
-		tInstall := s.state.NewTask("fake-install", fmt.Sprintf("Install %s", name))
-		tInstall.WaitFor(tValidate)
-		ts := state.NewTaskSet(tDownload, tValidate, tInstall)
-		ts.MarkEdge(tValidate, snapstate.DownloadAndChecksDoneEdge)
-		return ts, nil
-	})
-	defer restore()
-
-	// set a model assertion
-	s.makeModelAssertionInState(c, "canonical", "pc-model", map[string]interface{}{
-		"architecture": "amd64",
-		"kernel":       "pc-kernel",
-		"gadget":       "pc",
-		"base":         "core18",
-	})
-	devicestatetest.SetDevice(s.state, &auth.DeviceState{
-		Brand: "canonical",
-		Model: "pc-model",
-	})
-
-	new := s.brands.Model("canonical", "pc-model", map[string]interface{}{
-		"architecture":   "amd64",
-		"kernel":         "pc-kernel",
-		"gadget":         "pc",
-		"base":           "core18",
-		"required-snaps": []interface{}{"new-required-snap-1", "new-required-snap-2"},
-		"revision":       "1",
-	})
-	chg, err := devicestate.Remodel(s.state, new)
-	c.Assert(err, IsNil)
-	c.Assert(chg.Summary(), Equals, "Refresh model assertion from revision 0 to 1")
-
-	tl := chg.Tasks()
-	// 2 snaps,
-	c.Assert(tl, HasLen, 2*3+1)
-
-	deviceCtx, err := devicestate.DeviceCtx(s.state, tl[0], nil)
-	c.Assert(err, IsNil)
-	// deviceCtx is actually a remodelContext here
-	remodCtx, ok := deviceCtx.(devicestate.RemodelContext)
-	c.Assert(ok, Equals, true)
-	c.Check(remodCtx.ForRemodeling(), Equals, true)
-	c.Check(remodCtx.Kind(), Equals, devicestate.UpdateRemodel)
-	c.Check(remodCtx.Model(), DeepEquals, new)
-	c.Check(remodCtx.Store(), IsNil)
-
-	// check the tasks
-	tDownloadSnap1 := tl[0]
-	tValidateSnap1 := tl[1]
-	tInstallSnap1 := tl[2]
-	tDownloadSnap2 := tl[3]
-	tValidateSnap2 := tl[4]
-	tInstallSnap2 := tl[5]
-	tSetModel := tl[6]
-
-	// check the tasks
-	c.Assert(tDownloadSnap1.Kind(), Equals, "fake-download")
-	c.Assert(tDownloadSnap1.Summary(), Equals, "Download new-required-snap-1")
-	c.Assert(tDownloadSnap1.WaitTasks(), HasLen, 0)
-	c.Assert(tValidateSnap1.Kind(), Equals, "validate-snap")
-	c.Assert(tValidateSnap1.Summary(), Equals, "Validate new-required-snap-1")
-	c.Assert(tDownloadSnap1.WaitTasks(), HasLen, 0)
-	c.Assert(tDownloadSnap2.Kind(), Equals, "fake-download")
-	c.Assert(tDownloadSnap2.Summary(), Equals, "Download new-required-snap-2")
-	// check the ordering, download/validate everything first, then install
-
-	// snap2 downloads wait for the downloads of snap1
-	c.Assert(tDownloadSnap1.WaitTasks(), HasLen, 0)
-	c.Assert(tValidateSnap1.WaitTasks(), DeepEquals, []*state.Task{
-		tDownloadSnap1,
-	})
-	c.Assert(tDownloadSnap2.WaitTasks(), DeepEquals, []*state.Task{
-		tValidateSnap1,
-	})
-	c.Assert(tValidateSnap2.WaitTasks(), DeepEquals, []*state.Task{
-		tDownloadSnap2,
-	})
-	c.Assert(tInstallSnap1.WaitTasks(), DeepEquals, []*state.Task{
-		// wait for own check-snap
-		tValidateSnap1,
-		// and also the last check-snap of the download chain
-		tValidateSnap2,
-	})
-	c.Assert(tInstallSnap2.WaitTasks(), DeepEquals, []*state.Task{
-		// last snap of the download chain
-		tValidateSnap2,
-		// previous install chain
-		tInstallSnap1,
-	})
-
-	c.Assert(tSetModel.Kind(), Equals, "set-model")
-	c.Assert(tSetModel.Summary(), Equals, "Set new model assertion")
-	// setModel waits for everything in the change
-	c.Assert(tSetModel.WaitTasks(), DeepEquals, []*state.Task{tDownloadSnap1, tValidateSnap1, tInstallSnap1, tDownloadSnap2, tValidateSnap2, tInstallSnap2})
-}
-
-func (s *deviceMgrSuite) TestRemodelSwitchKernelTrack(c *C) {
-	s.state.Lock()
-	defer s.state.Unlock()
-	s.state.Set("seeded", true)
-	s.state.Set("refresh-privacy-key", "some-privacy-key")
-
-	restore := devicestate.MockSnapstateInstallWithDeviceContext(func(ctx context.Context, st *state.State, name string, opts *snapstate.RevisionOptions, userID int, flags snapstate.Flags, deviceCtx snapstate.DeviceContext, fromChange string) (*state.TaskSet, error) {
-		c.Check(flags.Required, Equals, true)
-		c.Check(deviceCtx, NotNil)
-		c.Check(deviceCtx.ForRemodeling(), Equals, true)
-
-		tDownload := s.state.NewTask("fake-download", fmt.Sprintf("Download %s", name))
-		tValidate := s.state.NewTask("validate-snap", fmt.Sprintf("Validate %s", name))
-		tValidate.WaitFor(tDownload)
-		tInstall := s.state.NewTask("fake-install", fmt.Sprintf("Install %s", name))
-		tInstall.WaitFor(tValidate)
-		ts := state.NewTaskSet(tDownload, tValidate, tInstall)
-		ts.MarkEdge(tValidate, snapstate.DownloadAndChecksDoneEdge)
-		return ts, nil
-	})
-	defer restore()
-
-	restore = devicestate.MockSnapstateUpdateWithDeviceContext(func(st *state.State, name string, opts *snapstate.RevisionOptions, userID int, flags snapstate.Flags, deviceCtx snapstate.DeviceContext, fromChange string) (*state.TaskSet, error) {
-		c.Check(flags.Required, Equals, false)
-		c.Check(flags.NoReRefresh, Equals, true)
-		c.Check(deviceCtx, NotNil)
-		c.Check(deviceCtx.ForRemodeling(), Equals, true)
-
-		tDownload := s.state.NewTask("fake-download", fmt.Sprintf("Download %s to track %s", name, opts.Channel))
-		tValidate := s.state.NewTask("validate-snap", fmt.Sprintf("Validate %s", name))
-		tValidate.WaitFor(tDownload)
-		tUpdate := s.state.NewTask("fake-update", fmt.Sprintf("Update %s to track %s", name, opts.Channel))
-		tUpdate.WaitFor(tValidate)
-		ts := state.NewTaskSet(tDownload, tValidate, tUpdate)
-		ts.MarkEdge(tValidate, snapstate.DownloadAndChecksDoneEdge)
-		return ts, nil
-	})
-	defer restore()
-
-	// set a model assertion
-	s.makeModelAssertionInState(c, "canonical", "pc-model", map[string]interface{}{
-		"architecture": "amd64",
-		"kernel":       "pc-kernel",
-		"gadget":       "pc",
-		"base":         "core18",
-	})
-	devicestatetest.SetDevice(s.state, &auth.DeviceState{
-		Brand: "canonical",
-		Model: "pc-model",
-	})
-
-	new := s.brands.Model("canonical", "pc-model", map[string]interface{}{
-		"architecture":   "amd64",
-		"kernel":         "pc-kernel=18",
-		"gadget":         "pc",
-		"base":           "core18",
-		"required-snaps": []interface{}{"new-required-snap-1"},
-		"revision":       "1",
-	})
-	chg, err := devicestate.Remodel(s.state, new)
-	c.Assert(err, IsNil)
-	c.Assert(chg.Summary(), Equals, "Refresh model assertion from revision 0 to 1")
-
-	tl := chg.Tasks()
-	c.Assert(tl, HasLen, 2*3+1)
-
-	tDownloadKernel := tl[0]
-	tValidateKernel := tl[1]
-	tUpdateKernel := tl[2]
-	tDownloadSnap1 := tl[3]
-	tValidateSnap1 := tl[4]
-	tInstallSnap1 := tl[5]
-	tSetModel := tl[6]
-
-	c.Assert(tDownloadKernel.Kind(), Equals, "fake-download")
-	c.Assert(tDownloadKernel.Summary(), Equals, "Download pc-kernel to track 18")
-	c.Assert(tValidateKernel.Kind(), Equals, "validate-snap")
-	c.Assert(tValidateKernel.Summary(), Equals, "Validate pc-kernel")
-	c.Assert(tUpdateKernel.Kind(), Equals, "fake-update")
-	c.Assert(tUpdateKernel.Summary(), Equals, "Update pc-kernel to track 18")
-	c.Assert(tDownloadSnap1.Kind(), Equals, "fake-download")
-	c.Assert(tDownloadSnap1.Summary(), Equals, "Download new-required-snap-1")
-	c.Assert(tValidateSnap1.Kind(), Equals, "validate-snap")
-	c.Assert(tValidateSnap1.Summary(), Equals, "Validate new-required-snap-1")
-	c.Assert(tInstallSnap1.Kind(), Equals, "fake-install")
-	c.Assert(tInstallSnap1.Summary(), Equals, "Install new-required-snap-1")
-
-	c.Assert(tSetModel.Kind(), Equals, "set-model")
-	c.Assert(tSetModel.Summary(), Equals, "Set new model assertion")
-
-	// check the ordering
-	c.Assert(tDownloadSnap1.WaitTasks(), DeepEquals, []*state.Task{
-		// previous download finished
-		tValidateKernel,
-	})
-	c.Assert(tInstallSnap1.WaitTasks(), DeepEquals, []*state.Task{
-		// last download in the chain finished
-		tValidateSnap1,
-		// and kernel got updated
-		tUpdateKernel,
-	})
-	c.Assert(tUpdateKernel.WaitTasks(), DeepEquals, []*state.Task{
-		// kernel is valid
-		tValidateKernel,
-		// and last download in the chain finished
-		tValidateSnap1,
-	})
-}
-
-func (s *deviceMgrSuite) TestRemodelLessRequiredSnaps(c *C) {
-	s.state.Lock()
-	defer s.state.Unlock()
-	s.state.Set("seeded", true)
-	s.state.Set("refresh-privacy-key", "some-privacy-key")
-
-	// set a model assertion
-	s.makeModelAssertionInState(c, "canonical", "pc-model", map[string]interface{}{
-		"architecture":   "amd64",
-		"kernel":         "pc-kernel",
-		"gadget":         "pc",
-		"base":           "core18",
-		"required-snaps": []interface{}{"some-required-snap"},
-	})
-	devicestatetest.SetDevice(s.state, &auth.DeviceState{
-		Brand: "canonical",
-		Model: "pc-model",
-	})
-
-	new := s.brands.Model("canonical", "pc-model", map[string]interface{}{
-		"architecture": "amd64",
-		"kernel":       "pc-kernel",
-		"gadget":       "pc",
-		"base":         "core18",
-		"revision":     "1",
-	})
-	chg, err := devicestate.Remodel(s.state, new)
-	c.Assert(err, IsNil)
-	c.Assert(chg.Summary(), Equals, "Refresh model assertion from revision 0 to 1")
-
-	tl := chg.Tasks()
-	c.Assert(tl, HasLen, 1)
-	tSetModel := tl[0]
-	c.Assert(tSetModel.Kind(), Equals, "set-model")
-	c.Assert(tSetModel.Summary(), Equals, "Set new model assertion")
-}
-
-type freshSessionStore struct {
-	storetest.Store
-
-	ensureDeviceSession int
-}
-
-func (sto *freshSessionStore) EnsureDeviceSession() (*auth.DeviceState, error) {
-	sto.ensureDeviceSession += 1
-	return nil, nil
-}
-
-func (s *deviceMgrSuite) TestRemodelStoreSwitch(c *C) {
-	s.state.Lock()
-	defer s.state.Unlock()
-	s.state.Set("seeded", true)
-	s.state.Set("refresh-privacy-key", "some-privacy-key")
-
-	var testStore snapstate.StoreService
-
-	restore := devicestate.MockSnapstateInstallWithDeviceContext(func(ctx context.Context, st *state.State, name string, opts *snapstate.RevisionOptions, userID int, flags snapstate.Flags, deviceCtx snapstate.DeviceContext, fromChange string) (*state.TaskSet, error) {
-		c.Check(flags.Required, Equals, true)
-		c.Check(deviceCtx, NotNil)
-		c.Check(deviceCtx.ForRemodeling(), Equals, true)
-
-		c.Check(deviceCtx.Store(), Equals, testStore)
-
-		tDownload := s.state.NewTask("fake-download", fmt.Sprintf("Download %s", name))
-		tValidate := s.state.NewTask("validate-snap", fmt.Sprintf("Validate %s", name))
-		tValidate.WaitFor(tDownload)
-		tInstall := s.state.NewTask("fake-install", fmt.Sprintf("Install %s", name))
-		tInstall.WaitFor(tValidate)
-		ts := state.NewTaskSet(tDownload, tValidate, tInstall)
-		ts.MarkEdge(tValidate, snapstate.DownloadAndChecksDoneEdge)
-		return ts, nil
-	})
-	defer restore()
-
-	// set a model assertion
-	s.makeModelAssertionInState(c, "canonical", "pc-model", map[string]interface{}{
-		"architecture": "amd64",
-		"kernel":       "pc-kernel",
-		"gadget":       "pc",
-		"base":         "core18",
-	})
-	devicestatetest.SetDevice(s.state, &auth.DeviceState{
-		Brand: "canonical",
-		Model: "pc-model",
-	})
-
-	new := s.brands.Model("canonical", "pc-model", map[string]interface{}{
-		"architecture":   "amd64",
-		"kernel":         "pc-kernel",
-		"gadget":         "pc",
-		"base":           "core18",
-		"store":          "switched-store",
-		"required-snaps": []interface{}{"new-required-snap-1", "new-required-snap-2"},
-		"revision":       "1",
-	})
-
-	freshStore := &freshSessionStore{}
-	testStore = freshStore
-
-	s.newFakeStore = func(devBE storecontext.DeviceBackend) snapstate.StoreService {
-		mod, err := devBE.Model()
-		c.Check(err, IsNil)
-		if err == nil {
-			c.Check(mod, DeepEquals, new)
-		}
-		return testStore
-	}
-
-	chg, err := devicestate.Remodel(s.state, new)
-	c.Assert(err, IsNil)
-	c.Assert(chg.Summary(), Equals, "Refresh model assertion from revision 0 to 1")
-
-	c.Check(freshStore.ensureDeviceSession, Equals, 1)
-
-	tl := chg.Tasks()
-	// 2 snaps * 3 tasks (from the mock install above) +
-	// 1 "set-model" task at the end
-	c.Assert(tl, HasLen, 2*3+1)
-
-	deviceCtx, err := devicestate.DeviceCtx(s.state, tl[0], nil)
-	c.Assert(err, IsNil)
-	// deviceCtx is actually a remodelContext here
-	remodCtx, ok := deviceCtx.(devicestate.RemodelContext)
-	c.Assert(ok, Equals, true)
-	c.Check(remodCtx.ForRemodeling(), Equals, true)
-	c.Check(remodCtx.Kind(), Equals, devicestate.StoreSwitchRemodel)
-	c.Check(remodCtx.Model(), DeepEquals, new)
-	c.Check(remodCtx.Store(), Equals, testStore)
-}
-
-func (s *deviceMgrSuite) TestRemodelRereg(c *C) {
-	s.state.Lock()
-	defer s.state.Unlock()
-	s.state.Set("seeded", true)
-
-	// set a model assertion
-	s.makeModelAssertionInState(c, "canonical", "pc-model", map[string]interface{}{
-		"architecture": "amd64",
-		"kernel":       "pc-kernel",
-		"gadget":       "pc",
-		"base":         "core18",
-	})
-	s.makeSerialAssertionInState(c, "canonical", "pc-model", "orig-serial")
-	devicestatetest.SetDevice(s.state, &auth.DeviceState{
-		Brand:           "canonical",
-		Model:           "pc-model",
-		Serial:          "orig-serial",
-		SessionMacaroon: "old-session",
-	})
-
-	new := s.brands.Model("canonical", "rereg-model", map[string]interface{}{
-		"architecture":   "amd64",
-		"kernel":         "pc-kernel",
-		"gadget":         "pc",
-		"base":           "core18",
-		"required-snaps": []interface{}{"new-required-snap-1", "new-required-snap-2"},
-	})
-
-	s.newFakeStore = func(devBE storecontext.DeviceBackend) snapstate.StoreService {
-		mod, err := devBE.Model()
-		c.Check(err, IsNil)
-		if err == nil {
-			c.Check(mod, DeepEquals, new)
-		}
-		return nil
-	}
-
-	chg, err := devicestate.Remodel(s.state, new)
-	c.Assert(err, IsNil)
-
-	c.Assert(chg.Summary(), Equals, "Remodel device to canonical/rereg-model (0)")
-
-	tl := chg.Tasks()
-	c.Assert(tl, HasLen, 2)
-
-	// check the tasks
-	tRequestSerial := tl[0]
-	tPrepareRemodeling := tl[1]
-
-	// check the tasks
-	c.Assert(tRequestSerial.Kind(), Equals, "request-serial")
-	c.Assert(tRequestSerial.Summary(), Equals, "Request new device serial")
-	c.Assert(tRequestSerial.WaitTasks(), HasLen, 0)
-
-	c.Assert(tPrepareRemodeling.Kind(), Equals, "prepare-remodeling")
-	c.Assert(tPrepareRemodeling.Summary(), Equals, "Prepare remodeling")
-	c.Assert(tPrepareRemodeling.WaitTasks(), DeepEquals, []*state.Task{tRequestSerial})
-}
-
-func (s *deviceMgrSuite) TestRemodelClash(c *C) {
-	s.state.Lock()
-	defer s.state.Unlock()
-	s.state.Set("seeded", true)
-	s.state.Set("refresh-privacy-key", "some-privacy-key")
-
-	var clashing *asserts.Model
-
-	restore := devicestate.MockSnapstateInstallWithDeviceContext(func(ctx context.Context, st *state.State, name string, opts *snapstate.RevisionOptions, userID int, flags snapstate.Flags, deviceCtx snapstate.DeviceContext, fromChange string) (*state.TaskSet, error) {
-		// simulate things changing under our feet
-		assertstatetest.AddMany(st, clashing)
-		devicestatetest.SetDevice(s.state, &auth.DeviceState{
-			Brand: "canonical",
-			Model: clashing.Model(),
-		})
-
-		tDownload := s.state.NewTask("fake-download", fmt.Sprintf("Download %s", name))
-		tValidate := s.state.NewTask("validate-snap", fmt.Sprintf("Validate %s", name))
-		tValidate.WaitFor(tDownload)
-		tInstall := s.state.NewTask("fake-install", fmt.Sprintf("Install %s", name))
-		tInstall.WaitFor(tValidate)
-		ts := state.NewTaskSet(tDownload, tValidate, tInstall)
-		ts.MarkEdge(tValidate, snapstate.DownloadAndChecksDoneEdge)
-		return ts, nil
-	})
-	defer restore()
-
-	// set a model assertion
-	s.makeModelAssertionInState(c, "canonical", "pc-model", map[string]interface{}{
-		"architecture": "amd64",
-		"kernel":       "pc-kernel",
-		"gadget":       "pc",
-		"base":         "core18",
-	})
-	devicestatetest.SetDevice(s.state, &auth.DeviceState{
-		Brand: "canonical",
-		Model: "pc-model",
-	})
-
-	new := s.brands.Model("canonical", "pc-model", map[string]interface{}{
-		"architecture":   "amd64",
-		"kernel":         "pc-kernel",
-		"gadget":         "pc",
-		"base":           "core18",
-		"required-snaps": []interface{}{"new-required-snap-1", "new-required-snap-2"},
-		"revision":       "1",
-	})
-	other := s.brands.Model("canonical", "pc-model-other", map[string]interface{}{
-		"architecture":   "amd64",
-		"kernel":         "pc-kernel",
-		"gadget":         "pc",
-		"base":           "core18",
-		"required-snaps": []interface{}{"new-required-snap-1", "new-required-snap-2"},
-	})
-
-	clashing = other
-	_, err := devicestate.Remodel(s.state, new)
-	c.Check(err, DeepEquals, &snapstate.ChangeConflictError{
-		Message: "cannot start remodel, clashing with concurrent remodel to canonical/pc-model-other (0)",
-	})
-
-	// reset
-	devicestatetest.SetDevice(s.state, &auth.DeviceState{
-		Brand: "canonical",
-		Model: "pc-model",
-	})
-	clashing = new
-	_, err = devicestate.Remodel(s.state, new)
-	c.Check(err, DeepEquals, &snapstate.ChangeConflictError{
-		Message: "cannot start remodel, clashing with concurrent remodel to canonical/pc-model (1)",
-	})
-}
-
-func (s *deviceMgrSuite) TestRemodelClashInProgress(c *C) {
-	s.state.Lock()
-	defer s.state.Unlock()
-	s.state.Set("seeded", true)
-	s.state.Set("refresh-privacy-key", "some-privacy-key")
-
-	restore := devicestate.MockSnapstateInstallWithDeviceContext(func(ctx context.Context, st *state.State, name string, opts *snapstate.RevisionOptions, userID int, flags snapstate.Flags, deviceCtx snapstate.DeviceContext, fromChange string) (*state.TaskSet, error) {
-		// simulate another started remodeling
-		st.NewChange("remodel", "other remodel")
-
-		tDownload := s.state.NewTask("fake-download", fmt.Sprintf("Download %s", name))
-		tValidate := s.state.NewTask("validate-snap", fmt.Sprintf("Validate %s", name))
-		tValidate.WaitFor(tDownload)
-		tInstall := s.state.NewTask("fake-install", fmt.Sprintf("Install %s", name))
-		tInstall.WaitFor(tValidate)
-		ts := state.NewTaskSet(tDownload, tValidate, tInstall)
-		ts.MarkEdge(tValidate, snapstate.DownloadAndChecksDoneEdge)
-		return ts, nil
-	})
-	defer restore()
-
-	// set a model assertion
-	s.makeModelAssertionInState(c, "canonical", "pc-model", map[string]interface{}{
-		"architecture": "amd64",
-		"kernel":       "pc-kernel",
-		"gadget":       "pc",
-		"base":         "core18",
-	})
-	devicestatetest.SetDevice(s.state, &auth.DeviceState{
-		Brand: "canonical",
-		Model: "pc-model",
-	})
-
-	new := s.brands.Model("canonical", "pc-model", map[string]interface{}{
-		"architecture":   "amd64",
-		"kernel":         "pc-kernel",
-		"gadget":         "pc",
-		"base":           "core18",
-		"required-snaps": []interface{}{"new-required-snap-1", "new-required-snap-2"},
-		"revision":       "1",
-	})
-
-	_, err := devicestate.Remodel(s.state, new)
-	c.Check(err, DeepEquals, &snapstate.ChangeConflictError{
-		Message: "cannot start remodel, clashing with concurrent one",
-	})
-}
-
-func (s *deviceMgrSuite) TestReregRemodelClashAnyChange(c *C) {
-	s.state.Lock()
-	defer s.state.Unlock()
-	s.state.Set("seeded", true)
-
-	// set a model assertion
-	s.makeModelAssertionInState(c, "canonical", "pc-model", map[string]interface{}{
-		"architecture": "amd64",
-		"kernel":       "pc-kernel",
-		"gadget":       "pc",
-		"base":         "core18",
-	})
-	s.makeSerialAssertionInState(c, "canonical", "pc-model", "orig-serial")
-	devicestatetest.SetDevice(s.state, &auth.DeviceState{
-		Brand:           "canonical",
-		Model:           "pc-model",
-		Serial:          "orig-serial",
-		SessionMacaroon: "old-session",
-	})
-
-	new := s.brands.Model("canonical", "pc-model-2", map[string]interface{}{
-		"architecture":   "amd64",
-		"kernel":         "pc-kernel",
-		"gadget":         "pc",
-		"base":           "core18",
-		"required-snaps": []interface{}{"new-required-snap-1", "new-required-snap-2"},
-		"revision":       "1",
-	})
-
-	// simulate any other change
-	s.state.NewChange("chg", "other change")
-
-	_, err := devicestate.Remodel(s.state, new)
-	c.Check(err, DeepEquals, &snapstate.ChangeConflictError{
-		Message: "cannot start complete remodel, other changes are in progress",
-	})
-}
-
-func (s *deviceMgrSuite) TestRemodeling(c *C) {
-	s.state.Lock()
-	defer s.state.Unlock()
-
-	// no changes
-	c.Check(devicestate.Remodeling(s.state), Equals, false)
-
-	// other change
-	s.state.NewChange("other", "...")
-	c.Check(devicestate.Remodeling(s.state), Equals, false)
-
-	// remodel change
-	chg := s.state.NewChange("remodel", "...")
-	c.Check(devicestate.Remodeling(s.state), Equals, true)
-
-	// done
-	chg.SetStatus(state.DoneStatus)
-	c.Check(devicestate.Remodeling(s.state), Equals, false)
-}
-
-func (s *deviceMgrSuite) testDoRequestSerialReregistration(c *C, setAncillary func(origSerial *asserts.Serial)) *state.Task {
-	mockServer := s.mockServer(c, "REQID-1", nil)
-	defer mockServer.Close()
-
-	restore := devicestate.MockBaseStoreURL(mockServer.URL)
-	defer restore()
-
-	// setup state as after initial registration
-	s.state.Lock()
-	defer s.state.Unlock()
-
-	s.makeModelAssertionInState(c, "my-brand", "my-model", map[string]interface{}{
-		"architecture": "amd64",
-		"kernel":       "pc-kernel",
-		"gadget":       "pc",
-	})
-
-	devicestatetest.MockGadget(c, s.state, "pc", snap.R(2), nil)
-
-	devicestatetest.SetDevice(s.state, &auth.DeviceState{
-		Brand:  "my-brand",
-		Model:  "my-model",
-		KeyID:  devKey.PublicKey().ID(),
-		Serial: "9999",
-	})
-	devicestate.KeypairManager(s.mgr).Put(devKey)
-
-	// have a serial assertion
-	serial0 := s.makeSerialAssertionInState(c, "my-brand", "my-model", "9999")
-	// give a chance to the test to setup returning a stream vs
-	// just the serial assertion
-	if setAncillary != nil {
-		setAncillary(serial0)
-	}
-
-	new := s.brands.Model("rereg-brand", "rereg-model", map[string]interface{}{
-		"architecture": "amd64",
-		"kernel":       "pc-kernel",
-		"gadget":       "pc",
-	})
-	cur, err := s.mgr.Model()
-	c.Assert(err, IsNil)
-
-	s.newFakeStore = func(devBE storecontext.DeviceBackend) snapstate.StoreService {
-		mod, err := devBE.Model()
-		c.Check(err, IsNil)
-		if err == nil {
-			c.Check(mod, DeepEquals, new)
-		}
-		return nil
-	}
-
-	remodCtx, err := devicestate.RemodelCtx(s.state, cur, new)
-	c.Assert(err, IsNil)
-	c.Check(remodCtx.Kind(), Equals, devicestate.ReregRemodel)
-
-	t := s.state.NewTask("request-serial", "test")
-	chg := s.state.NewChange("remodel", "...")
-	// associate with context
-	remodCtx.Init(chg)
-	chg.AddTask(t)
-
-	// sanity
-	regCtx, err := devicestate.RegistrationCtx(s.mgr, t)
-	c.Assert(err, IsNil)
-	c.Check(regCtx, Equals, remodCtx.(devicestate.RegistrationContext))
-
-	// avoid full seeding
-	s.seeding()
-
-	s.state.Unlock()
-	s.se.Ensure()
-	s.se.Wait()
-	s.state.Lock()
-
-	return t
-}
-
-func (s *deviceMgrSuite) TestDoRequestSerialReregistration(c *C) {
-	assertstest.AddMany(s.storeSigning, s.brands.AccountsAndKeys("rereg-brand")...)
-
-	t := s.testDoRequestSerialReregistration(c, nil)
-
-	s.state.Lock()
-	defer s.state.Unlock()
-	chg := t.Change()
-
-	c.Check(chg.Status(), Equals, state.DoneStatus, Commentf("%s", t.Log()))
-	c.Check(chg.Err(), IsNil)
-	device, err := devicestatetest.Device(s.state)
-	c.Check(err, IsNil)
-	c.Check(device.Serial, Equals, "9999")
-	_, err = s.db.Find(asserts.SerialType, map[string]string{
-		"brand-id": "rereg-brand",
-		"model":    "rereg-model",
-		"serial":   "9999",
-	})
-	c.Assert(err, IsNil)
-}
-
-func (s *deviceMgrSuite) TestDoRequestSerialReregistrationStreamFromService(c *C) {
-	setAncillary := func(_ *asserts.Serial) {
-		// sets up such that re-registration returns a stream
-		// of assertions
-		s.ancillary = s.brands.AccountsAndKeys("rereg-brand")
-	}
-
-	t := s.testDoRequestSerialReregistration(c, setAncillary)
-
-	s.state.Lock()
-	defer s.state.Unlock()
-	chg := t.Change()
-
-	c.Check(chg.Status(), Equals, state.DoneStatus, Commentf("%s", t.Log()))
-	c.Check(chg.Err(), IsNil)
-	device, err := devicestatetest.Device(s.state)
-	c.Check(err, IsNil)
-	c.Check(device.Serial, Equals, "9999")
-	_, err = s.db.Find(asserts.SerialType, map[string]string{
-		"brand-id": "rereg-brand",
-		"model":    "rereg-model",
-		"serial":   "9999",
-	})
-	c.Assert(err, IsNil)
-}
-
-func (s *deviceMgrSuite) TestDoRequestSerialReregistrationIncompleteStreamFromService(c *C) {
-	setAncillary := func(_ *asserts.Serial) {
-		// will produce an incomplete stream!
-		s.ancillary = s.brands.AccountsAndKeys("rereg-brand")[:1]
-	}
-
-	t := s.testDoRequestSerialReregistration(c, setAncillary)
-
-	s.state.Lock()
-	defer s.state.Unlock()
-	chg := t.Change()
-
-	c.Check(chg.Status(), Equals, state.ErrorStatus, Commentf("%s", t.Log()))
-	c.Check(chg.Err(), ErrorMatches, `(?ms).*cannot accept stream of assertions from device service:.*`)
-}
-
-func (s *deviceMgrSuite) TestDoRequestSerialReregistrationDoubleSerialStreamFromService(c *C) {
-	setAncillary := func(serial0 *asserts.Serial) {
-		// will produce a stream with confusingly two serial
-		// assertions
-		s.ancillary = s.brands.AccountsAndKeys("rereg-brand")
-		s.ancillary = append(s.ancillary, serial0)
-	}
-
-	t := s.testDoRequestSerialReregistration(c, setAncillary)
-
-	s.state.Lock()
-	defer s.state.Unlock()
-	chg := t.Change()
-
-	c.Check(chg.Status(), Equals, state.ErrorStatus, Commentf("%s", t.Log()))
-	c.Check(chg.Err(), ErrorMatches, `(?ms).*cannot accept more than a single device serial assertion from the device service.*`)
-}
-
-func (s *deviceMgrSuite) TestDeviceCtxNoTask(c *C) {
-	s.state.Lock()
-	defer s.state.Unlock()
-	// nothing in the state
-
-	_, err := devicestate.DeviceCtx(s.state, nil, nil)
-	c.Check(err, Equals, state.ErrNoState)
-
-	// have a model assertion
-	model := s.brands.Model("canonical", "pc", map[string]interface{}{
-		"gadget":       "pc",
-		"kernel":       "kernel",
-		"architecture": "amd64",
-	})
-	assertstatetest.AddMany(s.state, model)
-	devicestatetest.SetDevice(s.state, &auth.DeviceState{
-		Brand: "canonical",
-		Model: "pc",
-	})
-
-	deviceCtx, err := devicestate.DeviceCtx(s.state, nil, nil)
-	c.Assert(err, IsNil)
-	c.Assert(deviceCtx.Model().BrandID(), Equals, "canonical")
-}
-
-func (s *deviceMgrSuite) TestDeviceCtxProvided(c *C) {
-	s.state.Lock()
-	defer s.state.Unlock()
-
-	model := assertstest.FakeAssertion(map[string]interface{}{
-		"type":         "model",
-		"authority-id": "canonical",
-		"series":       "16",
-		"brand-id":     "canonical",
-		"model":        "pc",
-		"gadget":       "pc",
-		"kernel":       "kernel",
-		"architecture": "amd64",
-	}).(*asserts.Model)
-
-	deviceCtx := &snapstatetest.TrivialDeviceContext{DeviceModel: model}
-
-	deviceCtx1, err := devicestate.DeviceCtx(s.state, nil, deviceCtx)
-	c.Assert(err, IsNil)
-	c.Assert(deviceCtx1, Equals, deviceCtx)
-}
-
-var snapYaml = `
-name: foo-gadget
-type: gadget
-`
-
-var gadgetYaml = `
-volumes:
-  pc:
-    bootloader: grub
-`
-
-func setupGadgetUpdate(c *C, st *state.State) (chg *state.Change, tsk *state.Task) {
-	siCurrent := &snap.SideInfo{
-		RealName: "foo-gadget",
-		Revision: snap.R(33),
-		SnapID:   "foo-id",
-	}
-	si := &snap.SideInfo{
-		RealName: "foo-gadget",
-		Revision: snap.R(34),
-		SnapID:   "foo-id",
-=======
->>>>>>> f724cee1
-	}
-	c.Check(ok, Equals, true)
-
-	st.Lock()
-	devicestatetest.SetDevice(st, &auth.DeviceState{
-		Brand:  "canonical",
-		Model:  "pc",
-		Serial: "serial",
-	})
-	st.Unlock()
-
-	runner2 := state.NewTaskRunner(st)
-	hookMgr2, err := hookstate.Manager(st, runner2)
-	c.Assert(err, IsNil)
-	mgr2, err := devicestate.Manager(st, hookMgr2, runner2, nil)
-	c.Assert(err, IsNil)
-
-	ok = false
-	select {
-	case <-mgr2.Registered():
-		ok = true
-	case <-time.After(5 * time.Second):
-		c.Fatal("should have been marked registered")
-	}
-	c.Check(ok, Equals, true)
-}
-
-func (s *deviceMgrSuite) TestMarkSeededInConfig(c *C) {
-	st := s.state
-	st.Lock()
-	defer st.Unlock()
-
-	// avoid device registration
-	devicestatetest.SetDevice(s.state, &auth.DeviceState{
-		Serial: "123",
-	})
-
-	// avoid full seeding
-	s.seeding()
-
-	// not seeded -> no config is set
-	s.state.Unlock()
-	s.mgr.Ensure()
-	s.state.Lock()
-
-	var seedLoaded bool
-	tr := config.NewTransaction(st)
-	tr.Get("core", "seed.loaded", &seedLoaded)
-	c.Check(seedLoaded, Equals, false)
-
-	// pretend we are seeded now
-	s.state.Set("seeded", true)
-
-	// seeded -> config got updated
-	s.state.Unlock()
-	s.mgr.Ensure()
-	s.state.Lock()
-
-	tr = config.NewTransaction(st)
-	tr.Get("core", "seed.loaded", &seedLoaded)
-	c.Check(seedLoaded, Equals, true)
-
-	// only the fake seeding change is in the state, no further
-	// changes
-	c.Check(s.state.Changes(), HasLen, 1)
-}
-
-func (s *deviceMgrSuite) TestDevicemgrCanStandby(c *C) {
-	st := state.New(nil)
-
-	runner := state.NewTaskRunner(st)
-	hookMgr, err := hookstate.Manager(st, runner)
-	c.Assert(err, IsNil)
-	mgr, err := devicestate.Manager(st, hookMgr, runner, nil)
-	c.Assert(err, IsNil)
-
-	st.Lock()
-	defer st.Unlock()
-	c.Check(mgr.CanStandby(), Equals, false)
-
-	st.Set("seeded", true)
-	c.Check(mgr.CanStandby(), Equals, true)
 }