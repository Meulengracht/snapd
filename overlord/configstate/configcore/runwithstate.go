// -*- Mode: Go; indent-tabs-mode: t -*-

/*
 * Copyright (C) 2020 Canonical Ltd
 *
 * This program is free software: you can redistribute it and/or modify
 * it under the terms of the GNU General Public License version 3 as
 * published by the Free Software Foundation.
 *
 * This program is distributed in the hope that it will be useful,
 * but WITHOUT ANY WARRANTY; without even the implied warranty of
 * MERCHANTABILITY or FITNESS FOR A PARTICULAR PURPOSE.  See the
 * GNU General Public License for more details.
 *
 * You should have received a copy of the GNU General Public License
 * along with this program.  If not, see <http://www.gnu.org/licenses/>.
 *
 */

package configcore

import (
	"fmt"
	"strings"

	"github.com/snapcore/snapd/overlord/configstate/config"
	"github.com/snapcore/snapd/release"
)

func init() {
	// Most of these handlers are no-op on classic.
	// TODO: consider allowing some of these on classic too?
	// consider erroring on core-only options on classic?

	coreOnly := &flags{coreOnlyConfig: true}

	// capture cloud information
	addWithStateHandler(nil, setCloudInfoWhenSeeding, nil)

	// proxy.{http,https,ftp}
	addWithStateHandler(validateProxyStore, handleProxyConfiguration, coreOnly)

<<<<<<< HEAD
	// XXX: port to FSOnlyHandler. the vitality code requires access to
	// GetPristine which is not available on the ConfGetter interface.
	// It also requires access to the state to see what is installed right
	// now to be able to act on removals. Both should be worked around
	// to ensure this can be used as an early config option.
	//
	// resilience.vitality-hint
	addWithStateHandler(validateVitalitySettings, handleVitalityConfiguration, nil)
=======
	// XXX: this should become a FSOnlyHandler. We need to
	// add/implement Changes() to the ConfGetter interface
	// store-certs.*
	addWithStateHandler(validateCertSettings, handleCertConfiguration, nil)
>>>>>>> f8e153c4

	validateOnly := &flags{validatedOnlyStateConfig: true}
	addWithStateHandler(validateRefreshSchedule, nil, validateOnly)
	addWithStateHandler(validateRefreshRateLimit, nil, validateOnly)
	addWithStateHandler(validateAutomaticSnapshotsExpiration, nil, validateOnly)
}

type withStateHandler struct {
	validateFunc func(config.Conf) error
	handleFunc   func(config.Conf, *fsOnlyContext) error
	configFlags  flags
}

func (h *withStateHandler) validate(cfg config.ConfGetter) error {
	conf := cfg.(config.Conf)
	if h.validateFunc != nil {
		return h.validateFunc(conf)
	}
	return nil
}

func (h *withStateHandler) handle(cfg config.ConfGetter, opts *fsOnlyContext) error {
	conf := cfg.(config.Conf)
	if h.handleFunc != nil {
		return h.handleFunc(conf, opts)
	}
	return nil
}

func (h *withStateHandler) needsState() bool {
	return true
}

func (h *withStateHandler) flags() flags {
	return h.configFlags
}

// addWithStateHandler registers functions to validate and handle a subset of
// system config options requiring to access and manipulate state.
func addWithStateHandler(validate func(config.Conf) error, handle func(config.Conf, *fsOnlyContext) error, flags *flags) {
	if handle == nil && (flags == nil || !flags.validatedOnlyStateConfig) {
		panic("cannot have nil handle with addWithStateHandler if validatedOnlyStateConfig flag is not set")
	}
	h := &withStateHandler{
		validateFunc: validate,
		handleFunc:   handle,
	}
	if flags != nil {
		h.configFlags = *flags
	}
	handlers = append(handlers, h)
}

func Run(cfg config.Conf) error {
	// check if the changes
	for _, k := range cfg.Changes() {
		switch {
		case strings.HasPrefix(k, "core.store-certs."):
			if !validCertOption(k) {
				return fmt.Errorf("cannot set store ssl certificate under name %q: name must only contain word characters or a dash", k)
			}
		case !supportedConfigurations[k]:
			return fmt.Errorf("cannot set %q: unsupported system option", k)
		}
	}

	for _, h := range handlers {
		if err := h.validate(cfg); err != nil {
			return err
		}
	}

	for _, h := range handlers {
		if h.flags().coreOnlyConfig && release.OnClassic {
			continue
		}
		if err := h.handle(cfg, nil); err != nil {
			return err
		}
	}
	return nil
}<|MERGE_RESOLUTION|>--- conflicted
+++ resolved
@@ -40,7 +40,6 @@
 	// proxy.{http,https,ftp}
 	addWithStateHandler(validateProxyStore, handleProxyConfiguration, coreOnly)
 
-<<<<<<< HEAD
 	// XXX: port to FSOnlyHandler. the vitality code requires access to
 	// GetPristine which is not available on the ConfGetter interface.
 	// It also requires access to the state to see what is installed right
@@ -49,12 +48,11 @@
 	//
 	// resilience.vitality-hint
 	addWithStateHandler(validateVitalitySettings, handleVitalityConfiguration, nil)
-=======
+
 	// XXX: this should become a FSOnlyHandler. We need to
 	// add/implement Changes() to the ConfGetter interface
 	// store-certs.*
 	addWithStateHandler(validateCertSettings, handleCertConfiguration, nil)
->>>>>>> f8e153c4
 
 	validateOnly := &flags{validatedOnlyStateConfig: true}
 	addWithStateHandler(validateRefreshSchedule, nil, validateOnly)
