--- conflicted
+++ resolved
@@ -65,6 +65,7 @@
 	"snappy-systemd": true,
 }
 
+// Execute the hook.Exec command
 func execHook(execCmd string) (err error) {
 	// the spec says this is passed to the shell
 	cmd := exec.Command("sh", "-c", execCmd)
@@ -424,21 +425,14 @@
 var runSystemctl = runSystemctlImpl
 
 func runSystemctlImpl(cmd ...string) error {
-<<<<<<< HEAD
 	args := []string{"systemctl", "--root", globalRootDir}
 	args = append(args, cmd...)
-	err := exec.Command(args[0], args[1:]...).Run()
-	if err != nil {
-=======
-	args := []string{"systemctl"}
-	args = append(args, cmd...)
 	if err := exec.Command(args[0], args[1:]...).Run(); err != nil {
->>>>>>> 2361785d
 		exitCode, _ := helpers.ExitCode(err)
 		return &ErrSystemCtl{cmd: args,
 			exitCode: exitCode}
 	}
-<<<<<<< HEAD
+
 	return nil
 }
 
@@ -447,10 +441,6 @@
 // content for the "Services" and "Binaries" section
 func stripGlobalRootDir(dir string) string {
 	return dir[len(globalRootDir):]
-=======
-
-	return nil
->>>>>>> 2361785d
 }
 
 func addPackageServices(baseDir string, inhibitHooks bool) error {
