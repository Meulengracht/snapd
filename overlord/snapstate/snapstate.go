// -*- Mode: Go; indent-tabs-mode: t -*-

/*
 * Copyright (C) 2016 Canonical Ltd
 *
 * This program is free software: you can redistribute it and/or modify
 * it under the terms of the GNU General Public License version 3 as
 * published by the Free Software Foundation.
 *
 * This program is distributed in the hope that it will be useful,
 * but WITHOUT ANY WARRANTY; without even the implied warranty of
 * MERCHANTABILITY or FITNESS FOR A PARTICULAR PURPOSE.  See the
 * GNU General Public License for more details.
 *
 * You should have received a copy of the GNU General Public License
 * along with this program.  If not, see <http://www.gnu.org/licenses/>.
 *
 */

// Package snapstate implements the manager and state aspects responsible for the installation and removal of snaps.
package snapstate

import (
	"encoding/json"
	"fmt"
	"reflect"
	"sort"

	"github.com/snapcore/snapd/boot"
	"github.com/snapcore/snapd/dirs"
	"github.com/snapcore/snapd/i18n/dumb"
	"github.com/snapcore/snapd/interfaces"
	"github.com/snapcore/snapd/logger"
	"github.com/snapcore/snapd/overlord/auth"
	"github.com/snapcore/snapd/overlord/state"
	"github.com/snapcore/snapd/release"
	"github.com/snapcore/snapd/snap"
	"github.com/snapcore/snapd/store"
	"github.com/snapcore/snapd/strutil"
)

// control flags for doInstall
const (
	maybeCore = 1 << iota
	skipConfigure
)

// control flags for "Configure()"
const (
	IgnoreHookError = 1 << iota
	TrackHookError
	UseConfigDefaults
)

func needsMaybeCore(typ snap.Type) int {
	if typ == snap.TypeOS {
		return maybeCore
	}
	return 0
}

func doInstall(st *state.State, snapst *SnapState, snapsup *SnapSetup, flags int) (*state.TaskSet, error) {
	if snapsup.Flags.Classic {
		if !release.OnClassic {
			return nil, fmt.Errorf("classic confinement is only supported on classic systems")
		} else if !dirs.SupportsClassicConfinement() {
			return nil, fmt.Errorf("classic confinement is not yet supported on your distribution")
		}
	}
	if !snapst.HasCurrent() { // install?
		// check that the snap command namespace doesn't conflict with an enabled alias
		if err := checkSnapAliasConflict(st, snapsup.Name()); err != nil {
			return nil, err
		}
	}

	if err := CheckChangeConflict(st, snapsup.Name(), nil, snapst); err != nil {
		return nil, err
	}

	targetRevision := snapsup.Revision()
	revisionStr := ""
	if snapsup.SideInfo != nil {
		revisionStr = fmt.Sprintf(" (%s)", targetRevision)
	}

	// check if we already have the revision locally (alters tasks)
	revisionIsLocal := snapst.LastIndex(targetRevision) >= 0

	var prepare, prev *state.Task
	fromStore := false
	// if we have a local revision here we go back to that
	if snapsup.SnapPath != "" || revisionIsLocal {
		prepare = st.NewTask("prepare-snap", fmt.Sprintf(i18n.G("Prepare snap %q%s"), snapsup.SnapPath, revisionStr))
	} else {
		fromStore = true
		prepare = st.NewTask("download-snap", fmt.Sprintf(i18n.G("Download snap %q%s from channel %q"), snapsup.Name(), revisionStr, snapsup.Channel))
	}
	prepare.Set("snap-setup", snapsup)

	tasks := []*state.Task{prepare}
	addTask := func(t *state.Task) {
		t.Set("snap-setup-task", prepare.ID())
		t.WaitFor(prev)
		tasks = append(tasks, t)
	}
	prev = prepare

	if fromStore {
		// fetch and check assertions
		checkAsserts := st.NewTask("validate-snap", fmt.Sprintf(i18n.G("Fetch and check assertions for snap %q%s"), snapsup.Name(), revisionStr))
		addTask(checkAsserts)
		prev = checkAsserts
	}

	// mount
	if !revisionIsLocal {
		mount := st.NewTask("mount-snap", fmt.Sprintf(i18n.G("Mount snap %q%s"), snapsup.Name(), revisionStr))
		addTask(mount)
		prev = mount
	}

	if snapst.Active {
		// unlink-current-snap (will stop services for copy-data)
		stop := st.NewTask("stop-snap-services", fmt.Sprintf(i18n.G("Stop snap %q services"), snapsup.Name()))
		addTask(stop)
		prev = stop

		removeAliases := st.NewTask("remove-aliases", fmt.Sprintf(i18n.G("Remove aliases for snap %q"), snapsup.Name()))
		addTask(removeAliases)
		prev = removeAliases

		unlink := st.NewTask("unlink-current-snap", fmt.Sprintf(i18n.G("Make current revision for snap %q unavailable"), snapsup.Name()))
		addTask(unlink)
		prev = unlink
	}

	// copy-data (needs stopped services by unlink)
	if !snapsup.Flags.Revert {
		copyData := st.NewTask("copy-snap-data", fmt.Sprintf(i18n.G("Copy snap %q data"), snapsup.Name()))
		addTask(copyData)
		prev = copyData
	}

	// security
	setupSecurity := st.NewTask("setup-profiles", fmt.Sprintf(i18n.G("Setup snap %q%s security profiles"), snapsup.Name(), revisionStr))
	addTask(setupSecurity)
	prev = setupSecurity

	// finalize (wrappers+current symlink)
	linkSnap := st.NewTask("link-snap", fmt.Sprintf(i18n.G("Make snap %q%s available to the system"), snapsup.Name(), revisionStr))
	addTask(linkSnap)
	prev = linkSnap

	// security: phase 2, no-op unless core
	if flags&maybeCore != 0 {
		setupSecurityPhase2 := st.NewTask("setup-profiles", fmt.Sprintf(i18n.G("Setup snap %q%s security profiles (phase 2)"), snapsup.Name(), revisionStr))
		setupSecurityPhase2.Set("core-phase-2", true)
		addTask(setupSecurityPhase2)
		prev = setupSecurityPhase2
	}

	// setup aliases
	setAutoAliases := st.NewTask("set-auto-aliases", fmt.Sprintf(i18n.G("Set automatic aliases for snap %q"), snapsup.Name()))
	addTask(setAutoAliases)
	prev = setAutoAliases

	setupAliases := st.NewTask("setup-aliases", fmt.Sprintf(i18n.G("Setup snap %q aliases"), snapsup.Name()))
	addTask(setupAliases)
	prev = setupAliases

<<<<<<< HEAD
	// run refresh hook when updating existing snap, otherwise run install hook
	if snapst.HasCurrent() && !snapsup.Flags.Revert {
		refreshHook := SetupRefreshHook(st, snapsup.Name())
		addTask(refreshHook)
		prev = refreshHook
	}
=======
	// only run install hook if installing the snap for the first time
>>>>>>> 13982147
	if !snapst.HasCurrent() {
		installHook := SetupInstallHook(st, snapsup.Name())
		addTask(installHook)
		prev = installHook
	}

	// run new serices
	startSnapServices := st.NewTask("start-snap-services", fmt.Sprintf(i18n.G("Start snap %q%s services"), snapsup.Name(), revisionStr))
	addTask(startSnapServices)
	prev = startSnapServices

	// Do not do that if we are reverting to a local revision
	if snapst.HasCurrent() && !snapsup.Flags.Revert {
		seq := snapst.Sequence
		currentIndex := snapst.LastIndex(snapst.Current)

		// discard everything after "current" (we may have reverted to
		// a previous versions earlier)
		for i := currentIndex + 1; i < len(seq); i++ {
			si := seq[i]
			if si.Revision == targetRevision {
				// but don't discard this one; its' the thing we're switching to!
				continue
			}
			ts := removeInactiveRevision(st, snapsup.Name(), si.Revision)
			ts.WaitFor(prev)
			tasks = append(tasks, ts.Tasks()...)
			prev = tasks[len(tasks)-1]
		}

		// make sure we're not scheduling the removal of the target
		// revision in the case where the target revision is already in
		// the sequence.
		for i := 0; i < currentIndex; i++ {
			si := seq[i]
			if si.Revision == targetRevision {
				// we do *not* want to removeInactiveRevision of this one
				copy(seq[i:], seq[i+1:])
				seq = seq[:len(seq)-1]
				currentIndex--
			}
		}

		// normal garbage collect
		for i := 0; i <= currentIndex-2; i++ {
			si := seq[i]
			if boot.InUse(snapsup.Name(), si.Revision) {
				continue
			}
			ts := removeInactiveRevision(st, snapsup.Name(), si.Revision)
			ts.WaitFor(prev)
			tasks = append(tasks, ts.Tasks()...)
			prev = tasks[len(tasks)-1]
		}

		addTask(st.NewTask("cleanup", fmt.Sprintf("Clean up %q%s install", snapsup.Name(), revisionStr)))
	}

	installSet := state.NewTaskSet(tasks...)

	if flags&skipConfigure != 0 {
		return installSet, nil
	}

	var confFlags int
	if !snapst.HasCurrent() && snapsup.SideInfo != nil && snapsup.SideInfo.SnapID != "" {
		// installation, run configure using the gadget defaults
		// if available
		confFlags |= UseConfigDefaults
	}

	configSet := ConfigureSnap(st, snapsup.Name(), confFlags)
	configSet.WaitAll(installSet)
	installSet.AddAll(configSet)

	return installSet, nil
}

// ConfigureSnap returns a set of tasks to configure snapName as done during installation/refresh.
func ConfigureSnap(st *state.State, snapName string, confFlags int) *state.TaskSet {
	// This is slightly ugly, ideally we would check the type instead
	// of hardcoding the name here. Unfortunately we do not have the
	// type until we actually run the change.
	if snapName == "core" {
		confFlags |= IgnoreHookError
		confFlags |= TrackHookError
	}
	return Configure(st, snapName, nil, confFlags)
}

var Configure = func(st *state.State, snapName string, patch map[string]interface{}, flags int) *state.TaskSet {
	panic("internal error: snapstate.Configure is unset")
}

var SetupInstallHook = func(st *state.State, snapName string) *state.Task {
	panic("internal error: snapstate.SetupInstallHook is unset")
}

<<<<<<< HEAD
var SetupRefreshHook = func(st *state.State, snapName string) *state.Task {
	panic("internal error: snapstate.SetupRefreshHook is unset")
}

=======
>>>>>>> 13982147
var SetupRemoveHook = func(st *state.State, snapName string) *state.Task {
	panic("internal error: snapstate.SetupRemoveHook is unset")
}

// snapTopicalTasks are tasks that characterize changes on a snap that
// cannot be run concurrently and should conflict with each other.
var snapTopicalTasks = map[string]bool{
	"link-snap":          true,
	"unlink-snap":        true,
	"refresh-aliases":    true,
	"prune-auto-aliases": true,
	"alias":              true,
	"unalias":            true,
	"disable-aliases":    true,
	"prefer-aliases":     true,
	"connect":            true,
	"disconnect":         true,
}

func getPlugAndSlotRefs(task *state.Task) (*interfaces.PlugRef, *interfaces.SlotRef, error) {
	var plugRef interfaces.PlugRef
	var slotRef interfaces.SlotRef
	if err := task.Get("plug", &plugRef); err != nil {
		return nil, nil, err
	}
	if err := task.Get("slot", &slotRef); err != nil {
		return nil, nil, err
	}
	return &plugRef, &slotRef, nil
}

// CheckChangeConflict ensures that for the given snapName no other
// changes that alters the snap (like remove, install, refresh) are in
// progress. It also ensures that snapst (if not nil) did not get
// modified. If a conflict is detected an error is returned.
func CheckChangeConflict(st *state.State, snapName string, checkConflictPredicate func(taskKind string) bool, snapst *SnapState) error {
	for _, chg := range st.Changes() {
		if chg.Status().Ready() {
			continue
		}
		if chg.Kind() == "transition-ubuntu-core" {
			return fmt.Errorf("ubuntu-core to core transition in progress, no other changes allowed until this is done")
		}
	}

	for _, task := range st.Tasks() {
		k := task.Kind()
		chg := task.Change()
		if snapTopicalTasks[k] && (chg == nil || !chg.Status().Ready()) {
			if k == "connect" || k == "disconnect" {
				plugRef, slotRef, err := getPlugAndSlotRefs(task)
				if err != nil {
					return fmt.Errorf("internal error: cannot obtain plug/slot data from task: %s", task.Summary())
				}
				if (plugRef.Snap == snapName || slotRef.Snap == snapName) && (checkConflictPredicate == nil || checkConflictPredicate(k)) {
					return fmt.Errorf("snap %q has changes in progress", snapName)
				}
			} else {
				snapsup, err := TaskSnapSetup(task)
				if err != nil {
					return fmt.Errorf("internal error: cannot obtain snap setup from task: %s", task.Summary())
				}
				if (snapsup.Name() == snapName) && (checkConflictPredicate == nil || checkConflictPredicate(k)) {
					return fmt.Errorf("snap %q has changes in progress", snapName)
				}
			}
		}
	}

	if snapst != nil {
		// caller wants us to also make sure the SnapState in state
		// matches the one they provided. Necessary because we need to
		// unlock while talking to the store, during which a change can
		// sneak in (if it's before the taskset is created) (e.g. for
		// install, while getting the snap info; for refresh, when
		// getting what needs refreshing).
		var cursnapst SnapState
		if err := Get(st, snapName, &cursnapst); err != nil && err != state.ErrNoState {
			return err
		}

		// TODO: implement the rather-boring-but-more-performant SnapState.Equals
		if !reflect.DeepEqual(snapst, &cursnapst) {
			return fmt.Errorf("snap %q state changed during install preparations", snapName)
		}
	}

	return nil
}

// InstallPath returns a set of tasks for installing snap from a file path.
// Note that the state must be locked by the caller.
// The provided SideInfo can contain just a name which results in a
// local revision and sideloading, or full metadata in which case it
// the snap will appear as installed from the store.
func InstallPath(st *state.State, si *snap.SideInfo, path, channel string, flags Flags) (*state.TaskSet, error) {
	name := si.RealName
	if name == "" {
		return nil, fmt.Errorf("internal error: snap name to install %q not provided", path)
	}

	var snapst SnapState
	err := Get(st, name, &snapst)
	if err != nil && err != state.ErrNoState {
		return nil, err
	}

	if si.SnapID != "" {
		if si.Revision.Unset() {
			return nil, fmt.Errorf("internal error: snap id set to install %q but revision is unset", path)
		}
	}

	instFlags := maybeCore
	if flags.SkipConfigure {
		// extract it as a doInstall flag, this is not passed
		// into SnapSetup
		instFlags |= skipConfigure
	}

	snapsup := &SnapSetup{
		SideInfo: si,
		SnapPath: path,
		Channel:  channel,
		Flags:    flags.ForSnapSetup(),
	}

	return doInstall(st, &snapst, snapsup, instFlags)
}

// TryPath returns a set of tasks for trying a snap from a file path.
// Note that the state must be locked by the caller.
func TryPath(st *state.State, name, path string, flags Flags) (*state.TaskSet, error) {
	flags.TryMode = true

	return InstallPath(st, &snap.SideInfo{RealName: name}, path, "", flags)
}

// Install returns a set of tasks for installing snap.
// Note that the state must be locked by the caller.
func Install(st *state.State, name, channel string, revision snap.Revision, userID int, flags Flags) (*state.TaskSet, error) {
	if channel == "" {
		channel = "stable"
	}

	var snapst SnapState
	err := Get(st, name, &snapst)
	if err != nil && err != state.ErrNoState {
		return nil, err
	}
	if snapst.HasCurrent() {
		return nil, &snap.AlreadyInstalledError{Snap: name}
	}

	info, err := snapInfo(st, name, channel, revision, userID)
	if err != nil {
		return nil, err
	}

	if err := validateInfoAndFlags(info, &snapst, flags); err != nil {
		return nil, err
	}

	snapsup := &SnapSetup{
		Channel:      channel,
		UserID:       userID,
		Flags:        flags.ForSnapSetup(),
		DownloadInfo: &info.DownloadInfo,
		SideInfo:     &info.SideInfo,
	}

	return doInstall(st, &snapst, snapsup, needsMaybeCore(info.Type))
}

// InstallMany installs everything from the given list of names.
// Note that the state must be locked by the caller.
func InstallMany(st *state.State, names []string, userID int) ([]string, []*state.TaskSet, error) {
	installed := make([]string, 0, len(names))
	tasksets := make([]*state.TaskSet, 0, len(names))
	for _, name := range names {
		ts, err := Install(st, name, "", snap.R(0), userID, Flags{})
		// FIXME: is this expected behavior?
		if _, ok := err.(*snap.AlreadyInstalledError); ok {
			continue
		}
		if err != nil {
			return nil, nil, err
		}
		installed = append(installed, name)
		tasksets = append(tasksets, ts)
	}

	return installed, tasksets, nil
}

// RefreshCandidates gets a list of candidates for update
// Note that the state must be locked by the caller.
func RefreshCandidates(st *state.State, user *auth.UserState) ([]*snap.Info, error) {
	updates, _, err := refreshCandidates(st, nil, user)
	return updates, err
}

func refreshCandidates(st *state.State, names []string, user *auth.UserState) ([]*snap.Info, map[string]*SnapState, error) {
	snapStates, err := All(st)
	if err != nil {
		return nil, nil, err
	}

	sort.Strings(names)

	stateByID := make(map[string]*SnapState, len(snapStates))
	candidatesInfo := make([]*store.RefreshCandidate, 0, len(snapStates))
	for _, snapst := range snapStates {
		if len(names) == 0 && (snapst.TryMode || snapst.DevMode) {
			// no auto-refresh for trymode nor devmode
			continue
		}

		// FIXME: snaps that are not active are skipped for now
		//        until we know what we want to do
		if !snapst.Active {
			continue
		}

		snapInfo, err := snapst.CurrentInfo()
		if err != nil {
			// log something maybe?
			continue
		}

		if snapInfo.SnapID == "" {
			// no refresh for sideloaded
			continue
		}

		if len(names) > 0 && !strutil.SortedListContains(names, snapInfo.Name()) {
			continue
		}

		stateByID[snapInfo.SnapID] = snapst

		// get confinement preference from the snapstate
		candidateInfo := &store.RefreshCandidate{
			// the desired channel (not info.Channel!)
			Channel:  snapst.Channel,
			SnapID:   snapInfo.SnapID,
			Revision: snapInfo.Revision,
			Epoch:    snapInfo.Epoch,
		}

		if len(names) == 0 {
			candidateInfo.Block = snapst.Block()
		}

		candidatesInfo = append(candidatesInfo, candidateInfo)
	}

	theStore := Store(st)

	st.Unlock()
	updates, err := theStore.ListRefresh(candidatesInfo, user)
	st.Lock()
	if err != nil {
		return nil, nil, err
	}

	return updates, stateByID, nil
}

// ValidateRefreshes allows to hook validation into the handling of refresh candidates.
var ValidateRefreshes func(st *state.State, refreshes []*snap.Info, userID int) (validated []*snap.Info, err error)

// UpdateMany updates everything from the given list of names that the
// store says is updateable. If the list is empty, update everything.
// Note that the state must be locked by the caller.
func UpdateMany(st *state.State, names []string, userID int) ([]string, []*state.TaskSet, error) {
	user, err := userFromUserID(st, userID)
	if err != nil {
		return nil, nil, err
	}

	updates, stateByID, err := refreshCandidates(st, names, user)
	if err != nil {
		return nil, nil, err
	}

	if ValidateRefreshes != nil && len(updates) != 0 {
		updates, err = ValidateRefreshes(st, updates, userID)
		if err != nil {
			// not doing "refresh all" report the error
			if len(names) != 0 {
				return nil, nil, err
			}
			// doing "refresh all", log the problems
			logger.Noticef("cannot refresh some snaps: %v", err)
		}
	}

	params := func(update *snap.Info) (string, Flags, *SnapState) {
		snapst := stateByID[update.SnapID]
		return snapst.Channel, snapst.Flags, snapst

	}

	return doUpdate(st, names, updates, params, userID)
}

func doUpdate(st *state.State, names []string, updates []*snap.Info, params func(*snap.Info) (channel string, flags Flags, snapst *SnapState), userID int) ([]string, []*state.TaskSet, error) {
	tasksets := make([]*state.TaskSet, 0, len(updates))

	refreshAll := len(names) == 0
	var nameSet map[string]bool
	if len(names) != 0 {
		nameSet = make(map[string]bool, len(names))
		for _, name := range names {
			nameSet[name] = true
		}
	}

	newAutoAliases, mustPruneAutoAliases, transferTargets, err := autoAliasesUpdate(st, names, updates)
	if err != nil {
		return nil, nil, err
	}

	reportUpdated := make(map[string]bool, len(updates))
	var pruningAutoAliasesTs *state.TaskSet

	if len(mustPruneAutoAliases) != 0 {
		var err error
		pruningAutoAliasesTs, err = applyAutoAliasesDelta(st, mustPruneAutoAliases, "prune", refreshAll, func(snapName string, _ *state.TaskSet) {
			if nameSet[snapName] {
				reportUpdated[snapName] = true
			}
		})
		if err != nil {
			return nil, nil, err
		}
		tasksets = append(tasksets, pruningAutoAliasesTs)
	}

	// wait for the auto-alias prune tasks as needed
	scheduleUpdate := func(snapName string, ts *state.TaskSet) {
		if pruningAutoAliasesTs != nil && (mustPruneAutoAliases[snapName] != nil || transferTargets[snapName]) {
			ts.WaitAll(pruningAutoAliasesTs)
		}
		reportUpdated[snapName] = true
	}

	for _, update := range updates {
		channel, flags, snapst := params(update)

		if err := validateInfoAndFlags(update, snapst, flags); err != nil {
			if refreshAll {
				logger.Noticef("cannot update %q: %v", update.Name(), err)
				continue
			}
			return nil, nil, err
		}

		snapsup := &SnapSetup{
			Channel:      channel,
			UserID:       userID,
			Flags:        flags.ForSnapSetup(),
			DownloadInfo: &update.DownloadInfo,
			SideInfo:     &update.SideInfo,
		}

		ts, err := doInstall(st, snapst, snapsup, needsMaybeCore(update.Type))
		if err != nil {
			if refreshAll {
				// doing "refresh all", just skip this snap
				logger.Noticef("cannot refresh snap %q: %v", update.Name(), err)
				continue
			}
			return nil, nil, err
		}
		ts.JoinLane(st.NewLane())

		scheduleUpdate(update.Name(), ts)
		tasksets = append(tasksets, ts)
	}

	if len(newAutoAliases) != 0 {
		addAutoAliasesTs, err := applyAutoAliasesDelta(st, newAutoAliases, "refresh", refreshAll, scheduleUpdate)
		if err != nil {
			return nil, nil, err
		}
		tasksets = append(tasksets, addAutoAliasesTs)
	}

	updated := make([]string, 0, len(reportUpdated))
	for name := range reportUpdated {
		updated = append(updated, name)
	}

	return updated, tasksets, nil
}

func applyAutoAliasesDelta(st *state.State, delta map[string][]string, op string, refreshAll bool, linkTs func(snapName string, ts *state.TaskSet)) (*state.TaskSet, error) {
	applyTs := state.NewTaskSet()
	kind := "refresh-aliases"
	msg := i18n.G("Refresh aliases for snap %q")
	if op == "prune" {
		kind = "prune-auto-aliases"
		msg = i18n.G("Prune automatic aliases for snap %q")
	}
	for snapName, aliases := range delta {
		if err := CheckChangeConflict(st, snapName, nil, nil); err != nil {
			if refreshAll {
				// doing "refresh all", just skip this snap
				logger.Noticef("cannot %s automatic aliases for snap %q: %v", op, snapName, err)
				continue
			}
			return nil, err
		}

		snapsup := &SnapSetup{
			SideInfo: &snap.SideInfo{RealName: snapName},
		}
		alias := st.NewTask(kind, fmt.Sprintf(msg, snapsup.Name()))
		alias.Set("snap-setup", &snapsup)
		if op == "prune" {
			alias.Set("aliases", aliases)
		}
		ts := state.NewTaskSet(alias)
		linkTs(snapName, ts)
		applyTs.AddAll(ts)
	}
	return applyTs, nil
}

func autoAliasesUpdate(st *state.State, names []string, updates []*snap.Info) (changed map[string][]string, mustPrune map[string][]string, transferTargets map[string]bool, err error) {
	changed, dropped, err := autoAliasesDelta(st, nil)
	if err != nil {
		if len(names) != 0 {
			// not "refresh all", error
			return nil, nil, nil, err
		}
		// log and continue
		logger.Noticef("cannot find the delta for automatic aliases for some snaps: %v", err)
	}

	refreshAll := len(names) == 0

	// dropped alias -> snapName
	droppedAliases := make(map[string][]string, len(dropped))
	for snapName, aliases := range dropped {
		for _, alias := range aliases {
			droppedAliases[alias] = append(droppedAliases[alias], snapName)
		}
	}

	// filter changed considering only names if set:
	// we add auto-aliases only for mentioned snaps
	if !refreshAll && len(changed) != 0 {
		filteredChanged := make(map[string][]string, len(changed))
		for _, name := range names {
			if changed[name] != nil {
				filteredChanged[name] = changed[name]
			}
		}
		changed = filteredChanged
	}

	// mark snaps that are sources or target of transfers
	transferSources := make(map[string]bool, len(dropped))
	transferTargets = make(map[string]bool, len(changed))
	for snapName, aliases := range changed {
		for _, alias := range aliases {
			if sources := droppedAliases[alias]; len(sources) != 0 {
				transferTargets[snapName] = true
				for _, source := range sources {
					transferSources[source] = true
				}
			}
		}
	}

	// snaps with updates
	updating := make(map[string]bool, len(updates))
	for _, info := range updates {
		updating[info.Name()] = true
	}

	// add explicitly auto-aliases only for snaps that are not updated
	for snapName := range changed {
		if updating[snapName] {
			delete(changed, snapName)
		}
	}

	// prune explicitly auto-aliases only for snaps that are mentioned
	// and not updated OR the source of transfers
	mustPrune = make(map[string][]string, len(dropped))
	for snapName := range transferSources {
		mustPrune[snapName] = dropped[snapName]
	}
	if refreshAll {
		for snapName, aliases := range dropped {
			if !updating[snapName] {
				mustPrune[snapName] = aliases
			}
		}
	} else {
		for _, name := range names {
			if !updating[name] && dropped[name] != nil {
				mustPrune[name] = dropped[name]
			}
		}
	}

	return changed, mustPrune, transferTargets, nil
}

// Update initiates a change updating a snap.
// Note that the state must be locked by the caller.
func Update(st *state.State, name, channel string, revision snap.Revision, userID int, flags Flags) (*state.TaskSet, error) {
	var snapst SnapState
	err := Get(st, name, &snapst)
	if err != nil && err != state.ErrNoState {
		return nil, err
	}
	if !snapst.HasCurrent() {
		return nil, fmt.Errorf("cannot find snap %q", name)
	}

	// FIXME: snaps that are not active are skipped for now
	//        until we know what we want to do
	if !snapst.Active {
		return nil, fmt.Errorf("refreshing disabled snap %q not supported", name)
	}

	if channel == "" {
		channel = snapst.Channel
	}

	if !(flags.JailMode || flags.DevMode) {
		flags.Classic = flags.Classic || snapst.Flags.Classic
	}

	var updates []*snap.Info
	info, infoErr := infoForUpdate(st, &snapst, name, channel, revision, userID, flags)
	switch infoErr {
	case nil:
		updates = append(updates, info)
	case store.ErrNoUpdateAvailable:
		// there may be some new auto-aliases
	default:
		return nil, infoErr
	}

	params := func(update *snap.Info) (string, Flags, *SnapState) {
		return channel, flags, &snapst
	}

	_, tts, err := doUpdate(st, []string{name}, updates, params, userID)
	if err != nil {
		return nil, err
	}

	// see if we need to update the channel
	if infoErr == store.ErrNoUpdateAvailable && snapst.Channel != channel {
		snapsup := &SnapSetup{
			SideInfo: snapst.CurrentSideInfo(),
			// update the tracked channel
			Channel: channel,
		}
		// Update the current snap channel as well. This ensures that
		// the UI displays the right values.
		snapsup.SideInfo.Channel = channel

		switchSnap := st.NewTask("switch-snap-channel", fmt.Sprintf(i18n.G("Switch snap %q from %s to %s"), snapsup.Name(), snapst.Channel, channel))
		switchSnap.Set("snap-setup", &snapsup)

		switchSnapTs := state.NewTaskSet(switchSnap)
		for _, ts := range tts {
			switchSnapTs.WaitAll(ts)
		}
		tts = append(tts, switchSnapTs)
	}

	if len(tts) == 0 && len(updates) == 0 {
		// really nothing to do, return the original no-update-available error
		return nil, infoErr
	}
	flat := state.NewTaskSet()
	for _, ts := range tts {
		flat.AddAll(ts)
	}
	return flat, nil
}

func infoForUpdate(st *state.State, snapst *SnapState, name, channel string, revision snap.Revision, userID int, flags Flags) (*snap.Info, error) {
	if revision.Unset() {
		// good ol' refresh
		info, err := updateInfo(st, snapst, channel, userID)
		if err != nil {
			return nil, err
		}
		if err := validateInfoAndFlags(info, snapst, flags); err != nil {
			return nil, err
		}
		if ValidateRefreshes != nil && !flags.IgnoreValidation {
			_, err := ValidateRefreshes(st, []*snap.Info{info}, userID)
			if err != nil {
				return nil, err
			}
		}
		return info, nil
	}
	var sideInfo *snap.SideInfo
	for _, si := range snapst.Sequence {
		if si.Revision == revision {
			sideInfo = si
			break
		}
	}
	if sideInfo == nil {
		// refresh from given revision from store
		return snapInfo(st, name, channel, revision, userID)
	}

	// refresh-to-local
	return readInfo(name, sideInfo)
}

// AutoRefreshAssertions allows to hook fetching of important assertions
// into the Autorefresh function.
var AutoRefreshAssertions func(st *state.State, userID int) error

// AutoRefresh is the wrapper that will do a refresh of all the installed
// snaps on the system. In addition to that it will also refresh important
// assertions.
func AutoRefresh(st *state.State) ([]string, []*state.TaskSet, error) {
	userID := 0

	if AutoRefreshAssertions != nil {
		if err := AutoRefreshAssertions(st, userID); err != nil {
			return nil, nil, err
		}
	}

	return UpdateMany(st, nil, userID)
}

// Enable sets a snap to the active state
func Enable(st *state.State, name string) (*state.TaskSet, error) {
	var snapst SnapState
	err := Get(st, name, &snapst)
	if err == state.ErrNoState {
		return nil, fmt.Errorf("cannot find snap %q", name)
	}
	if err != nil {
		return nil, err
	}

	if snapst.Active {
		return nil, fmt.Errorf("snap %q already enabled", name)
	}

	if err := CheckChangeConflict(st, name, nil, nil); err != nil {
		return nil, err
	}

	snapsup := &SnapSetup{
		SideInfo: snapst.CurrentSideInfo(),
		Flags:    snapst.Flags.ForSnapSetup(),
	}

	prepareSnap := st.NewTask("prepare-snap", fmt.Sprintf(i18n.G("Prepare snap %q (%s)"), snapsup.Name(), snapst.Current))
	prepareSnap.Set("snap-setup", &snapsup)

	setupProfiles := st.NewTask("setup-profiles", fmt.Sprintf(i18n.G("Setup snap %q (%s) security profiles"), snapsup.Name(), snapst.Current))
	setupProfiles.Set("snap-setup", &snapsup)
	setupProfiles.WaitFor(prepareSnap)

	linkSnap := st.NewTask("link-snap", fmt.Sprintf(i18n.G("Make snap %q (%s) available to the system"), snapsup.Name(), snapst.Current))
	linkSnap.Set("snap-setup", &snapsup)
	linkSnap.WaitFor(setupProfiles)

	// setup aliases
	setupAliases := st.NewTask("setup-aliases", fmt.Sprintf(i18n.G("Setup snap %q aliases"), snapsup.Name()))
	setupAliases.Set("snap-setup", &snapsup)
	setupAliases.WaitFor(linkSnap)

	startSnapServices := st.NewTask("start-snap-services", fmt.Sprintf(i18n.G("Start snap %q (%s) services"), snapsup.Name(), snapst.Current))
	startSnapServices.Set("snap-setup", &snapsup)
	startSnapServices.WaitFor(setupAliases)

	return state.NewTaskSet(prepareSnap, setupProfiles, linkSnap, setupAliases, startSnapServices), nil
}

// Disable sets a snap to the inactive state
func Disable(st *state.State, name string) (*state.TaskSet, error) {
	var snapst SnapState
	err := Get(st, name, &snapst)
	if err == state.ErrNoState {
		return nil, fmt.Errorf("cannot find snap %q", name)
	}
	if err != nil {
		return nil, err
	}
	if !snapst.Active {
		return nil, fmt.Errorf("snap %q already disabled", name)
	}

	info, err := Info(st, name, snapst.Current)
	if err != nil {
		return nil, err
	}
	if !canDisable(info) {
		return nil, fmt.Errorf("snap %q cannot be disabled", name)
	}

	if err := CheckChangeConflict(st, name, nil, nil); err != nil {
		return nil, err
	}

	snapsup := &SnapSetup{
		SideInfo: &snap.SideInfo{
			RealName: name,
			Revision: snapst.Current,
		},
	}

	stopSnapServices := st.NewTask("stop-snap-services", fmt.Sprintf(i18n.G("Stop snap %q (%s) services"), snapsup.Name(), snapst.Current))
	stopSnapServices.Set("snap-setup", &snapsup)

	removeAliases := st.NewTask("remove-aliases", fmt.Sprintf(i18n.G("Remove aliases for snap %q"), snapsup.Name()))
	removeAliases.Set("snap-setup-task", stopSnapServices.ID())
	removeAliases.WaitFor(stopSnapServices)

	unlinkSnap := st.NewTask("unlink-snap", fmt.Sprintf(i18n.G("Make snap %q (%s) unavailable to the system"), snapsup.Name(), snapst.Current))
	unlinkSnap.Set("snap-setup-task", stopSnapServices.ID())
	unlinkSnap.WaitFor(removeAliases)

	removeProfiles := st.NewTask("remove-profiles", fmt.Sprintf(i18n.G("Remove security profiles of snap %q"), snapsup.Name()))
	removeProfiles.Set("snap-setup-task", stopSnapServices.ID())
	removeProfiles.WaitFor(unlinkSnap)

	return state.NewTaskSet(stopSnapServices, removeAliases, unlinkSnap, removeProfiles), nil
}

// canDisable verifies that a snap can be deactivated.
func canDisable(si *snap.Info) bool {
	for _, importantSnapType := range []snap.Type{snap.TypeGadget, snap.TypeKernel, snap.TypeOS} {
		if importantSnapType == si.Type {
			return false
		}
	}

	return true
}

// canRemove verifies that a snap can be removed.
func canRemove(si *snap.Info, snapst *SnapState, removeAll bool) bool {
	// removing single revisions is generally allowed
	if !removeAll {
		return true
	}

	// required snaps cannot be removed
	if snapst.Required {
		return false
	}

	// TODO: use Required for these too

	// Gadget snaps should not be removed as they are a key
	// building block for Gadgets. Do not remove their last
	// revision left.
	if si.Type == snap.TypeGadget {
		return false
	}

	// Allow "ubuntu-core" removals here because we might have two
	// core snaps installed (ubuntu-core and core). Note that
	// ideally we would only allow the removal of "ubuntu-core" if
	// we know that "core" is installed too and if we are part of
	// the "ubuntu-core->core" transition. But this transition
	// starts automatically on startup so the window of a user
	// triggering this manually is very small.
	//
	// Once the ubuntu-core -> core transition has landed for some
	// time we can remove the two lines below.
	if si.Name() == "ubuntu-core" && si.Type == snap.TypeOS {
		return true
	}

	// You never want to remove a kernel or OS. Do not remove their
	// last revision left.
	if si.Type == snap.TypeKernel || si.Type == snap.TypeOS {
		return false
	}

	// TODO: on classic likely let remove core even if active if it's only snap left.

	// never remove anything that is used for booting
	if boot.InUse(si.Name(), si.Revision) {
		return false
	}

	return true
}

// Remove returns a set of tasks for removing snap.
// Note that the state must be locked by the caller.
func Remove(st *state.State, name string, revision snap.Revision) (*state.TaskSet, error) {
	var snapst SnapState
	err := Get(st, name, &snapst)
	if err != nil && err != state.ErrNoState {
		return nil, err
	}

	if !snapst.HasCurrent() {
		return nil, &snap.NotInstalledError{Snap: name, Rev: snap.R(0)}
	}

	if err := CheckChangeConflict(st, name, nil, nil); err != nil {
		return nil, err
	}

	active := snapst.Active
	var removeAll bool
	if revision.Unset() {
		revision = snapst.Current
		removeAll = true
	} else {
		if active {
			if revision == snapst.Current {
				msg := "cannot remove active revision %s of snap %q"
				if len(snapst.Sequence) > 1 {
					msg += " (revert first?)"
				}
				return nil, fmt.Errorf(msg, revision, name)
			}
			active = false
		}

		if !revisionInSequence(&snapst, revision) {
			return nil, &snap.NotInstalledError{Snap: name, Rev: revision}
		}

		removeAll = len(snapst.Sequence) == 1
	}

	info, err := Info(st, name, revision)
	if err != nil {
		return nil, err
	}

	// check if this is something that can be removed
	if !canRemove(info, &snapst, removeAll) {
		return nil, fmt.Errorf("snap %q is not removable", name)
	}

	// main/current SnapSetup
	snapsup := SnapSetup{
		SideInfo: &snap.SideInfo{
			RealName: name,
			Revision: revision,
		},
	}

	// trigger remove

	full := state.NewTaskSet()
	var chain *state.TaskSet

	addNext := func(ts *state.TaskSet) {
		if chain != nil {
			ts.WaitAll(chain)
		}
		full.AddAll(ts)
		chain = ts
	}

	var removeHook *state.Task
	// only run remove hook if uninstalling the snap completely
	if removeAll {
		removeHook = SetupRemoveHook(st, snapsup.Name())
	}

	if active { // unlink
		var prev *state.Task

		stopSnapServices := st.NewTask("stop-snap-services", fmt.Sprintf(i18n.G("Stop snap %q services"), name))
		stopSnapServices.Set("snap-setup", snapsup)
		prev = stopSnapServices

		tasks := []*state.Task{stopSnapServices}
		if removeHook != nil {
			tasks = append(tasks, removeHook)
			removeHook.WaitFor(prev)
			prev = removeHook
		}

		removeAliases := st.NewTask("remove-aliases", fmt.Sprintf(i18n.G("Remove aliases for snap %q"), name))
		removeAliases.WaitFor(prev)
		removeAliases.Set("snap-setup-task", stopSnapServices.ID())

		unlink := st.NewTask("unlink-snap", fmt.Sprintf(i18n.G("Make snap %q unavailable to the system"), name))
		unlink.Set("snap-setup-task", stopSnapServices.ID())
		unlink.WaitFor(removeAliases)

		removeSecurity := st.NewTask("remove-profiles", fmt.Sprintf(i18n.G("Remove security profile for snap %q (%s)"), name, revision))
		removeSecurity.WaitFor(unlink)
		removeSecurity.Set("snap-setup-task", stopSnapServices.ID())

		tasks = append(tasks, removeAliases, unlink, removeSecurity)
		addNext(state.NewTaskSet(tasks...))
	} else if removeHook != nil {
		addNext(state.NewTaskSet(removeHook))
	}

	if removeAll {
		seq := snapst.Sequence
		for i := len(seq) - 1; i >= 0; i-- {
			si := seq[i]
			addNext(removeInactiveRevision(st, name, si.Revision))
		}

		discardConns := st.NewTask("discard-conns", fmt.Sprintf(i18n.G("Discard interface connections for snap %q (%s)"), name, revision))
		discardConns.Set("snap-setup", &SnapSetup{
			SideInfo: &snap.SideInfo{
				RealName: name,
			},
		})
		addNext(state.NewTaskSet(discardConns))
	} else {
		addNext(removeInactiveRevision(st, name, revision))
	}

	return full, nil
}

func removeInactiveRevision(st *state.State, name string, revision snap.Revision) *state.TaskSet {
	snapsup := SnapSetup{
		SideInfo: &snap.SideInfo{
			RealName: name,
			Revision: revision,
		},
	}

	clearData := st.NewTask("clear-snap", fmt.Sprintf(i18n.G("Remove data for snap %q (%s)"), name, revision))
	clearData.Set("snap-setup", snapsup)

	discardSnap := st.NewTask("discard-snap", fmt.Sprintf(i18n.G("Remove snap %q (%s) from the system"), name, revision))
	discardSnap.WaitFor(clearData)
	discardSnap.Set("snap-setup-task", clearData.ID())

	return state.NewTaskSet(clearData, discardSnap)
}

// RemoveMany removes everything from the given list of names.
// Note that the state must be locked by the caller.
func RemoveMany(st *state.State, names []string) ([]string, []*state.TaskSet, error) {
	removed := make([]string, 0, len(names))
	tasksets := make([]*state.TaskSet, 0, len(names))
	for _, name := range names {
		ts, err := Remove(st, name, snap.R(0))
		// FIXME: is this expected behavior?
		if _, ok := err.(*snap.NotInstalledError); ok {
			continue
		}
		if err != nil {
			return nil, nil, err
		}
		removed = append(removed, name)
		tasksets = append(tasksets, ts)
	}

	return removed, tasksets, nil
}

// Revert returns a set of tasks for reverting to the previous version of the snap.
// Note that the state must be locked by the caller.
func Revert(st *state.State, name string, flags Flags) (*state.TaskSet, error) {
	var snapst SnapState
	err := Get(st, name, &snapst)
	if err != nil && err != state.ErrNoState {
		return nil, err
	}

	pi := snapst.previousSideInfo()
	if pi == nil {
		return nil, fmt.Errorf("no revision to revert to")
	}

	return RevertToRevision(st, name, pi.Revision, flags)
}

func RevertToRevision(st *state.State, name string, rev snap.Revision, flags Flags) (*state.TaskSet, error) {
	var snapst SnapState
	err := Get(st, name, &snapst)
	if err != nil && err != state.ErrNoState {
		return nil, err
	}

	if snapst.Current == rev {
		return nil, fmt.Errorf("already on requested revision")
	}

	if !snapst.Active {
		return nil, fmt.Errorf("cannot revert inactive snaps")
	}
	i := snapst.LastIndex(rev)
	if i < 0 {
		return nil, fmt.Errorf("cannot find revision %s for snap %q", rev, name)
	}
	typ, err := snapst.Type()
	if err != nil {
		return nil, err
	}
	flags.Revert = true
	snapsup := &SnapSetup{
		SideInfo: snapst.Sequence[i],
		Flags:    flags.ForSnapSetup(),
	}
	return doInstall(st, &snapst, snapsup, needsMaybeCore(typ))
}

// TransitionCore transitions from an old core snap name to a new core
// snap name. It is used for the ubuntu-core -> core transition (that
// is not just a rename because the two snaps have different snapIDs)
//
// Note that this function makes some assumptions like:
// - no aliases setup for both snaps
// - no data needs to be copied
// - all interfaces are absolutely identical on both new and old
// Do not use this as a general way to transition from snap A to snap B.
func TransitionCore(st *state.State, oldName, newName string) ([]*state.TaskSet, error) {
	var oldSnapst, newSnapst SnapState
	err := Get(st, oldName, &oldSnapst)
	if err != nil && err != state.ErrNoState {
		return nil, err
	}
	if !oldSnapst.HasCurrent() {
		return nil, fmt.Errorf("cannot transition snap %q: not installed", oldName)
	}

	var userID int
	newInfo, err := snapInfo(st, newName, oldSnapst.Channel, snap.R(0), userID)
	if err != nil {
		return nil, err
	}

	var all []*state.TaskSet
	// install new core (if not already installed)
	err = Get(st, newName, &newSnapst)
	if err != nil && err != state.ErrNoState {
		return nil, err
	}
	if !newSnapst.HasCurrent() {
		// start by instaling the new snap
		tsInst, err := doInstall(st, &newSnapst, &SnapSetup{
			Channel:      oldSnapst.Channel,
			DownloadInfo: &newInfo.DownloadInfo,
			SideInfo:     &newInfo.SideInfo,
		}, maybeCore)
		if err != nil {
			return nil, err
		}
		all = append(all, tsInst)
	}

	// then transition the interface connections over
	transIf := st.NewTask("transition-ubuntu-core", fmt.Sprintf(i18n.G("Transition security profiles from %q to %q"), oldName, newName))
	transIf.Set("old-name", oldName)
	transIf.Set("new-name", newName)
	if len(all) > 0 {
		transIf.WaitAll(all[0])
	}
	tsTrans := state.NewTaskSet(transIf)
	all = append(all, tsTrans)

	// FIXME: this is just here for the tests
	transIf.Set("snap-setup", &SnapSetup{
		SideInfo: &snap.SideInfo{
			RealName: oldName,
		},
	})

	// then remove the old snap
	tsRm, err := Remove(st, oldName, snap.R(0))
	if err != nil {
		return nil, err
	}
	tsRm.WaitFor(transIf)
	all = append(all, tsRm)

	return all, nil
}

// State/info accessors

// Info returns the information about the snap with given name and revision.
// Works also for a mounted candidate snap in the process of being installed.
func Info(st *state.State, name string, revision snap.Revision) (*snap.Info, error) {
	var snapst SnapState
	err := Get(st, name, &snapst)
	if err == state.ErrNoState {
		return nil, fmt.Errorf("cannot find snap %q", name)
	}
	if err != nil {
		return nil, err
	}

	for i := len(snapst.Sequence) - 1; i >= 0; i-- {
		if si := snapst.Sequence[i]; si.Revision == revision {
			return readInfo(name, si)
		}
	}

	return nil, fmt.Errorf("cannot find snap %q at revision %s", name, revision.String())
}

// CurrentInfo returns the information about the current revision of a snap with the given name.
func CurrentInfo(st *state.State, name string) (*snap.Info, error) {
	var snapst SnapState
	err := Get(st, name, &snapst)
	if err != nil && err != state.ErrNoState {
		return nil, err
	}
	info, err := snapst.CurrentInfo()
	if err == ErrNoCurrent {
		return nil, fmt.Errorf("cannot find snap %q", name)
	}
	return info, err
}

// Get retrieves the SnapState of the given snap.
func Get(st *state.State, name string, snapst *SnapState) error {
	var snaps map[string]*json.RawMessage
	err := st.Get("snaps", &snaps)
	if err != nil {
		return err
	}
	raw, ok := snaps[name]
	if !ok {
		return state.ErrNoState
	}
	err = json.Unmarshal([]byte(*raw), &snapst)
	if err != nil {
		return fmt.Errorf("cannot unmarshal snap state: %v", err)
	}
	return nil
}

// All retrieves return a map from name to SnapState for all current snaps in the system state.
func All(st *state.State) (map[string]*SnapState, error) {
	// XXX: result is a map because sideloaded snaps carry no name
	// atm in their sideinfos
	var stateMap map[string]*SnapState
	if err := st.Get("snaps", &stateMap); err != nil && err != state.ErrNoState {
		return nil, err
	}
	curStates := make(map[string]*SnapState, len(stateMap))
	for snapName, snapst := range stateMap {
		if snapst.HasCurrent() {
			curStates[snapName] = snapst
		}
	}
	return curStates, nil
}

// Set sets the SnapState of the given snap, overwriting any earlier state.
func Set(st *state.State, name string, snapst *SnapState) {
	var snaps map[string]*json.RawMessage
	err := st.Get("snaps", &snaps)
	if err != nil && err != state.ErrNoState {
		panic("internal error: cannot unmarshal snaps state: " + err.Error())
	}
	if snaps == nil {
		snaps = make(map[string]*json.RawMessage)
	}
	if snapst == nil || (len(snapst.Sequence) == 0) {
		delete(snaps, name)
	} else {
		data, err := json.Marshal(snapst)
		if err != nil {
			panic("internal error: cannot marshal snap state: " + err.Error())
		}
		raw := json.RawMessage(data)
		snaps[name] = &raw
	}
	st.Set("snaps", snaps)
}

// ActiveInfos returns information about all active snaps.
func ActiveInfos(st *state.State) ([]*snap.Info, error) {
	var stateMap map[string]*SnapState
	var infos []*snap.Info
	if err := st.Get("snaps", &stateMap); err != nil && err != state.ErrNoState {
		return nil, err
	}
	for snapName, snapst := range stateMap {
		if !snapst.Active {
			continue
		}
		snapInfo, err := snapst.CurrentInfo()
		if err != nil {
			logger.Noticef("cannot retrieve info for snap %q: %s", snapName, err)
			continue
		}
		infos = append(infos, snapInfo)
	}
	return infos, nil
}

func infosForTypes(st *state.State, snapType snap.Type) ([]*snap.Info, error) {
	var stateMap map[string]*SnapState
	if err := st.Get("snaps", &stateMap); err != nil && err != state.ErrNoState {
		return nil, err
	}

	var res []*snap.Info
	for _, snapst := range stateMap {
		if !snapst.HasCurrent() {
			continue
		}
		typ, err := snapst.Type()
		if err != nil {
			return nil, err
		}
		if typ != snapType {
			continue
		}
		si, err := snapst.CurrentInfo()
		if err != nil {
			return nil, err
		}
		res = append(res, si)
	}

	if len(res) == 0 {
		return nil, state.ErrNoState
	}

	return res, nil
}

func infoForType(st *state.State, snapType snap.Type) (*snap.Info, error) {
	res, err := infosForTypes(st, snapType)
	if err != nil {
		return nil, err
	}
	return res[0], nil
}

// GadgetInfo finds the current gadget snap's info.
func GadgetInfo(st *state.State) (*snap.Info, error) {
	return infoForType(st, snap.TypeGadget)
}

// KernelInfo finds the current kernel snap's info.
func KernelInfo(st *state.State) (*snap.Info, error) {
	return infoForType(st, snap.TypeKernel)
}

// CoreInfo finds the current OS snap's info. If both
// "core" and "ubuntu-core" is installed then "core"
// is preferred. Different core names are not supported
// currently and will result in an error.
//
// Once enough time has passed and everyone transitioned
// from ubuntu-core to core we can simplify this again
// and make it the same as the above "KernelInfo".
func CoreInfo(st *state.State) (*snap.Info, error) {
	res, err := infosForTypes(st, snap.TypeOS)
	if err != nil {
		return nil, err
	}

	// a single core: just return it
	if len(res) == 1 {
		return res[0], nil
	}

	// some systems have two cores: ubuntu-core/core
	// we always return "core" in this case
	if len(res) == 2 {
		if res[0].Name() == "core" && res[1].Name() == "ubuntu-core" {
			return res[0], nil
		}
		if res[0].Name() == "ubuntu-core" && res[1].Name() == "core" {
			return res[1], nil
		}
		return nil, fmt.Errorf("unexpected cores %q and %q", res[0].Name(), res[1].Name())
	}

	return nil, fmt.Errorf("unexpected number of cores, got %d", len(res))
}

// ConfigDefaults returns the configuration defaults for the snap specified in the gadget. If gadget is absent or the snap has no snap-id it returns ErrNoState.
func ConfigDefaults(st *state.State, snapName string) (map[string]interface{}, error) {
	gadget, err := GadgetInfo(st)
	if err != nil {
		return nil, err
	}

	var snapst SnapState
	if err := Get(st, snapName, &snapst); err != nil {
		return nil, err
	}

	si := snapst.CurrentSideInfo()
	if si.SnapID == "" {
		return nil, state.ErrNoState
	}

	gadgetInfo, err := snap.ReadGadgetInfo(gadget, release.OnClassic)
	if err != nil {
		return nil, err
	}

	defaults, ok := gadgetInfo.Defaults[si.SnapID]
	if !ok {
		return nil, state.ErrNoState
	}

	return defaults, nil
}<|MERGE_RESOLUTION|>--- conflicted
+++ resolved
@@ -169,16 +169,14 @@
 	addTask(setupAliases)
 	prev = setupAliases
 
-<<<<<<< HEAD
 	// run refresh hook when updating existing snap, otherwise run install hook
 	if snapst.HasCurrent() && !snapsup.Flags.Revert {
 		refreshHook := SetupRefreshHook(st, snapsup.Name())
 		addTask(refreshHook)
 		prev = refreshHook
 	}
-=======
+
 	// only run install hook if installing the snap for the first time
->>>>>>> 13982147
 	if !snapst.HasCurrent() {
 		installHook := SetupInstallHook(st, snapsup.Name())
 		addTask(installHook)
@@ -277,13 +275,10 @@
 	panic("internal error: snapstate.SetupInstallHook is unset")
 }
 
-<<<<<<< HEAD
 var SetupRefreshHook = func(st *state.State, snapName string) *state.Task {
 	panic("internal error: snapstate.SetupRefreshHook is unset")
 }
 
-=======
->>>>>>> 13982147
 var SetupRemoveHook = func(st *state.State, snapName string) *state.Task {
 	panic("internal error: snapstate.SetupRemoveHook is unset")
 }
