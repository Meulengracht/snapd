// -*- Mode: Go; indent-tabs-mode: t -*-

/*
 * Copyright (C) 2017 Canonical Ltd
 *
 * This program is free software: you can redistribute it and/or modify
 * it under the terms of the GNU General Public License version 3 as
 * published by the Free Software Foundation.
 *
 * This program is distributed in the hope that it will be useful,
 * but WITHOUT ANY WARRANTY; without even the implied warranty of
 * MERCHANTABILITY or FITNESS FOR A PARTICULAR PURPOSE.  See the
 * GNU General Public License for more details.
 *
 * You should have received a copy of the GNU General Public License
 * along with this program.  If not, see <http://www.gnu.org/licenses/>.
 *
 */

package main

import (
	"bufio"
	"bytes"
	"crypto/tls"
	"encoding/json"
	"errors"
	"fmt"
	"io"
	"io/ioutil"
	"net/http"
	"net/url"
	"os"
	"os/exec"
	"path/filepath"
	"strconv"
	"strings"
	"syscall"
	"time"

	"gopkg.in/retry.v1"

	"github.com/snapcore/snapd/arch"
	"github.com/snapcore/snapd/asserts"
	"github.com/snapcore/snapd/asserts/sysdb"
	"github.com/snapcore/snapd/dirs"
	"github.com/snapcore/snapd/errtracker"
	"github.com/snapcore/snapd/httputil"
	"github.com/snapcore/snapd/logger"
	"github.com/snapcore/snapd/osutil"
	"github.com/snapcore/snapd/release"
	"github.com/snapcore/snapd/strutil"
)

var (
<<<<<<< HEAD
	// TODO: move inside the repairs themselfs?
	defaultRepairTimeout = 30 * time.Minute
)

=======
	// TODO: move inside the repairs themselves?
	defaultRepairTimeout = 30 * time.Minute
)

var errtrackerReport = errtracker.Report

>>>>>>> 576995c6
// Repair is a runnable repair.
type Repair struct {
	*asserts.Repair

	run      *Runner
	sequence int
}

func (r *Repair) RunDir() string {
	return filepath.Join(dirs.SnapRepairRunDir, r.BrandID(), r.RepairID())
}

// SetStatus sets the status of the repair in the state and saves the latter.
func (r *Repair) SetStatus(status RepairStatus) {
	brandID := r.BrandID()
	cur := *r.run.state.Sequences[brandID][r.sequence-1]
	cur.Status = status
	r.run.setRepairState(brandID, cur)
	r.run.SaveState()
}

// nextCounter finds the next counter prefix to use for the output and status
// files of a repair run
func nextCounter(r *Repair) int {
	counter := 0

	// format: "r99.000001.2006-01-02T150405.output"
	prefix := fmt.Sprintf("r%d.", r.Revision())
	suffix := fmt.Sprintf(".output")
	li, err := ioutil.ReadDir(r.RunDir())
	if err != nil {
		// should never happen
		return counter
	}
	// ioutil.ReadDir() is already sorted
	for _, dirent := range li {
		name := dirent.Name()
		if strings.HasPrefix(name, prefix) && strings.HasSuffix(name, suffix) {
			li := strings.Split(name, ".")
			if c, err := strconv.Atoi(li[1]); err == nil {
				counter = c
			}
		}
	}

	return counter + 1
}

// Run executes the repair script leaving execution trail files on disk.
func (r *Repair) Run() error {
	// write the script to disk
	rundir := r.RunDir()
	err := os.MkdirAll(rundir, 0775)
	if err != nil {
		return err
	}

	script := filepath.Join(rundir, fmt.Sprintf("script.r%d", r.Revision()))
	err = osutil.AtomicWriteFile(script, r.Body(), 0700, 0)
	if err != nil {
		return err
	}

	// the date may be broken so we use an additional counter
<<<<<<< HEAD
	counter := nextCounter(r)
	now := time.Now().Format("2006-01-02T150405")
	baseName := fmt.Sprintf("r%d.%06d.%v", r.Revision(), counter, now)

	logPath := filepath.Join(rundir, baseName+".output")
	logf, err := os.OpenFile(logPath, os.O_RDWR|os.O_CREATE, 0600)
	if err != nil {
		return err
	}
	defer logf.Close()

	// run things and captures output etc
	stR, stW, err := os.Pipe()
	if err != nil {
		return err
	}
	defer stR.Close()
	defer stW.Close()

	// run the script
	env := os.Environ()
	// we need to hardcode FD=3 because this is the FD after
	// exec.Command() forked. there is no way in go currently
	// to run something right after fork() in the child to
	// know the fd. However because go will close all fds
	// except the ones in "cmd.ExtraFiles" we are safe to set "3"
	env = append(env, "SNAP_REPAIR_STATUS_FD=3")
	env = append(env, "SNAP_REPAIR_RUN_DIR="+rundir)

	workdir := filepath.Join(rundir, "work")
	if err := os.MkdirAll(workdir, 0700); err != nil {
		return err
	}

	cmd := exec.Command(script)
	cmd.SysProcAttr = &syscall.SysProcAttr{Setpgid: true}
	cmd.Env = env
	cmd.Dir = workdir
	cmd.ExtraFiles = []*os.File{stW}
	cmd.Stdout = logf
	cmd.Stderr = logf
	if err = cmd.Start(); err != nil {
		return err
	}
	stW.Close()

	// wait for repair to finish or timeout
	killTimerCh := time.After(defaultRepairTimeout)
	doneCh := make(chan struct{})
	go func() {
		// ignore error, we only care about what we got via
		// the status pipe
		cmd.Wait()
		close(doneCh)
	}()
	select {
	case <-doneCh:
		// done
	case <-killTimerCh:
		if err := osutil.KillProcessGroup(cmd); err != nil {
			logger.Noticef("cannot kill timed out repair %s: %s", r, err)
		}
		statusPath := filepath.Join(rundir, baseName+".retry")
		if err := osutil.AtomicWriteFile(statusPath, nil, 0600, 0); err != nil {
			logger.Noticef("cannot write stamp: %s", statusPath)
		}
		return fmt.Errorf("repair did not finish within %s", defaultRepairTimeout)
	}

	// read repair status pipe, use the last value
	var status RepairStatus
	scanner := bufio.NewScanner(stR)
	for scanner.Scan() {
		switch strings.TrimSpace(scanner.Text()) {
		case "done":
			status = DoneStatus
		case "skip":
			status = SkipStatus
		}
	}
	if scanner.Err() != nil {
		return err
	}

	// write stamp and set status
	statusPath := filepath.Join(rundir, baseName+"."+status.String())
	if err := osutil.AtomicWriteFile(statusPath, nil, 0600, 0); err != nil {
=======
	baseName := fmt.Sprintf("r%d", r.Revision())
	logPath := filepath.Join(rundir, baseName+".output")
	logf, err := os.OpenFile(logPath, os.O_RDWR|os.O_CREATE, 0600)
	if err != nil {
		return err
	}
	defer logf.Close()

	statusR, statusW, err := os.Pipe()
	if err != nil {
		return err
	}
	defer statusR.Close()
	defer statusW.Close()

	// run the script
	env := os.Environ()
	// we need to hardcode FD=3 because this is the FD after
	// exec.Command() forked. there is no way in go currently
	// to run something right after fork() in the child to
	// know the fd. However because go will close all fds
	// except the ones in "cmd.ExtraFiles" we are safe to set "3"
	env = append(env, "SNAP_REPAIR_STATUS_FD=3")
	env = append(env, "SNAP_REPAIR_RUN_DIR="+rundir)

	workdir := filepath.Join(rundir, "work")
	if err := os.MkdirAll(workdir, 0700); err != nil {
		return err
	}

	cmd := exec.Command(script)
	cmd.SysProcAttr = &syscall.SysProcAttr{Setpgid: true}
	cmd.Env = env
	cmd.Dir = workdir
	cmd.ExtraFiles = []*os.File{statusW}
	cmd.Stdout = logf
	cmd.Stderr = logf
	if err = cmd.Start(); err != nil {
		return err
	}
	statusW.Close()

	// wait for repair to finish or timeout
	killTimerCh := time.After(defaultRepairTimeout)
	doneCh := make(chan error)
	go func() {
		// ignore error, we only care about what we got via
		// the status pipe
		doneCh <- cmd.Wait()
		close(doneCh)
	}()
	select {
	case err = <-doneCh:
		// done
	case <-killTimerCh:
		if err := osutil.KillProcessGroup(cmd); err != nil {
			logger.Noticef("cannot kill timed out repair %s: %s", r, err)
		}
		err = fmt.Errorf("repair did not finish within %s", defaultRepairTimeout)
	}
	if err != nil {
		err = fmt.Errorf("%q failed: %s", r.Ref(), err)

		statusPath := filepath.Join(rundir, baseName+".retry")
		if err := os.Rename(logPath, statusPath); err != nil {
			logger.Noticef("cannot write stamp: %s", statusPath)
		}

		if err := r.errtrackerReport(err, statusPath); err != nil {
			logger.Noticef("cannot report error to errtracker: %s", err)
		}

		return err
	}

	// read repair status pipe, use the last value
	var status RepairStatus
	scanner := bufio.NewScanner(statusR)
	for scanner.Scan() {
		switch strings.TrimSpace(scanner.Text()) {
		case "done":
			status = DoneStatus
		case "skip":
			status = SkipStatus
		}
	}
	if scanner.Err() != nil {
		return err
	}

	statusPath := filepath.Join(rundir, baseName+"."+status.String())
	if err := os.Rename(logPath, statusPath); err != nil {
>>>>>>> 576995c6
		return err
	}
	r.SetStatus(status)

	return nil
}

// errtrackerReport reports an repairErr with the given logPath to the
// snap error tracker.
func (r *Repair) errtrackerReport(repairErr error, logPath string) error {
	// FIXME: instead of a pseudo snap we could also just use a
	// different "ProblemType". Right now we always use
	// "ProblemType: snap" but for repairs we could set it to
	// "ProblemType: snap-repair" or similar
	pseudoSnap := r.Ref().String()

	errMsg := fmt.Sprintf("%s", repairErr)

	scriptOutput, err := ioutil.ReadFile(logPath)
	if err != nil {
		logger.Noticef("cannot read %s", logPath)
	}
	dupSig := fmt.Sprintf("%s\noutput:\n%s", errMsg, scriptOutput)

	extra := map[string]string{
		"Revision": strconv.Itoa(r.Revision()),
	}
	_, err = errtrackerReport(pseudoSnap, errMsg, dupSig, extra)
	return err
}

// Runner implements fetching, tracking and running repairs.
type Runner struct {
	BaseURL *url.URL
	cli     *http.Client

	state         state
	stateModified bool

	// sequenceNext keeps track of the next integer id in a brand sequence to considered in this run, see Next.
	sequenceNext map[string]int
}

// NewRunner returns a Runner.
func NewRunner() *Runner {
	run := &Runner{
		sequenceNext: make(map[string]int),
	}
	opts := httputil.ClientOpts{
		MayLogBody: false,
		TLSConfig: &tls.Config{
			Time: run.now,
		},
	}
	run.cli = httputil.NewHTTPClient(&opts)
	return run
}

var (
	fetchRetryStrategy = retry.LimitCount(7, retry.LimitTime(90*time.Second,
		retry.Exponential{
			Initial: 500 * time.Millisecond,
			Factor:  2.5,
		},
	))

	peekRetryStrategy = retry.LimitCount(5, retry.LimitTime(44*time.Second,
		retry.Exponential{
			Initial: 300 * time.Millisecond,
			Factor:  2.5,
		},
	))
)

var (
	ErrRepairNotFound    = errors.New("repair not found")
	ErrRepairNotModified = errors.New("repair was not modified")
)

var (
	maxRepairScriptSize = 24 * 1024 * 1024
)

// Fetch retrieves a stream with the repair with the given ids and any
// auxiliary assertions. If revision>=0 the request will include an
// If-None-Match header with an ETag for the revision, and
// ErrRepairNotModified is returned if the revision is still current.
func (run *Runner) Fetch(brandID, repairID string, revision int) (repair *asserts.Repair, aux []asserts.Assertion, err error) {
	u, err := run.BaseURL.Parse(fmt.Sprintf("repairs/%s/%s", brandID, repairID))
	if err != nil {
		return nil, nil, err
	}

	var r []asserts.Assertion
	resp, err := httputil.RetryRequest(u.String(), func() (*http.Response, error) {
		req, err := http.NewRequest("GET", u.String(), nil)
		if err != nil {
			return nil, err
		}
		req.Header.Set("Accept", "application/x.ubuntu.assertion")
		if revision >= 0 {
			req.Header.Set("If-None-Match", fmt.Sprintf(`"%d"`, revision))
		}
		return run.cli.Do(req)
	}, func(resp *http.Response) error {
		if resp.StatusCode == 200 {
			// decode assertions
			dec := asserts.NewDecoderWithTypeMaxBodySize(resp.Body, map[*asserts.AssertionType]int{
				asserts.RepairType: maxRepairScriptSize,
			})
			for {
				a, err := dec.Decode()
				if err == io.EOF {
					break
				}
				if err != nil {
					return err
				}
				r = append(r, a)
			}
			if len(r) == 0 {
				return io.ErrUnexpectedEOF
			}
		}
		return nil
	}, fetchRetryStrategy)

	if err != nil {
		return nil, nil, err
	}

	moveTimeLowerBound := true
	defer func() {
		if moveTimeLowerBound {
			t, _ := http.ParseTime(resp.Header.Get("Date"))
			run.moveTimeLowerBound(t)
		}
	}()

	switch resp.StatusCode {
	case 200:
		// ok
	case 304:
		// not modified
		return nil, nil, ErrRepairNotModified
	case 404:
		return nil, nil, ErrRepairNotFound
	default:
		moveTimeLowerBound = false
		return nil, nil, fmt.Errorf("cannot fetch repair, unexpected status %d", resp.StatusCode)
	}

	repair, aux, err = checkStream(brandID, repairID, r)
	if err != nil {
		return nil, nil, fmt.Errorf("cannot fetch repair, %v", err)
	}

	if repair.Revision() <= revision {
		// this shouldn't happen but if it does we behave like
		// all the rest of assertion infrastructure and ignore
		// the now superseded revision
		return nil, nil, ErrRepairNotModified
	}

	return
}

func checkStream(brandID, repairID string, r []asserts.Assertion) (repair *asserts.Repair, aux []asserts.Assertion, err error) {
	if len(r) == 0 {
		return nil, nil, fmt.Errorf("empty repair assertions stream")
	}
	var ok bool
	repair, ok = r[0].(*asserts.Repair)
	if !ok {
		return nil, nil, fmt.Errorf("unexpected first assertion %q", r[0].Type().Name)
	}

	if repair.BrandID() != brandID || repair.RepairID() != repairID {
		return nil, nil, fmt.Errorf("repair id mismatch %s/%s != %s/%s", repair.BrandID(), repair.RepairID(), brandID, repairID)
	}

	return repair, r[1:], nil
}

type peekResp struct {
	Headers map[string]interface{} `json:"headers"`
}

// Peek retrieves the headers for the repair with the given ids.
func (run *Runner) Peek(brandID, repairID string) (headers map[string]interface{}, err error) {
	u, err := run.BaseURL.Parse(fmt.Sprintf("repairs/%s/%s", brandID, repairID))
	if err != nil {
		return nil, err
	}

	var rsp peekResp

	resp, err := httputil.RetryRequest(u.String(), func() (*http.Response, error) {
		req, err := http.NewRequest("GET", u.String(), nil)
		if err != nil {
			return nil, err
		}
		req.Header.Set("Accept", "application/json")
		return run.cli.Do(req)
	}, func(resp *http.Response) error {
		rsp.Headers = nil
		if resp.StatusCode == 200 {
			dec := json.NewDecoder(resp.Body)
			return dec.Decode(&rsp)
		}
		return nil
	}, peekRetryStrategy)

	if err != nil {
		return nil, err
	}

	moveTimeLowerBound := true
	defer func() {
		if moveTimeLowerBound {
			t, _ := http.ParseTime(resp.Header.Get("Date"))
			run.moveTimeLowerBound(t)
		}
	}()

	switch resp.StatusCode {
	case 200:
		// ok
	case 404:
		return nil, ErrRepairNotFound
	default:
		moveTimeLowerBound = false
		return nil, fmt.Errorf("cannot peek repair headers, unexpected status %d", resp.StatusCode)
	}

	headers = rsp.Headers
	if headers["brand-id"] != brandID || headers["repair-id"] != repairID {
		return nil, fmt.Errorf("cannot peek repair headers, repair id mismatch %s/%s != %s/%s", headers["brand-id"], headers["repair-id"], brandID, repairID)
	}

	return headers, nil
}

// deviceInfo captures information about the device.
type deviceInfo struct {
	Brand string `json:"brand"`
	Model string `json:"model"`
}

// RepairStatus represents the possible statuses of a repair.
type RepairStatus int

const (
	RetryStatus RepairStatus = iota
	SkipStatus
	DoneStatus
)

func (rs RepairStatus) String() string {
	switch rs {
	case RetryStatus:
		return "retry"
	case SkipStatus:
		return "skip"
	case DoneStatus:
		return "done"
	default:
<<<<<<< HEAD
		panic(fmt.Sprintf("unknown repair status %d", rs))
=======
		return "unknown"
>>>>>>> 576995c6
	}
}

// RepairState holds the current revision and status of a repair in a sequence of repairs.
type RepairState struct {
	Sequence int          `json:"sequence"`
	Revision int          `json:"revision"`
	Status   RepairStatus `json:"status"`
}

// state holds the atomically updated control state of the runner with sequences of repairs and their states.
type state struct {
	Device         deviceInfo                `json:"device"`
	Sequences      map[string][]*RepairState `json:"sequences,omitempty"`
	TimeLowerBound time.Time                 `json:"time-lower-bound"`
}

func (run *Runner) setRepairState(brandID string, state RepairState) {
	if run.state.Sequences == nil {
		run.state.Sequences = make(map[string][]*RepairState)
	}
	sequence := run.state.Sequences[brandID]
	if state.Sequence > len(sequence) {
		run.stateModified = true
		run.state.Sequences[brandID] = append(sequence, &state)
	} else if *sequence[state.Sequence-1] != state {
		run.stateModified = true
		sequence[state.Sequence-1] = &state
	}
}

func (run *Runner) readState() error {
	r, err := os.Open(dirs.SnapRepairStateFile)
	if err != nil {
		return err
	}
	defer r.Close()
	dec := json.NewDecoder(r)
	return dec.Decode(&run.state)
}

func (run *Runner) moveTimeLowerBound(t time.Time) {
	if t.After(run.state.TimeLowerBound) {
		run.stateModified = true
		run.state.TimeLowerBound = t.UTC()
	}
}

var timeNow = time.Now

func (run *Runner) now() time.Time {
	now := timeNow().UTC()
	if now.Before(run.state.TimeLowerBound) {
		return run.state.TimeLowerBound
	}
	return now
}

func (run *Runner) initState() error {
	if err := os.MkdirAll(dirs.SnapRepairDir, 0775); err != nil {
		return fmt.Errorf("cannot create repair state directory: %v", err)
	}
	// best-effort remove old
	os.Remove(dirs.SnapRepairStateFile)
	run.state = state{}
	// initialize time lower bound with image built time/seed.yaml time
	info, err := os.Stat(filepath.Join(dirs.SnapSeedDir, "seed.yaml"))
	if err != nil {
		return err
	}
	run.moveTimeLowerBound(info.ModTime())
	// initialize device info
	if err := run.initDeviceInfo(); err != nil {
		return err
	}
	run.stateModified = true
	return run.SaveState()
}

func trustedBackstore(trusted []asserts.Assertion) asserts.Backstore {
	trustedBS := asserts.NewMemoryBackstore()
	for _, t := range trusted {
		trustedBS.Put(t.Type(), t)
	}
	return trustedBS
}

func checkAuthorityID(a asserts.Assertion, trusted asserts.Backstore) error {
	assertType := a.Type()
	if assertType != asserts.AccountKeyType && assertType != asserts.AccountType {
		return nil
	}
	// check that account and account-key assertions are signed by
	// a trusted authority
	acctID := a.AuthorityID()
	_, err := trusted.Get(asserts.AccountType, []string{acctID}, asserts.AccountType.MaxSupportedFormat())
	if err != nil && err != asserts.ErrNotFound {
		return err
	}
	if err == asserts.ErrNotFound {
		return fmt.Errorf("%v not signed by trusted authority: %s", a.Ref(), acctID)
	}
	return nil
}

func verifySignatures(a asserts.Assertion, workBS asserts.Backstore, trusted asserts.Backstore) error {
	if err := checkAuthorityID(a, trusted); err != nil {
		return err
	}
	acctKeyMaxSuppFormat := asserts.AccountKeyType.MaxSupportedFormat()

	seen := make(map[string]bool)
	bottom := false
	for !bottom {
		u := a.Ref().Unique()
		if seen[u] {
			return fmt.Errorf("circular assertions")
		}
		seen[u] = true
		signKey := []string{a.SignKeyID()}
		key, err := trusted.Get(asserts.AccountKeyType, signKey, acctKeyMaxSuppFormat)
		if err != nil && err != asserts.ErrNotFound {
			return err
		}
		if err == nil {
			bottom = true
		} else {
			key, err = workBS.Get(asserts.AccountKeyType, signKey, acctKeyMaxSuppFormat)
			if err != nil && err != asserts.ErrNotFound {
				return err
			}
			if err == asserts.ErrNotFound {
				return fmt.Errorf("cannot find public key %q", signKey[0])
			}
			if err := checkAuthorityID(key, trusted); err != nil {
				return err
			}
		}
		if err := asserts.CheckSignature(a, key.(*asserts.AccountKey), nil, time.Time{}); err != nil {
			return err
		}
		a = key
	}
	return nil
}

func (run *Runner) initDeviceInfo() error {
	const errPrefix = "cannot set device information: "

	workBS := asserts.NewMemoryBackstore()
	assertSeedDir := filepath.Join(dirs.SnapSeedDir, "assertions")
	dc, err := ioutil.ReadDir(assertSeedDir)
	if err != nil {
		return err
	}
	var model *asserts.Model
	for _, fi := range dc {
		fn := filepath.Join(assertSeedDir, fi.Name())
		f, err := os.Open(fn)
		if err != nil {
			// best effort
			continue
		}
		dec := asserts.NewDecoder(f)
		for {
			a, err := dec.Decode()
			if err != nil {
				// best effort
				break
			}
			switch a.Type() {
			case asserts.ModelType:
				if model != nil {
					return fmt.Errorf(errPrefix + "multiple models in seed assertions")
				}
				model = a.(*asserts.Model)
			case asserts.AccountType, asserts.AccountKeyType:
				workBS.Put(a.Type(), a)
			}
		}
	}
	if model == nil {
		return fmt.Errorf(errPrefix + "no model assertion in seed data")
	}
	trustedBS := trustedBackstore(sysdb.Trusted())
	if err := verifySignatures(model, workBS, trustedBS); err != nil {
		return fmt.Errorf(errPrefix+"%v", err)
	}
	acctPK := []string{model.BrandID()}
	acctMaxSupFormat := asserts.AccountType.MaxSupportedFormat()
	acct, err := trustedBS.Get(asserts.AccountType, acctPK, acctMaxSupFormat)
	if err != nil {
		var err error
		acct, err = workBS.Get(asserts.AccountType, acctPK, acctMaxSupFormat)
		if err != nil {
			return fmt.Errorf(errPrefix + "no brand account assertion in seed data")
		}
	}
	if err := verifySignatures(acct, workBS, trustedBS); err != nil {
		return fmt.Errorf(errPrefix+"%v", err)
	}
	run.state.Device.Brand = model.BrandID()
	run.state.Device.Model = model.Model()
	return nil
}

// LoadState loads the repairs' state from disk, and (re)initializes it if it's missing or corrupted.
func (run *Runner) LoadState() error {
	err := run.readState()
	if err == nil {
		return nil
	}
	// error => initialize from scratch
	if !os.IsNotExist(err) {
		logger.Noticef("cannor read repair state: %v", err)
	}
	return run.initState()
}

// SaveState saves the repairs' state to disk.
func (run *Runner) SaveState() error {
	if !run.stateModified {
		return nil
	}
	m, err := json.Marshal(&run.state)
	if err != nil {
		return fmt.Errorf("cannot marshal repair state: %v", err)
	}
	err = osutil.AtomicWriteFile(dirs.SnapRepairStateFile, m, 0600, 0)
	if err != nil {
		return fmt.Errorf("cannot save repair state: %v", err)
	}
	run.stateModified = false
	return nil
}

func stringList(headers map[string]interface{}, name string) ([]string, error) {
	v, ok := headers[name]
	if !ok {
		return nil, nil
	}
	l, ok := v.([]interface{})
	if !ok {
		return nil, fmt.Errorf("header %q is not a list", name)
	}
	r := make([]string, len(l))
	for i, v := range l {
		s, ok := v.(string)
		if !ok {
			return nil, fmt.Errorf("header %q contains non-string elements", name)
		}
		r[i] = s
	}
	return r, nil
}

// Applicable returns whether a repair with the given headers is applicable to the device.
func (run *Runner) Applicable(headers map[string]interface{}) bool {
	series, err := stringList(headers, "series")
	if err != nil {
		return false
	}
	if len(series) != 0 && !strutil.ListContains(series, release.Series) {
		return false
	}
	archs, err := stringList(headers, "architectures")
	if err != nil {
		return false
	}
	if len(archs) != 0 && !strutil.ListContains(archs, arch.UbuntuArchitecture()) {
		return false
	}
	brandModel := fmt.Sprintf("%s/%s", run.state.Device.Brand, run.state.Device.Model)
	models, err := stringList(headers, "models")
	if err != nil {
		return false
	}
	if len(models) != 0 && !strutil.ListContains(models, brandModel) {
		// model prefix matching: brand/prefix*
		hit := false
		for _, patt := range models {
			if strings.HasSuffix(patt, "*") && strings.ContainsRune(patt, '/') {
				if strings.HasPrefix(brandModel, strings.TrimSuffix(patt, "*")) {
					hit = true
					break
				}
			}
		}
		if !hit {
			return false
		}
	}
	return true
}

var errSkip = errors.New("repair unnecessary on this system")

func (run *Runner) fetch(brandID string, seq int) (repair *asserts.Repair, aux []asserts.Assertion, err error) {
	repairID := strconv.Itoa(seq)
	headers, err := run.Peek(brandID, repairID)
	if err != nil {
		return nil, nil, err
	}
	if !run.Applicable(headers) {
		return nil, nil, errSkip
	}
	return run.Fetch(brandID, repairID, -1)
}

func (run *Runner) refetch(brandID string, seq, revision int) (repair *asserts.Repair, aux []asserts.Assertion, err error) {
	repairID := strconv.Itoa(seq)
	return run.Fetch(brandID, repairID, revision)
}

func (run *Runner) saveStream(brandID string, seq int, repair *asserts.Repair, aux []asserts.Assertion) error {
	repairID := strconv.Itoa(seq)
	d := filepath.Join(dirs.SnapRepairAssertsDir, brandID, repairID)
	err := os.MkdirAll(d, 0775)
	if err != nil {
		return err
	}
	buf := &bytes.Buffer{}
	enc := asserts.NewEncoder(buf)
	r := append([]asserts.Assertion{repair}, aux...)
	for _, a := range r {
		if err := enc.Encode(a); err != nil {
			return fmt.Errorf("cannot encode repair assertions %s-%s for saving: %v", brandID, repairID, err)
		}
	}
	p := filepath.Join(d, fmt.Sprintf("repair.r%d", r[0].Revision()))
	return osutil.AtomicWriteFile(p, buf.Bytes(), 0600, 0)
}

func (run *Runner) readSavedStream(brandID string, seq, revision int) (repair *asserts.Repair, aux []asserts.Assertion, err error) {
	repairID := strconv.Itoa(seq)
	d := filepath.Join(dirs.SnapRepairAssertsDir, brandID, repairID)
	p := filepath.Join(d, fmt.Sprintf("repair.r%d", revision))
	f, err := os.Open(p)
	if err != nil {
		return nil, nil, err
	}
	defer f.Close()

	dec := asserts.NewDecoder(f)
	var r []asserts.Assertion
	for {
		a, err := dec.Decode()
		if err == io.EOF {
			break
		}
		if err != nil {
			return nil, nil, fmt.Errorf("cannot decode repair assertions %s-%s from disk: %v", brandID, repairID, err)
		}
		r = append(r, a)
	}
	return checkStream(brandID, repairID, r)
}

func (run *Runner) makeReady(brandID string, sequenceNext int) (repair *asserts.Repair, err error) {
	sequence := run.state.Sequences[brandID]
	var aux []asserts.Assertion
	var state RepairState
	if sequenceNext <= len(sequence) {
		// consider retries
		state = *sequence[sequenceNext-1]
		if state.Status != RetryStatus {
			return nil, errSkip
		}
		var err error
		repair, aux, err = run.refetch(brandID, state.Sequence, state.Revision)
		if err != nil {
			if err != ErrRepairNotModified {
				logger.Noticef("cannot refetch repair %s-%d, will retry what is on disk: %v", brandID, sequenceNext, err)
			}
			// try to use what we have already on disk
			repair, aux, err = run.readSavedStream(brandID, state.Sequence, state.Revision)
			if err != nil {
				return nil, err
			}
		}
	} else {
		// fetch the next repair in the sequence
		// assumes no gaps, each repair id is present so far,
		// possibly skipped
		var err error
		repair, aux, err = run.fetch(brandID, sequenceNext)
		if err != nil && err != errSkip {
			return nil, err
		}
		state = RepairState{
			Sequence: sequenceNext,
		}
		if err == errSkip {
			// TODO: store headers to justify decision
			state.Status = SkipStatus
			run.setRepairState(brandID, state)
			return nil, errSkip
		}
	}
	// verify with signatures
	if err := run.Verify(repair, aux); err != nil {
		return nil, fmt.Errorf("cannot verify repair %s-%d: %v", brandID, state.Sequence, err)
	}
	if err := run.saveStream(brandID, state.Sequence, repair, aux); err != nil {
		return nil, err
	}
	state.Revision = repair.Revision()
	if !run.Applicable(repair.Headers()) {
		state.Status = SkipStatus
		run.setRepairState(brandID, state)
		return nil, errSkip
	}
	run.setRepairState(brandID, state)
	return repair, nil
}

// Next returns the next repair for the brand id sequence to run/retry or ErrRepairNotFound if there is none atm. It updates the state as required.
func (run *Runner) Next(brandID string) (*Repair, error) {
	sequenceNext := run.sequenceNext[brandID]
	if sequenceNext == 0 {
		sequenceNext = 1
	}
	for {
		repair, err := run.makeReady(brandID, sequenceNext)
		// SaveState is a no-op unless makeReady modified the state
		stateErr := run.SaveState()
		if err != nil && err != errSkip && err != ErrRepairNotFound {
			// err is a non trivial error, just log the SaveState error and report err
			if stateErr != nil {
				logger.Noticef("%v", stateErr)
			}
			return nil, err
		}
		if stateErr != nil {
			return nil, stateErr
		}
		if err == ErrRepairNotFound {
			return nil, ErrRepairNotFound
		}

		sequenceNext += 1
		run.sequenceNext[brandID] = sequenceNext
		if err == errSkip {
			continue
		}

		return &Repair{
			Repair:   repair,
			run:      run,
			sequence: sequenceNext - 1,
		}, nil
	}
}

// Limit trust to specific keys while there's no delegation or limited
// keys support.  The obtained assertion stream may also include
// account keys that are directly or indirectly signed by a trusted
// key.
var (
	trustedRepairRootKeys []*asserts.AccountKey
)

// Verify verifies that the repair is properly signed by the specific
// trusted root keys or by account keys in the stream (passed via aux)
// directly or indirectly signed by a trusted key.
func (run *Runner) Verify(repair *asserts.Repair, aux []asserts.Assertion) error {
	workBS := asserts.NewMemoryBackstore()
	for _, a := range aux {
		if a.Type() != asserts.AccountKeyType {
			continue
		}
		err := workBS.Put(asserts.AccountKeyType, a)
		if err != nil {
			return err
		}
	}
	trustedBS := asserts.NewMemoryBackstore()
	for _, t := range trustedRepairRootKeys {
		trustedBS.Put(asserts.AccountKeyType, t)
	}
	for _, t := range sysdb.Trusted() {
		if t.Type() == asserts.AccountType {
			trustedBS.Put(asserts.AccountType, t)
		}
	}

	return verifySignatures(repair, workBS, trustedBS)
}<|MERGE_RESOLUTION|>--- conflicted
+++ resolved
@@ -53,19 +53,12 @@
 )
 
 var (
-<<<<<<< HEAD
-	// TODO: move inside the repairs themselfs?
-	defaultRepairTimeout = 30 * time.Minute
-)
-
-=======
 	// TODO: move inside the repairs themselves?
 	defaultRepairTimeout = 30 * time.Minute
 )
 
 var errtrackerReport = errtracker.Report
 
->>>>>>> 576995c6
 // Repair is a runnable repair.
 type Repair struct {
 	*asserts.Repair
@@ -87,33 +80,6 @@
 	r.run.SaveState()
 }
 
-// nextCounter finds the next counter prefix to use for the output and status
-// files of a repair run
-func nextCounter(r *Repair) int {
-	counter := 0
-
-	// format: "r99.000001.2006-01-02T150405.output"
-	prefix := fmt.Sprintf("r%d.", r.Revision())
-	suffix := fmt.Sprintf(".output")
-	li, err := ioutil.ReadDir(r.RunDir())
-	if err != nil {
-		// should never happen
-		return counter
-	}
-	// ioutil.ReadDir() is already sorted
-	for _, dirent := range li {
-		name := dirent.Name()
-		if strings.HasPrefix(name, prefix) && strings.HasSuffix(name, suffix) {
-			li := strings.Split(name, ".")
-			if c, err := strconv.Atoi(li[1]); err == nil {
-				counter = c
-			}
-		}
-	}
-
-	return counter + 1
-}
-
 // Run executes the repair script leaving execution trail files on disk.
 func (r *Repair) Run() error {
 	// write the script to disk
@@ -130,95 +96,6 @@
 	}
 
 	// the date may be broken so we use an additional counter
-<<<<<<< HEAD
-	counter := nextCounter(r)
-	now := time.Now().Format("2006-01-02T150405")
-	baseName := fmt.Sprintf("r%d.%06d.%v", r.Revision(), counter, now)
-
-	logPath := filepath.Join(rundir, baseName+".output")
-	logf, err := os.OpenFile(logPath, os.O_RDWR|os.O_CREATE, 0600)
-	if err != nil {
-		return err
-	}
-	defer logf.Close()
-
-	// run things and captures output etc
-	stR, stW, err := os.Pipe()
-	if err != nil {
-		return err
-	}
-	defer stR.Close()
-	defer stW.Close()
-
-	// run the script
-	env := os.Environ()
-	// we need to hardcode FD=3 because this is the FD after
-	// exec.Command() forked. there is no way in go currently
-	// to run something right after fork() in the child to
-	// know the fd. However because go will close all fds
-	// except the ones in "cmd.ExtraFiles" we are safe to set "3"
-	env = append(env, "SNAP_REPAIR_STATUS_FD=3")
-	env = append(env, "SNAP_REPAIR_RUN_DIR="+rundir)
-
-	workdir := filepath.Join(rundir, "work")
-	if err := os.MkdirAll(workdir, 0700); err != nil {
-		return err
-	}
-
-	cmd := exec.Command(script)
-	cmd.SysProcAttr = &syscall.SysProcAttr{Setpgid: true}
-	cmd.Env = env
-	cmd.Dir = workdir
-	cmd.ExtraFiles = []*os.File{stW}
-	cmd.Stdout = logf
-	cmd.Stderr = logf
-	if err = cmd.Start(); err != nil {
-		return err
-	}
-	stW.Close()
-
-	// wait for repair to finish or timeout
-	killTimerCh := time.After(defaultRepairTimeout)
-	doneCh := make(chan struct{})
-	go func() {
-		// ignore error, we only care about what we got via
-		// the status pipe
-		cmd.Wait()
-		close(doneCh)
-	}()
-	select {
-	case <-doneCh:
-		// done
-	case <-killTimerCh:
-		if err := osutil.KillProcessGroup(cmd); err != nil {
-			logger.Noticef("cannot kill timed out repair %s: %s", r, err)
-		}
-		statusPath := filepath.Join(rundir, baseName+".retry")
-		if err := osutil.AtomicWriteFile(statusPath, nil, 0600, 0); err != nil {
-			logger.Noticef("cannot write stamp: %s", statusPath)
-		}
-		return fmt.Errorf("repair did not finish within %s", defaultRepairTimeout)
-	}
-
-	// read repair status pipe, use the last value
-	var status RepairStatus
-	scanner := bufio.NewScanner(stR)
-	for scanner.Scan() {
-		switch strings.TrimSpace(scanner.Text()) {
-		case "done":
-			status = DoneStatus
-		case "skip":
-			status = SkipStatus
-		}
-	}
-	if scanner.Err() != nil {
-		return err
-	}
-
-	// write stamp and set status
-	statusPath := filepath.Join(rundir, baseName+"."+status.String())
-	if err := osutil.AtomicWriteFile(statusPath, nil, 0600, 0); err != nil {
-=======
 	baseName := fmt.Sprintf("r%d", r.Revision())
 	logPath := filepath.Join(rundir, baseName+".output")
 	logf, err := os.OpenFile(logPath, os.O_RDWR|os.O_CREATE, 0600)
@@ -311,7 +188,6 @@
 
 	statusPath := filepath.Join(rundir, baseName+"."+status.String())
 	if err := os.Rename(logPath, statusPath); err != nil {
->>>>>>> 576995c6
 		return err
 	}
 	r.SetStatus(status)
@@ -579,11 +455,7 @@
 	case DoneStatus:
 		return "done"
 	default:
-<<<<<<< HEAD
-		panic(fmt.Sprintf("unknown repair status %d", rs))
-=======
 		return "unknown"
->>>>>>> 576995c6
 	}
 }
 
