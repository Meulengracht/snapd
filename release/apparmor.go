// -*- Mode: Go; indent-tabs-mode: t -*-

/*
 * Copyright (C) 2014-2018 Canonical Ltd
 *
 * This program is free software: you can redistribute it and/or modify
 * it under the terms of the GNU General Public License version 3 as
 * published by the Free Software Foundation.
 *
 * This program is distributed in the hope that it will be useful,
 * but WITHOUT ANY WARRANTY; without even the implied warranty of
 * MERCHANTABILITY or FITNESS FOR A PARTICULAR PURPOSE.  See the
 * GNU General Public License for more details.
 *
 * You should have received a copy of the GNU General Public License
 * along with this program.  If not, see <http://www.gnu.org/licenses/>.
 *
 */

package release

import (
	"bytes"
	"fmt"
	"io"
	"io/ioutil"
	"os"
	"os/exec"
	"path/filepath"
	"sort"
	"strings"
)

// ApparmorLevelType encodes the kind of support for apparmor
// found on this system.
type AppArmorLevelType int

const (
	// NoAppArmor indicates that apparmor is not enabled.
	NoAppArmor AppArmorLevelType = iota
	// PartialAppArmor indicates that apparmor is enabled but some
	// features are missing.
	PartialAppArmor
	// FullAppArmor indicates that all features are supported.
	FullAppArmor
)

var (
	appArmorLevel          AppArmorLevelType
	appArmorSummary        string
	appArmorParserFeatures []string
)

func init() {
	appArmorLevel, appArmorSummary = probeAppArmor()
	appArmorParserFeatures = probeAppArmorParser()
}

// AppArmorLevel quantifies how well apparmor is supported on the
// current kernel.
func AppArmorLevel() AppArmorLevelType {
	return appArmorLevel
}

// AppArmorSummary describes how well apparmor is supported on the
// current kernel.
func AppArmorSummary() string {
	return appArmorSummary
}

// AppArmorParserFeatures returns a list of apparmor parser features
func AppArmorParserFeatures() []string {
	return appArmorParserFeatures
}

// MockAppArmorSupportLevel makes the system believe it has certain
// level of apparmor support.
func MockAppArmorLevel(level AppArmorLevelType) (restore func()) {
	oldAppArmorLevel := appArmorLevel
	oldAppArmorSummary := appArmorSummary
	appArmorLevel = level
	appArmorSummary = fmt.Sprintf("mocked apparmor level: %v", level)
	return func() {
		appArmorLevel = oldAppArmorLevel
		appArmorSummary = oldAppArmorSummary
	}
}

// probe related code
var (
	appArmorFeaturesSysPath  = "/sys/kernel/security/apparmor/features"
	requiredAppArmorFeatures = []string{
		"caps",
		"dbus",
		"domain",
		"file",
		"mount",
		"namespaces",
		"network",
		"ptrace",
		"signal",
	}
)

// isDirectoy is like osutil.IsDirectory but we cannot import this
// because of import cycles
func isDirectory(path string) bool {
	stat, err := os.Stat(path)
	if err != nil {
		return false
	}
	return stat.IsDir()
}

func probeAppArmor() (AppArmorLevelType, string) {
	if !isDirectory(appArmorFeaturesSysPath) {
		return NoAppArmor, "apparmor not enabled"
	}
	var missing []string
	for _, feature := range requiredAppArmorFeatures {
		if !isDirectory(filepath.Join(appArmorFeaturesSysPath, feature)) {
			missing = append(missing, feature)
		}
	}
	if len(missing) > 0 {
		return PartialAppArmor, fmt.Sprintf("apparmor is enabled but some features are missing: %s", strings.Join(missing, ", "))
	}
	return FullAppArmor, "apparmor is enabled and all features are available"
}

// AppArmorFeatures returns a sorted list of apparmor features like
// []string{"dbus", "network"}.
func AppArmorFeatures() []string {
	// note that ioutil.ReadDir() is already sorted
	dentries, err := ioutil.ReadDir(appArmorFeaturesSysPath)
	if err != nil {
		return nil
	}
	appArmorFeatures := make([]string, 0, len(dentries))
	for _, f := range dentries {
		if isDirectory(filepath.Join(appArmorFeaturesSysPath, f.Name())) {
			appArmorFeatures = append(appArmorFeatures, f.Name())
		}
	}
	return appArmorFeatures
}

// parser probe related code
type apparmorParserFeature struct {
	feature string
	rule    string
}

<<<<<<< HEAD
var requestedParserFeatures = []apparmorParserFeature{
	{"unsafe", "change_profile unsafe /**,"},
=======
var (
	requestedParserFeatures = []apparmorParserFeature{
		{"unsafe", "change_profile unsafe /**,"},
	}
	// Since AppArmorParserMtime() will be called by generateKey() in
	// system-key and that could be called by different users on the
	// system, use a predictable search path for finding the parser.
	parserSearchPath = "/usr/local/sbin:/usr/local/bin:/usr/sbin:/usr/bin:/sbin"
)

// lookupParser will look for apparmor_parser in a predictable search path
func lookupParser() (string, error) {
	for _, dir := range filepath.SplitList(parserSearchPath) {
		path := filepath.Join(dir, "apparmor_parser")
		if _, err := os.Stat(path); err == nil {
			return path, nil
		}
	}

	return "", fmt.Errorf("apparmor_parser not found in '%s'", parserSearchPath)
>>>>>>> ab7590b6
}

// tryParser will run the parser on the rule to determine if the feature is
// supported.
<<<<<<< HEAD
func tryParser(rule string) bool {
	parser := "apparmor_parser"

	_, err := exec.LookPath(parser)
	if err != nil {
		return false
	}

	cmd := exec.Command(parser, "--preprocess")
	stdin, err := cmd.StdinPipe()
	if err != nil {
		return false
	}

	go func() {
		defer stdin.Close()
		r := fmt.Sprintf("profile snap-test {\n %s\n}", rule)
		io.WriteString(stdin, r)
	}()

	_, err = cmd.CombinedOutput()
	if err != nil {
		return false
	}
	return true
}

// probeAppArmorParser returns a sorted list of apparmor features like
// []string{"unsafe", ...}.
func probeAppArmorParser() []string {
	parserFeatures := make([]string, 0, len(requestedParserFeatures))
	for _, f := range requestedParserFeatures {
		if tryParser(f.rule) {
=======
func tryParser(parser, rule string) bool {
	cmd := exec.Command(parser, "--preprocess")
	cmd.Stdin = bytes.NewBufferString(fmt.Sprintf("profile snap-test {\n %s\n}", rule))
	if err := cmd.Run(); err != nil {
		return false
	}
	return true
}

// AppArmorParserMtime returns the mtime of the parser, else 0
func AppArmorParserMtime() int64 {
	var mtime int64
	mtime = 0

	if path, err := lookupParser(); err == nil {
		if s, err := os.Stat(path); err == nil {
			mtime = s.ModTime().Unix()
		}
	}
	return mtime
}

// AppArmorParserFeatures returns a sorted list of apparmor parser features
// like []string{"unsafe", ...}.
func AppArmorParserFeatures() []string {
	parser, err := lookupParser()
	if err != nil {
		return nil
	}

	parserFeatures := make([]string, 0, len(requestedParserFeatures))
	for _, f := range requestedParserFeatures {
		if tryParser(parser, f.rule) {
>>>>>>> ab7590b6
			parserFeatures = append(parserFeatures, f.feature)
		}
	}
	sort.Strings(parserFeatures)
	return parserFeatures
}<|MERGE_RESOLUTION|>--- conflicted
+++ resolved
@@ -22,7 +22,6 @@
 import (
 	"bytes"
 	"fmt"
-	"io"
 	"io/ioutil"
 	"os"
 	"os/exec"
@@ -53,7 +52,6 @@
 
 func init() {
 	appArmorLevel, appArmorSummary = probeAppArmor()
-	appArmorParserFeatures = probeAppArmorParser()
 }
 
 // AppArmorLevel quantifies how well apparmor is supported on the
@@ -66,11 +64,6 @@
 // current kernel.
 func AppArmorSummary() string {
 	return appArmorSummary
-}
-
-// AppArmorParserFeatures returns a list of apparmor parser features
-func AppArmorParserFeatures() []string {
-	return appArmorParserFeatures
 }
 
 // MockAppArmorSupportLevel makes the system believe it has certain
@@ -151,10 +144,6 @@
 	rule    string
 }
 
-<<<<<<< HEAD
-var requestedParserFeatures = []apparmorParserFeature{
-	{"unsafe", "change_profile unsafe /**,"},
-=======
 var (
 	requestedParserFeatures = []apparmorParserFeature{
 		{"unsafe", "change_profile unsafe /**,"},
@@ -175,46 +164,10 @@
 	}
 
 	return "", fmt.Errorf("apparmor_parser not found in '%s'", parserSearchPath)
->>>>>>> ab7590b6
 }
 
 // tryParser will run the parser on the rule to determine if the feature is
 // supported.
-<<<<<<< HEAD
-func tryParser(rule string) bool {
-	parser := "apparmor_parser"
-
-	_, err := exec.LookPath(parser)
-	if err != nil {
-		return false
-	}
-
-	cmd := exec.Command(parser, "--preprocess")
-	stdin, err := cmd.StdinPipe()
-	if err != nil {
-		return false
-	}
-
-	go func() {
-		defer stdin.Close()
-		r := fmt.Sprintf("profile snap-test {\n %s\n}", rule)
-		io.WriteString(stdin, r)
-	}()
-
-	_, err = cmd.CombinedOutput()
-	if err != nil {
-		return false
-	}
-	return true
-}
-
-// probeAppArmorParser returns a sorted list of apparmor features like
-// []string{"unsafe", ...}.
-func probeAppArmorParser() []string {
-	parserFeatures := make([]string, 0, len(requestedParserFeatures))
-	for _, f := range requestedParserFeatures {
-		if tryParser(f.rule) {
-=======
 func tryParser(parser, rule string) bool {
 	cmd := exec.Command(parser, "--preprocess")
 	cmd.Stdin = bytes.NewBufferString(fmt.Sprintf("profile snap-test {\n %s\n}", rule))
@@ -248,7 +201,6 @@
 	parserFeatures := make([]string, 0, len(requestedParserFeatures))
 	for _, f := range requestedParserFeatures {
 		if tryParser(parser, f.rule) {
->>>>>>> ab7590b6
 			parserFeatures = append(parserFeatures, f.feature)
 		}
 	}
