// -*- Mode: Go; indent-tabs-mode: t -*-

/*
 * Copyright (C) 2016 Canonical Ltd
 *
 * This program is free software: you can redistribute it and/or modify
 * it under the terms of the GNU General Public License version 3 as
 * published by the Free Software Foundation.
 *
 * This program is distributed in the hope that it will be useful,
 * but WITHOUT ANY WARRANTY; without even the implied warranty of
 * MERCHANTABILITY or FITNESS FOR A PARTICULAR PURPOSE.  See the
 * GNU General Public License for more details.
 *
 * You should have received a copy of the GNU General Public License
 * along with this program.  If not, see <http://www.gnu.org/licenses/>.
 *
 */

// Package apparmor contains primitives for working with apparmor.
//
// References:
//  - http://wiki.apparmor.net/index.php/Kernel_interfaces
//  - http://apparmor.wiki.kernel.org/
//  - http://manpages.ubuntu.com/manpages/xenial/en/man7/apparmor.7.html
package apparmor

import (
	"fmt"
	"io"
	"os"
	"os/exec"
	"strings"

	"github.com/snapcore/snapd/osutil"
)

<<<<<<< HEAD
// ValidateFreeFromAARE will check that the given string does not
// contain AppArmor regular expressions (AARE) or double quotes
func ValidateFreeFromAARE(s string) error {
	const AARE = `?*[]{}^"` + "\x00"

	if strings.ContainsAny(s, AARE) {
		return fmt.Errorf("%q contains a reserved apparmor char from %s ", s, AARE)
	}
	return nil
}

// LoadProfile loads an apparmor profile from the given file.
//
// If no such profile was previously loaded then it is simply added to the kernel.
// If there was a profile with the same name before, that profile is replaced.
func LoadProfile(fname string) error {
	return loadProfile(fname, dirs.AppArmorCacheDir, 0)
}

// UnloadProfile removes the named profile from the running kernel.
//
// The operation is done with: apparmor_parser --remove $name
// The binary cache file is removed from /var/cache/apparmor
func UnloadProfile(name string) error {
	return unloadProfile(name, dirs.AppArmorCacheDir)
}

=======
>>>>>>> 126a8213
type aaParserFlags int

const (
	// skipReadCache causes apparmor_parser to be invoked with --skip-read-cache.
	// This allows us to essentially overwrite a cache that we know is stale regardless
	// of the time and date settings (apparmor_parser caching is based on mtime).
	// Note that writing of the cache relies on --write-cache but we pass that
	// command-line option unconditionally.
	skipReadCache aaParserFlags = 1 << iota
)

// loadProfiles loads apparmor profiles from the given files.
//
// If no such profiles were previously loaded then they are simply added to the kernel.
// If there were some profiles with the same name before, those profiles are replaced.
func loadProfiles(fnames []string, cacheDir string, flags aaParserFlags) error {
	if len(fnames) == 0 {
		return nil
	}

	// Use no-expr-simplify since expr-simplify is actually slower on armhf (LP: #1383858)
	args := []string{"--replace", "--write-cache", "-O", "no-expr-simplify", fmt.Sprintf("--cache-loc=%s", cacheDir)}
	if flags&skipReadCache != 0 {
		args = append(args, "--skip-read-cache")
	}
	if !osutil.GetenvBool("SNAPD_DEBUG") {
		args = append(args, "--quiet")
	}
	args = append(args, fnames...)

	output, err := exec.Command("apparmor_parser", args...).CombinedOutput()
	if err != nil {
		return fmt.Errorf("cannot load apparmor profiles: %s\napparmor_parser output:\n%s", err, string(output))
	}
	return nil
}

// UnloadProfiles removes the named profiles from the running kernel.
//
// The operation is done with: apparmor_parser --remove $names...
// The binary cache file is removed from /var/cache/apparmor
func unloadProfiles(names []string, cacheDir string) error {
	if len(names) == 0 {
		return nil
	}

	args := []string{"--remove"}
	args = append(args, names...)
	output, err := exec.Command("apparmor_parser", args...).CombinedOutput()
	if err != nil {
		return fmt.Errorf("cannot unload apparmor profile: %s\napparmor_parser output:\n%s", err, string(output))
	}
	if err := osutil.UnlinkMany(cacheDir, names); err != nil && !os.IsNotExist(err) {
		return fmt.Errorf("cannot remove apparmor profile cache: %s", err)
	}
	return nil
}

// profilesPath contains information about the currently loaded apparmor profiles.
const realProfilesPath = "/sys/kernel/security/apparmor/profiles"

var profilesPath = realProfilesPath

// LoadedProfiles interrogates the kernel and returns a list of loaded apparmor profiles.
//
// Snappy manages apparmor profiles named "snap.*". Other profiles might exist on
// the system (via snappy dimension) and those are filtered-out.
func LoadedProfiles() ([]string, error) {
	file, err := os.Open(profilesPath)
	if err != nil {
		return nil, err
	}
	defer file.Close()
	var profiles []string
	for {
		var name, mode string
		n, err := fmt.Fscanf(file, "%s %s\n", &name, &mode)
		if n > 0 && n != 2 {
			return nil, fmt.Errorf("syntax error, expected: name (mode)")
		}
		if err == io.EOF {
			break
		}
		if err != nil {
			return nil, err
		}
		if strings.HasPrefix(name, "snap.") {
			profiles = append(profiles, name)
		}
	}
	return profiles, nil
}<|MERGE_RESOLUTION|>--- conflicted
+++ resolved
@@ -35,7 +35,6 @@
 	"github.com/snapcore/snapd/osutil"
 )
 
-<<<<<<< HEAD
 // ValidateFreeFromAARE will check that the given string does not
 // contain AppArmor regular expressions (AARE) or double quotes
 func ValidateFreeFromAARE(s string) error {
@@ -47,24 +46,6 @@
 	return nil
 }
 
-// LoadProfile loads an apparmor profile from the given file.
-//
-// If no such profile was previously loaded then it is simply added to the kernel.
-// If there was a profile with the same name before, that profile is replaced.
-func LoadProfile(fname string) error {
-	return loadProfile(fname, dirs.AppArmorCacheDir, 0)
-}
-
-// UnloadProfile removes the named profile from the running kernel.
-//
-// The operation is done with: apparmor_parser --remove $name
-// The binary cache file is removed from /var/cache/apparmor
-func UnloadProfile(name string) error {
-	return unloadProfile(name, dirs.AppArmorCacheDir)
-}
-
-=======
->>>>>>> 126a8213
 type aaParserFlags int
 
 const (
