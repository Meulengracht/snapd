--- conflicted
+++ resolved
@@ -123,8 +123,6 @@
 fi
 `
 
-<<<<<<< HEAD
-=======
 // apparmor parser that fails on specific profile
 const fakeFailingAppArmorParserOneProfile = `
 profile=""
@@ -152,7 +150,6 @@
 done
 `
 
->>>>>>> 6d9ab260
 func (s *backendSuite) SetUpTest(c *C) {
 	s.Backend = &apparmor.Backend{}
 	s.BackendSuite.SetUpTest(c)
@@ -476,11 +473,7 @@
 		err := setupManyInterface.SetupMany([]*snap.Info{snapInfo1, snapInfo2}, func(snapName string) interfaces.ConfinementOptions { return opts }, s.Repo, s.meas)
 		c.Assert(err, IsNil)
 
-<<<<<<< HEAD
-		// expect two batch executions - ony for changed profiles, second for unchanged profiles.
-=======
 		// expect two batch executions - one for changed profiles, second for unchanged profiles.
->>>>>>> 6d9ab260
 		c.Check(s.parserCmd.Calls(), DeepEquals, [][]string{
 			{"apparmor_parser", "--replace", "--write-cache", "-O", "no-expr-simplify", fmt.Sprintf("--cache-loc=%s/var/cache/apparmor", s.RootDir), "-j97", "--skip-read-cache", "--quiet", snap1AAprofile, snap2AAprofile},
 			{"apparmor_parser", "--replace", "--write-cache", "-O", "no-expr-simplify", fmt.Sprintf("--cache-loc=%s/var/cache/apparmor", s.RootDir), "-j97", "--quiet", snap1nsProfile, snap2nsProfile},
@@ -490,8 +483,6 @@
 	}
 }
 
-<<<<<<< HEAD
-=======
 // helper for checking for apparmor parser calls: batch run followed by fallback runs
 func (s *backendSuite) checkSetupManyCallsWithFallback(c *C, cmd *testutil.MockCmd) {
 	snap1nsProfile := filepath.Join(dirs.SnapAppArmorDir, "snap-update-ns.samba")
@@ -507,7 +498,6 @@
 	})
 }
 
->>>>>>> 6d9ab260
 func (s *backendSuite) TestSetupManyApparmorBatchProcessingPermanentError(c *C) {
 	log, restore := logger.MockLogger()
 	defer restore()
@@ -534,22 +524,8 @@
 		c.Check(errs[1], ErrorMatches, ".*failed to setup profiles for snap \"some-snap\".*\napparmor_parser output:\npermanent failure\n")
 		c.Check(log.String(), Matches, ".*failed to batch-reload unchanged profiles: cannot load apparmor profiles: exit status 1\n.*\n.*\n")
 
-<<<<<<< HEAD
-		snap1nsProfile := filepath.Join(dirs.SnapAppArmorDir, "snap-update-ns.samba")
-		snap1AAprofile := filepath.Join(dirs.SnapAppArmorDir, "snap.samba.smbd")
-		snap2nsProfile := filepath.Join(dirs.SnapAppArmorDir, "snap-update-ns.some-snap")
-		snap2AAprofile := filepath.Join(dirs.SnapAppArmorDir, "snap.some-snap.someapp")
-
-		// We expect three calls to apparmor_parser due to the failure of batch run. First is the failed batch run, followed by failed fallback runs.
-		c.Check(failingParserCmd.Calls(), DeepEquals, [][]string{
-			{"apparmor_parser", "--replace", "--write-cache", "-O", "no-expr-simplify", fmt.Sprintf("--cache-loc=%s/var/cache/apparmor", s.RootDir), "-j97", "--quiet", snap1nsProfile, snap1AAprofile, snap2nsProfile, snap2AAprofile},
-			{"apparmor_parser", "--replace", "--write-cache", "-O", "no-expr-simplify", fmt.Sprintf("--cache-loc=%s/var/cache/apparmor", s.RootDir), "--quiet", snap1nsProfile, snap1AAprofile},
-			{"apparmor_parser", "--replace", "--write-cache", "-O", "no-expr-simplify", fmt.Sprintf("--cache-loc=%s/var/cache/apparmor", s.RootDir), "--quiet", snap2nsProfile, snap2AAprofile},
-		})
-=======
 		s.checkSetupManyCallsWithFallback(c, failingParserCmd)
 
->>>>>>> 6d9ab260
 		s.RemoveSnap(c, snapInfo1)
 		s.RemoveSnap(c, snapInfo2)
 	}
@@ -574,23 +550,6 @@
 		errs := setupManyInterface.SetupMany([]*snap.Info{snapInfo1, snapInfo2}, func(snapName string) interfaces.ConfinementOptions { return opts }, s.Repo, s.meas)
 		failingParserCmd.Restore()
 
-<<<<<<< HEAD
-		// no errors expected: error from batch run is only logged, but individual apparmor parser execution as part of the fallback are successfull.
-		c.Assert(errs, HasLen, 0)
-		c.Check(log.String(), Matches, ".*failed to batch-reload unchanged profiles: cannot load apparmor profiles: exit status 1\napparmor_parser output:\nbatch failure \\(4 profiles\\)\n")
-
-		snap1nsProfile := filepath.Join(dirs.SnapAppArmorDir, "snap-update-ns.samba")
-		snap1AAprofile := filepath.Join(dirs.SnapAppArmorDir, "snap.samba.smbd")
-		snap2nsProfile := filepath.Join(dirs.SnapAppArmorDir, "snap-update-ns.some-snap")
-		snap2AAprofile := filepath.Join(dirs.SnapAppArmorDir, "snap.some-snap.someapp")
-
-		// We expect three calls to apparmor_parser due to the failure of batch run. First is the failed batch run, followed by succesfull fallback runs.
-		c.Check(failingParserCmd.Calls(), DeepEquals, [][]string{
-			{"apparmor_parser", "--replace", "--write-cache", "-O", "no-expr-simplify", fmt.Sprintf("--cache-loc=%s/var/cache/apparmor", s.RootDir), "-j97", "--quiet", snap1nsProfile, snap1AAprofile, snap2nsProfile, snap2AAprofile},
-			{"apparmor_parser", "--replace", "--write-cache", "-O", "no-expr-simplify", fmt.Sprintf("--cache-loc=%s/var/cache/apparmor", s.RootDir), "--quiet", snap1nsProfile, snap1AAprofile},
-			{"apparmor_parser", "--replace", "--write-cache", "-O", "no-expr-simplify", fmt.Sprintf("--cache-loc=%s/var/cache/apparmor", s.RootDir), "--quiet", snap2nsProfile, snap2AAprofile},
-		})
-=======
 		// no errors expected: error from batch run is only logged, but individual apparmor parser execution as part of the fallback are successful.
 		// note, tnis scenario is unlikely to happen in real life, because if a profile failed in a batch, it would fail when parsed alone too. It is
 		// tested here just to exercise various execution paths.
@@ -631,7 +590,6 @@
 
 		s.checkSetupManyCallsWithFallback(c, failingParserCmd)
 
->>>>>>> 6d9ab260
 		s.RemoveSnap(c, snapInfo1)
 		s.RemoveSnap(c, snapInfo2)
 	}
