#!/bin/bash -x

# shellcheck source=tests/lib/state.sh
. "$TESTSLIB/state.sh"
# shellcheck source=tests/lib/systemd.sh
. "$TESTSLIB/systemd.sh"


reset_classic() {
    # Reload all service units as in some situations the unit might
    # have changed on the disk.
    systemctl daemon-reload
    systemd_stop_units snapd.service snapd.socket

    SNAP_MOUNT_DIR="$(os.paths snap-mount-dir)"
    case "$SPREAD_SYSTEM" in
        ubuntu-*|debian-*)
            sh -x "${SPREAD_PATH}/debian/snapd.prerm" remove
            sh -x "${SPREAD_PATH}/debian/snapd.postrm" purge
            ;;
        fedora-*|opensuse-*|arch-*|amazon-*|centos-*)
            # We don't know if snap-mgmt was built, so call the *.in file
            # directly and pass arguments that will override the placeholders
            sh -x "${SPREAD_PATH}/cmd/snap-mgmt/snap-mgmt.sh.in" \
                --snap-mount-dir="$SNAP_MOUNT_DIR" \
                --purge
            # The script above doesn't remove the snapd directory as this
            # is normally done by the rpm packaging system.
            rm -rf /var/lib/snapd
            ;;
        *)
            echo "don't know how to reset $SPREAD_SYSTEM"
            exit 1
            ;;
    esac

    # purge may have removed udev rules, retrigger device events
    udevadm trigger
    udevadm settle

    # purge has removed units, reload the state now
    systemctl daemon-reload

    # extra purge
    rm -rvf /var/snap "${SNAP_MOUNT_DIR:?}/bin"
    mkdir -p "$SNAP_MOUNT_DIR" /var/snap /var/lib/snapd
    if [ "$(find "$SNAP_MOUNT_DIR" /var/snap -mindepth 1 -print -quit)" ]; then
        echo "postinst purge failed"
        ls -lR "$SNAP_MOUNT_DIR"/ /var/snap/
        exit 1
    fi
    rm -rf /tmp/snap.*

    case "$SPREAD_SYSTEM" in
        fedora-*|centos-*)
            # On systems running SELinux we need to restore the context of the
            # directories we just recreated. Otherwise, the entries created
            # inside will be incorrectly labeled.
            restorecon -F -v -R "$SNAP_MOUNT_DIR" /var/snap /var/lib/snapd
            ;;
    esac

    # systemd retains the failed state of service units, even after they are
    # removed, we need to reset their 'failed state'
    systemctl --plain --failed --no-legend --full | awk '/^ *snap\..*\.service +(error|not-found) +failed/ {print $1}' | while read -r unit; do
        systemctl reset-failed "$unit" || true
    done

    if os.query is-trusty; then
        systemctl start snap.mount.service
    fi

    rm -rf /root/.snap/gnupg
    rm -f /tmp/core* /tmp/ubuntu-core*

    if [ "$1" = "--reuse-core" ]; then
        # Restore snapd state and start systemd service units
        restore_snapd_state
        escaped_snap_mount_dir="$(systemd-escape --path "$SNAP_MOUNT_DIR")"
        mounts="$(systemctl list-unit-files --full | grep "^${escaped_snap_mount_dir}[-.].*\\.mount" | cut -f1 -d ' ')"
        services="$(systemctl list-unit-files --full | grep "^${escaped_snap_mount_dir}[-.].*\\.service" | cut -f1 -d ' ')"
        systemctl daemon-reload # Workaround for http://paste.ubuntu.com/17735820/
        for unit in $mounts $services; do
            systemctl start "$unit"
        done

        # force all profiles to be re-generated
        rm -f /var/lib/snapd/system-key
    fi

    if [ "$1" != "--keep-stopped" ]; then
        systemctl start snapd.socket

        EXTRA_NC_ARGS="-q 1"
        case "$SPREAD_SYSTEM" in
            fedora-34-*|debian-10-*)
                # Param -q is not available on fedora 34
                EXTRA_NC_ARGS="-w 1"
                ;;
            fedora-*|amazon-*|centos-*)
                EXTRA_NC_ARGS=""
                ;;
        esac

        # wait for snapd listening
        retry -n 120 --wait 0.5 sh -c "printf 'GET / HTTP/1.0\r\n\r\n' | nc -U $EXTRA_NC_ARGS /run/snapd.socket"
    fi
}

reset_all_snap() {
    # remove all leftover snaps

    # make sure snapd is running before we attempt to remove snaps, in case a test stopped it
    if ! systemctl status snapd.service snapd.socket >/dev/null; then
        systemctl start snapd.service snapd.socket
    fi

    # shellcheck source=tests/lib/names.sh
    . "$TESTSLIB/names.sh"
    SNAP_MOUNT_DIR="$(os.paths snap-mount-dir)"
    remove_bases=""
    # remove all app snaps first
    for snap in "$SNAP_MOUNT_DIR"/*; do
        snap="${snap:6}"
        case "$snap" in
            "bin" | "$gadget_name" | "$kernel_name" | "$core_name" | "snapd" |README)
                ;;
            *)
                # Check if a snap should be kept, there's a list of those in spread.yaml.
                keep=0
                for precious_snap in $SKIP_REMOVE_SNAPS; do
                    if [ "$snap" = "$precious_snap" ]; then
                        keep=1
                        break
                    fi
                done
                if [ "$keep" -eq 0 ]; then
                    if snap info --verbose "$snap" | grep -E '^type: +(base|core)'; then
                        if [ -z "$remove_bases" ]; then
                            remove_bases="$snap"
                        else
                            remove_bases="$remove_bases $snap"
                        fi
                    else
                        snap remove --purge "$snap"
                    fi
                fi
                ;;
        esac
    done
    # remove all base/os snaps at the end
    if [ -n "$remove_bases" ]; then
        for base in $remove_bases; do
            snap remove --purge "$base"
            if [ -d "$SNAP_MOUNT_DIR/$base" ]; then
                echo "Error: removing base $base has unexpected leftover dir $SNAP_MOUNT_DIR/$base"
                ls -al "$SNAP_MOUNT_DIR"
                ls -al "$SNAP_MOUNT_DIR/$base"
                exit 1
            fi
        done
    fi

    # purge may have removed udev rules, retrigger device events
    udevadm trigger
    udevadm settle

    # ensure we have the same state as initially
    systemctl stop snapd.service snapd.socket
    restore_snapd_state
    rm -rf /root/.snap
    rm -rf /tmp/snap.*
    if [ "$1" != "--keep-stopped" ]; then
        systemctl start snapd.service snapd.socket
    fi

    # Exit in case there is a snap in broken state after restoring the snapd state
    if snap list | grep -E "broken$"; then
        echo "snap in broken state"
        exit 1
    fi

}

# Before resetting all snapd state, specifically remove all disabled snaps that
# are not from the store, since otherwise their revision number will remain
# mounted at /snap/<name>/x<rev>/ and if we execute multiple tests that use this
# same snap, the previous mount unit for x2 for example will stay around if we
# simply revert to x1 and then delete state.json, since x2 is still mounted if
# we then again install that snap again twice (i.e. to get to x2), the mount 
# unit will still be active and thus the previous iteration of this snap at 
# revision x2 will be used as this new revision's files for x2. This is 
# particularly damaging for the snapd snap when we are installing different 
# versions such as in the snapd-refresh-vs-services (and the -reboots variant) 
# test, since the bug manifests as us trying to refresh to a particular revision
# of snapd, but that revision is still mounted from the previous iteration of
# the test and thus gets the wrong version, as displayed in this output:
#
# + snap install --dangerous snapd_2.49.1.snap
# 2021-04-23T20:11:20Z INFO Waiting for automatic snapd restart...
# snapd 2.49.2 installed
#

<<<<<<< HEAD
for snListLine in $(snap list --all | grep disabled); do
    name="$(echo "$snListLine" | awk '{print $1}')"
    rev="$(echo "$snListLine" | awk '{print $3}')"
    snap remove "$name" --revision="$rev"
=======
snap list --all | grep disabled | while read -r name _ revision _ ; do
    snap remove "$name" --revision="$revision"
>>>>>>> 0411409d
done


# When the variable REUSE_SNAPD is set to 1, we don't remove and purge snapd.
# In that case we just cleanup the environment by removing installed snaps as
# it is done for core systems.
if os.query is-core || [ "$REUSE_SNAPD" = 1 ]; then
    reset_all_snap "$@"
else
    reset_classic "$@"
fi

# Discard all mount namespaces and active mount profiles.
# This is duplicating logic in snap-discard-ns but it doesn't
# support --all switch yet so we cannot use it.
if [ -d /run/snapd/ns ]; then
    for mnt in /run/snapd/ns/*.mnt; do
        umount -l "$mnt" || true
        rm -f "$mnt"
    done
    find /run/snapd/ns/ \( -name '*.fstab' -o -name '*.user-fstab' -o -name '*.info' \) -delete
fi<|MERGE_RESOLUTION|>--- conflicted
+++ resolved
@@ -201,15 +201,8 @@
 # snapd 2.49.2 installed
 #
 
-<<<<<<< HEAD
-for snListLine in $(snap list --all | grep disabled); do
-    name="$(echo "$snListLine" | awk '{print $1}')"
-    rev="$(echo "$snListLine" | awk '{print $3}')"
-    snap remove "$name" --revision="$rev"
-=======
 snap list --all | grep disabled | while read -r name _ revision _ ; do
     snap remove "$name" --revision="$revision"
->>>>>>> 0411409d
 done
 
 
