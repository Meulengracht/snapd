--- conflicted
+++ resolved
@@ -6,16 +6,12 @@
     # FIXME: until https://github.com/snapcore/snapd/pull/3263 is available from
     # the archive we need to build snapd from branch so that it can be used by
     # ubuntu-image
-<<<<<<< HEAD
 
     # first, remove snapd, in the prepare stage of the nested suite ubuntu-image is installed,
     # before building snapd from the branch we check that the core is not present
     apt remove -y --purge snapd
 
-    . $TESTSLIB/prepare.sh
-=======
     . "$TESTSLIB/prepare.sh"
->>>>>>> ae15fde9
     prepare_classic
     prepare_each_classic
 
