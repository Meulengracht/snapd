--- conflicted
+++ resolved
@@ -14,8 +14,13 @@
 
 include /etc/os-release
 
-# this is overriden in the ubuntu/14.04 release branch
-SYSTEMD_UNITS_DESTDIR="lib/systemd/system/"
+# We are relying on a deputy systemd setup for trusty,
+# in which systemd does not run as PID 1. To solve the
+# problem of services shipping systemd units and upstart jobs
+# being started twice, we altered systemd on trusty to ignore
+# /lib/systemd/system and instead consider only selected units from
+# /lib/systemd/upstart.
+SYSTEMD_UNITS_DESTDIR="lib/systemd/upstart/"
 
 # The go tool does not fully support vendoring with gccgo, but we can
 # work around that by constructing the appropriate -I flag by hand.
@@ -114,30 +119,17 @@
 	if [ -d share/locale ]; then \
 		cp -R share/locale debian/snapd/usr/share; \
 	fi
-<<<<<<< HEAD
-	# etc/profile.d contains the PATH extension for snap packages
-	mkdir -p debian/snapd/etc
-	cp -R etc/profile.d debian/snapd/etc
-	# etc/X11/Xsession.d will add to XDG_DATA_DIRS so that we have .desktop support
-	mkdir -p debian/snapd/etc
-	cp -R etc/X11 debian/snapd/etc
-	# we install snapd's systemd units
-=======
 	# install snapd's systemd units, done here instead of
 	# debian/snapd.install because the ubuntu/14.04 release
 	# branch adds/changes bits here
->>>>>>> fa23637f
 	mkdir -p debian/snapd/$(SYSTEMD_UNITS_DESTDIR)
 	install --mode=0644 debian/snapd.refresh.timer debian/snapd/$(SYSTEMD_UNITS_DESTDIR)
 	install --mode=0644 debian/snapd.refresh.service debian/snapd/$(SYSTEMD_UNITS_DESTDIR)
 	install --mode=0644 debian/snapd.autoimport.service debian/snapd/$(SYSTEMD_UNITS_DESTDIR)
 	install --mode=0644 debian/*.socket debian/snapd/$(SYSTEMD_UNITS_DESTDIR)
 	install --mode=0644 debian/snapd.service debian/snapd/$(SYSTEMD_UNITS_DESTDIR)
-<<<<<<< HEAD
 	install --mode=0644 debian/snap.mount.service debian/snapd/$(SYSTEMD_UNITS_DESTDIR)
-=======
 	# and now the normal install rules
->>>>>>> fa23637f
 	$(MAKE) -C cmd install DESTDIR=$(CURDIR)/debian/tmp
 	dh_install
 
