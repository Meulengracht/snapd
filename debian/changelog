--- conflicted
+++ resolved
@@ -10,14 +10,11 @@
   * implement seccomp argument filtering (LP: #1446748)
 
   [ Zygmunt Krynicki ]
-<<<<<<< HEAD
-  * Build-depend on python3-docutils for rst2man
-=======
   * Set libexecdir to /usr/lib/snapd. This is done so that snapd can reliably
     locate and execute snap-confine regardless of the distribution install
     location. In the past we relied on ubuntu-core-launcher but with it going
     away (soon) we need a reliable way to find snap-confine now.
->>>>>>> e75ad09b
+  * Build-depend on python3-docutils for rst2man
 
  -- Zygmunt Krynicki <zygmunt.krynicki@canonical.com>  Sun, 19 Jun 2016 00:46:10 +0200
 
