--- conflicted
+++ resolved
@@ -1640,8 +1640,6 @@
 	cand = policy.ConnectCandidate{
 		Plug:            interfaces.NewConnectedPlug(s.plugSnap.Plugs["slot-plug-missing-match"], nil),
 		Slot:            interfaces.NewConnectedSlot(s.slotSnap.Slots["slot-plug-missing"], nil),
-<<<<<<< HEAD
-=======
 		BaseDeclaration: s.baseDecl,
 	}
 	c.Check(cand.Check(), IsNil)
@@ -1682,7 +1680,6 @@
 		Slot: interfaces.NewConnectedSlot(s.slotSnap.Slots["plug-plug-attr-dynamic"], map[string]interface{}{
 			"c": "C",
 		}),
->>>>>>> b5fd4a9b
 		BaseDeclaration: s.baseDecl,
 	}
 	c.Check(cand.Check(), IsNil)
