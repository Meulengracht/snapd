// -*- Mode: Go; indent-tabs-mode: t -*-
/*
 * Copyright (C) 2016-2017 Canonical Ltd
 *
 * This program is free software: you can redistribute it and/or modify
 * it under the terms of the GNU General Public License version 3 as
 * published by the Free Software Foundation.
 *
 * This program is distributed in the hope that it will be useful,
 * but WITHOUT ANY WARRANTY; without even the implied warranty of
 * MERCHANTABILITY or FITNESS FOR A PARTICULAR PURPOSE.  See the
 * GNU General Public License for more details.
 *
 * You should have received a copy of the GNU General Public License
 * along with this program.  If not, see <http://www.gnu.org/licenses/>.
 *
 */

package devicestate

import (
	"bytes"
	"crypto/rsa"
	"encoding/json"
	"errors"
	"fmt"
	"net"
	"net/http"
	"net/url"
	"strconv"
	"strings"
	"time"

	"gopkg.in/tomb.v2"

	"github.com/snapcore/snapd/asserts"
	"github.com/snapcore/snapd/httputil"
	"github.com/snapcore/snapd/logger"
	"github.com/snapcore/snapd/osutil"
	"github.com/snapcore/snapd/overlord/assertstate"
	"github.com/snapcore/snapd/overlord/auth"
	"github.com/snapcore/snapd/overlord/configstate/config"
	"github.com/snapcore/snapd/overlord/configstate/proxyconf"
	"github.com/snapcore/snapd/overlord/snapstate"
	"github.com/snapcore/snapd/overlord/state"
<<<<<<< HEAD
=======
	"github.com/snapcore/snapd/snap"
>>>>>>> 5896bdbd
	"github.com/snapcore/snapd/timings"
)

func (m *DeviceManager) doMarkSeeded(t *state.Task, _ *tomb.Tomb) error {
	st := t.State()
	st.Lock()
	defer st.Unlock()

	st.Set("seed-time", time.Now())
	st.Set("seeded", true)
	// make sure we setup a fallback model/consider the next phase
	// (registration) timely
	st.EnsureBefore(0)
	return nil
}

func isSameAssertsRevision(err error) bool {
	if e, ok := err.(*asserts.RevisionError); ok {
		if e.Used == e.Current {
			return true
		}
	}
	return false
}

func (m *DeviceManager) doSetModel(t *state.Task, _ *tomb.Tomb) error {
	st := t.State()
	st.Lock()
	defer st.Unlock()

	var modelass []byte
	if err := t.Get("new-model", &modelass); err != nil {
		return err
	}

	ass, err := asserts.Decode(modelass)
	if err != nil {
		return err
	}

	new, ok := ass.(*asserts.Model)
	if !ok {
		return fmt.Errorf("internal error: new-model is not a model assertion but: %s", ass.Type().Name)
	}

	err = assertstate.Add(st, ass)
	if err != nil && !isSameAssertsRevision(err) {
		return err
	}

	// unmark no-longer required snaps
	requiredSnaps := getAllRequiredSnapsForModel(new)
	snapStates, err := snapstate.All(st)
	if err != nil {
		return err
	}
	for snapName, snapst := range snapStates {
		// TODO: remove this type restriction once we remodel
		//       kernels/gadgets and add tests that ensure
		//       that the required flag is properly set/unset
		typ, err := snapst.Type()
		if err != nil {
			return err
		}
		if typ != snap.TypeApp && typ != snap.TypeBase {
			continue
		}
		// clean required flag if no-longer needed
		if snapst.Flags.Required && !requiredSnaps[snapName] {
			snapst.Flags.Required = false
			snapstate.Set(st, snapName, snapst)
		}
		// TODO: clean "required" flag of "core" if a remodel
		//       moves from the "core" snap to a different
		//       bootable base snap.
	}

	// TODO: set device,model from the new model assertion
	// return setDeviceFromModelAssertion(st, device, model)
	return nil
}

func useStaging() bool {
	return osutil.GetenvBool("SNAPPY_USE_STAGING_STORE")
}

func baseURL() *url.URL {
	if useStaging() {
		return mustParse("https://api.staging.snapcraft.io/")
	}
	return mustParse("https://api.snapcraft.io/")
}

func mustParse(s string) *url.URL {
	u, err := url.Parse(s)
	if err != nil {
		panic(err)
	}
	return u
}

var (
	keyLength     = 4096
	retryInterval = 60 * time.Second
	maxTentatives = 15
	baseStoreURL  = baseURL().ResolveReference(authRef)

	authRef    = mustParse("api/v1/snaps/auth/") // authRef must end in / for the following refs to work
	reqIdRef   = mustParse("request-id")
	serialRef  = mustParse("serial")
	devicesRef = mustParse("devices")
)

func newEnoughProxy(st *state.State, proxyURL *url.URL, client *http.Client) bool {
	st.Unlock()
	defer st.Lock()

	const prefix = "Cannot check whether proxy store supports a custom serial vault"

	req, err := http.NewRequest("HEAD", proxyURL.String(), nil)
	if err != nil {
		// can't really happen unless proxyURL is somehow broken
		logger.Debugf(prefix+": %v", err)
		return false
	}
	req.Header.Set("User-Agent", httputil.UserAgent())
	resp, err := client.Do(req)
	if err != nil {
		// some sort of network or protocol error
		logger.Debugf(prefix+": %v", err)
		return false
	}
	resp.Body.Close()
	if resp.StatusCode != 200 {
		logger.Debugf(prefix+": Head request returned %s.", resp.Status)
		return false
	}
	verstr := resp.Header.Get("Snap-Store-Version")
	ver, err := strconv.Atoi(verstr)
	if err != nil {
		logger.Debugf(prefix+": Bogus Snap-Store-Version header %q.", verstr)
		return false
	}
	return ver >= 6
}

func (cfg *serialRequestConfig) setURLs(proxyURL, svcURL *url.URL) {
	base := baseStoreURL
	if proxyURL != nil {
		if svcURL != nil {
			if cfg.headers == nil {
				cfg.headers = make(map[string]string, 1)
			}
			cfg.headers["X-Snap-Device-Service-URL"] = svcURL.String()
		}
		base = proxyURL.ResolveReference(authRef)
	} else if svcURL != nil {
		base = svcURL
	}

	cfg.requestIDURL = base.ResolveReference(reqIdRef).String()
	if svcURL != nil && proxyURL == nil {
		// talking directly to the custom device service
		cfg.serialRequestURL = base.ResolveReference(serialRef).String()
	} else {
		cfg.serialRequestURL = base.ResolveReference(devicesRef).String()
	}
}

func (m *DeviceManager) doGenerateDeviceKey(t *state.Task, _ *tomb.Tomb) error {
	st := t.State()
	st.Lock()
	defer st.Unlock()

	perfTimings := timings.NewForTask(t)
	defer perfTimings.Save(st)

<<<<<<< HEAD
	device, err := auth.Device(st)
=======
	device, err := Device(st)
>>>>>>> 5896bdbd
	if err != nil {
		return err
	}

	if device.KeyID != "" {
		// nothing to do
		return nil
	}

	st.Unlock()
	var keyPair *rsa.PrivateKey
<<<<<<< HEAD
	timings.Run(perfTimings, "generate-key", "generating rsa key", func(tm timings.Measurer) {
=======
	timings.Run(perfTimings, "generate-rsa-key", "generating device key pair", func(tm timings.Measurer) {
>>>>>>> 5896bdbd
		keyPair, err = generateRSAKey(keyLength)
	})
	st.Lock()
	if err != nil {
		return fmt.Errorf("cannot generate device key pair: %v", err)
	}

	privKey := asserts.RSAPrivateKey(keyPair)
	err = m.keypairMgr.Put(privKey)
	if err != nil {
		return fmt.Errorf("cannot store device key pair: %v", err)
	}

	device.KeyID = privKey.PublicKey().ID()
	err = SetDevice(st, device)
	if err != nil {
		return err
	}
	t.SetStatus(state.DoneStatus)
	return nil
}

type serialSetup struct {
	SerialRequest string `json:"serial-request"`
	Serial        string `json:"serial"`
}

type requestIDResp struct {
	RequestID string `json:"request-id"`
}

func retryErr(t *state.Task, nTentatives int, reason string, a ...interface{}) error {
	t.State().Lock()
	defer t.State().Unlock()
	if nTentatives >= maxTentatives {
		return fmt.Errorf(reason, a...)
	}
	t.Errorf(reason, a...)
	return &state.Retry{After: retryInterval}
}

type serverError struct {
	Message string         `json:"message"`
	Errors  []*serverError `json:"error_list"`
}

func retryBadStatus(t *state.Task, nTentatives int, reason string, resp *http.Response) error {
	if resp.StatusCode > 500 {
		// likely temporary
		return retryErr(t, nTentatives, "%s: unexpected status %d", reason, resp.StatusCode)
	}
	if resp.Header.Get("Content-Type") == "application/json" {
		var srvErr serverError
		dec := json.NewDecoder(resp.Body)
		err := dec.Decode(&srvErr)
		if err == nil {
			msg := srvErr.Message
			if msg == "" && len(srvErr.Errors) > 0 {
				msg = srvErr.Errors[0].Message
			}
			if msg != "" {
				return fmt.Errorf("%s: %s", reason, msg)
			}
		}
	}
	return fmt.Errorf("%s: unexpected status %d", reason, resp.StatusCode)
}

func prepareSerialRequest(t *state.Task, privKey asserts.PrivateKey, device *auth.DeviceState, client *http.Client, cfg *serialRequestConfig) (string, error) {
	// limit tentatives starting from scratch before going to
	// slower full retries
	var nTentatives int
	err := t.Get("pre-poll-tentatives", &nTentatives)
	if err != nil && err != state.ErrNoState {
		return "", err
	}
	nTentatives++
	t.Set("pre-poll-tentatives", nTentatives)

	st := t.State()
	st.Unlock()
	defer st.Lock()

	req, err := http.NewRequest("POST", cfg.requestIDURL, nil)
	if err != nil {
		return "", fmt.Errorf("internal error: cannot create request-id request %q", cfg.requestIDURL)
	}
	req.Header.Set("User-Agent", httputil.UserAgent())
	cfg.applyHeaders(req)

	resp, err := client.Do(req)
	if err != nil {
		if netErr, ok := err.(net.Error); ok && !netErr.Temporary() {
			// a non temporary net error, like a DNS no
			// host, error out and do full retries
			return "", fmt.Errorf("cannot retrieve request-id for making a request for a serial: %v", err)
		}
		return "", retryErr(t, nTentatives, "cannot retrieve request-id for making a request for a serial: %v", err)
	}
	defer resp.Body.Close()
	if resp.StatusCode != 200 {
		return "", retryBadStatus(t, nTentatives, "cannot retrieve request-id for making a request for a serial", resp)
	}

	dec := json.NewDecoder(resp.Body)
	var requestID requestIDResp
	err = dec.Decode(&requestID)
	if err != nil { // assume broken i/o
		return "", retryErr(t, nTentatives, "cannot read response with request-id for making a request for a serial: %v", err)
	}

	encodedPubKey, err := asserts.EncodePublicKey(privKey.PublicKey())
	if err != nil {
		return "", fmt.Errorf("internal error: cannot encode device public key: %v", err)

	}

	headers := map[string]interface{}{
		"brand-id":   device.Brand,
		"model":      device.Model,
		"request-id": requestID.RequestID,
		"device-key": string(encodedPubKey),
	}
	if cfg.proposedSerial != "" {
		headers["serial"] = cfg.proposedSerial
	}

	serialReq, err := asserts.SignWithoutAuthority(asserts.SerialRequestType, headers, cfg.body, privKey)
	if err != nil {
		return "", err
	}

	return string(asserts.Encode(serialReq)), nil
}

var errPoll = errors.New("serial-request accepted, poll later")

func submitSerialRequest(t *state.Task, serialRequest string, client *http.Client, cfg *serialRequestConfig) (*asserts.Serial, error) {
	st := t.State()
	st.Unlock()
	defer st.Lock()

	req, err := http.NewRequest("POST", cfg.serialRequestURL, bytes.NewBufferString(serialRequest))
	if err != nil {
		return nil, fmt.Errorf("internal error: cannot create serial-request request %q", cfg.serialRequestURL)
	}
	req.Header.Set("User-Agent", httputil.UserAgent())
	cfg.applyHeaders(req)
	req.Header.Set("Content-Type", asserts.MediaType)

	resp, err := client.Do(req)
	if err != nil {
		return nil, retryErr(t, 0, "cannot deliver device serial request: %v", err)
	}
	defer resp.Body.Close()

	switch resp.StatusCode {
	case 200, 201:
	case 202:
		return nil, errPoll
	default:
		return nil, retryBadStatus(t, 0, "cannot deliver device serial request", resp)
	}

	// TODO: support a stream of assertions instead of just the serial

	// decode body with serial assertion
	dec := asserts.NewDecoder(resp.Body)
	got, err := dec.Decode()
	if err != nil { // assume broken i/o
		return nil, retryErr(t, 0, "cannot read response to request for a serial: %v", err)
	}

	serial, ok := got.(*asserts.Serial)
	if !ok {
		return nil, fmt.Errorf("cannot use device serial assertion of type %q", got.Type().Name)
	}

	return serial, nil
}

func getSerial(t *state.Task, privKey asserts.PrivateKey, device *auth.DeviceState, tm timings.Measurer) (*asserts.Serial, error) {
	var serialSup serialSetup
	err := t.Get("serial-setup", &serialSup)
	if err != nil && err != state.ErrNoState {
		return nil, err
	}

	if serialSup.Serial != "" {
		// we got a serial, just haven't managed to save its info yet
		a, err := asserts.Decode([]byte(serialSup.Serial))
		if err != nil {
			return nil, fmt.Errorf("internal error: cannot decode previously saved serial: %v", err)
		}
		return a.(*asserts.Serial), nil
	}

	st := t.State()
	proxyConf := proxyconf.New(st)
	client := httputil.NewHTTPClient(&httputil.ClientOptions{
		Timeout:    30 * time.Second,
		MayLogBody: true,
		Proxy:      proxyConf.Conf,
	})

	cfg, err := getSerialRequestConfig(t, client)
	if err != nil {
		return nil, err
	}

	// NB: until we get at least an Accepted (202) we need to
	// retry from scratch creating a new request-id because the
	// previous one used could have expired

	if serialSup.SerialRequest == "" {
		var serialRequest string
		var err error
		timings.Run(tm, "prepare-serial-request", "prepare device serial request", func(timings.Measurer) {
			serialRequest, err = prepareSerialRequest(t, privKey, device, client, cfg)
		})
		if err != nil { // errors & retries
			return nil, err
		}

		serialSup.SerialRequest = serialRequest
	}

	var serial *asserts.Serial
	timings.Run(tm, "submit-serial-request", "submit device serial request", func(timings.Measurer) {
		serial, err = submitSerialRequest(t, serialSup.SerialRequest, client, cfg)
	})
	if err == errPoll {
		// we can/should reuse the serial-request
		t.Set("serial-setup", serialSup)
		return nil, errPoll
	}
	if err != nil { // errors & retries
		return nil, err
	}

	keyID := privKey.PublicKey().ID()
	if serial.BrandID() != device.Brand || serial.Model() != device.Model || serial.DeviceKey().ID() != keyID {
		return nil, fmt.Errorf("obtained serial assertion does not match provided device identity information (brand, model, key id): %s / %s / %s != %s / %s / %s", serial.BrandID(), serial.Model(), serial.DeviceKey().ID(), device.Brand, device.Model, keyID)
	}

	serialSup.Serial = string(asserts.Encode(serial))
	t.Set("serial-setup", serialSup)

	if repeatRequestSerial == "after-got-serial" {
		// For testing purposes, ensure a crash in this state works.
		return nil, &state.Retry{}
	}

	return serial, nil
}

type serialRequestConfig struct {
	requestIDURL     string
	serialRequestURL string
	headers          map[string]string
	proposedSerial   string
	body             []byte
}

func (cfg *serialRequestConfig) applyHeaders(req *http.Request) {
	for k, v := range cfg.headers {
		req.Header.Set(k, v)
	}
}

func getSerialRequestConfig(t *state.Task, client *http.Client) (*serialRequestConfig, error) {
	var svcURL, proxyURL *url.URL

	st := t.State()
	tr := config.NewTransaction(st)
	if proxyStore, err := proxyStore(st, tr); err != nil && err != state.ErrNoState {
		return nil, err
	} else if proxyStore != nil {
		proxyURL = proxyStore.URL()
	}

	// gadget is optional on classic
	model, err := Model(st)
	if err != nil && err != state.ErrNoState {
		return nil, err
	}

	cfg := serialRequestConfig{}

	if model != nil && model.Gadget() != "" {
		// model specifies a gadget
		gadgetInfo, err := snapstate.GadgetInfo(st)
		if err != nil {
			return nil, fmt.Errorf("cannot find gadget snap and its name: %v", err)
		}
		gadgetName := gadgetInfo.InstanceName()

		var svcURI string
		err = tr.GetMaybe(gadgetName, "device-service.url", &svcURI)
		if err != nil {
			return nil, err
		}

		if svcURI != "" {
			svcURL, err = url.Parse(svcURI)
			if err != nil {
				return nil, fmt.Errorf("cannot parse device registration base URL %q: %v", svcURI, err)
			}
			if !strings.HasSuffix(svcURL.Path, "/") {
				svcURL.Path += "/"
			}
		}

		err = tr.GetMaybe(gadgetName, "device-service.headers", &cfg.headers)
		if err != nil {
			return nil, err
		}

		var bodyStr string
		err = tr.GetMaybe(gadgetName, "registration.body", &bodyStr)
		if err != nil {
			return nil, err
		}

		cfg.body = []byte(bodyStr)

		err = tr.GetMaybe(gadgetName, "registration.proposed-serial", &cfg.proposedSerial)
		if err != nil {
			return nil, err
		}
	}

	if proxyURL != nil && svcURL != nil && !newEnoughProxy(st, proxyURL, client) {
		logger.Noticef("Proxy store does not support custom serial vault; ignoring the proxy")
		proxyURL = nil
	}

	cfg.setURLs(proxyURL, svcURL)

	return &cfg, nil
}

func (m *DeviceManager) finishRegistration(t *state.Task, device *auth.DeviceState, serial *asserts.Serial) error {
	device.Serial = serial.Serial()
	err := SetDevice(t.State(), device)
	if err != nil {
		return err
	}
	m.markRegistered()
	t.SetStatus(state.DoneStatus)
	return nil
}

func (m *DeviceManager) doRequestSerial(t *state.Task, _ *tomb.Tomb) error {
	st := t.State()
	st.Lock()
	defer st.Unlock()

	perfTimings := timings.NewForTask(t)
	defer perfTimings.Save(st)

<<<<<<< HEAD
	device, err := auth.Device(st)
=======
	device, err := Device(st)
>>>>>>> 5896bdbd
	if err != nil {
		return err
	}

	privKey, err := m.keyPair()
	if err == state.ErrNoState {
		return fmt.Errorf("internal error: cannot find device key pair")
	}
	if err != nil {
		return err
	}

	// make this idempotent, look if we have already a serial assertion
	// for privKey
	serials, err := assertstate.DB(st).FindMany(asserts.SerialType, map[string]string{
		"brand-id":            device.Brand,
		"model":               device.Model,
		"device-key-sha3-384": privKey.PublicKey().ID(),
	})
	if err != nil && !asserts.IsNotFound(err) {
		return err
	}

	if len(serials) == 1 {
		// means we saved the assertion but didn't get to the end of the task
		return m.finishRegistration(t, device, serials[0].(*asserts.Serial))
	}
	if len(serials) > 1 {
		return fmt.Errorf("internal error: multiple serial assertions for the same device key")
	}

	var serial *asserts.Serial
<<<<<<< HEAD
	timings.Run(perfTimings, "get-serial", "get device serial", func(timings.Measurer) {
		serial, err = getSerial(t, privKey, device)
=======
	timings.Run(perfTimings, "get-serial", "get device serial", func(tm timings.Measurer) {
		serial, err = getSerial(t, privKey, device, tm)
>>>>>>> 5896bdbd
	})
	if err == errPoll {
		t.Logf("Will poll for device serial assertion in 60 seconds")
		return &state.Retry{After: retryInterval}
	}
	if err != nil { // errors & retries
		return err

	}

	var errAcctKey error
	// try to fetch the signing key chain of the serial
	timings.Run(perfTimings, "fetch-keys", "fetch signing key chain", func(timings.Measurer) {
		errAcctKey, err = fetchKeys(st, serial.SignKeyID())
	})
	if err != nil {
		return err
	}

	// add the serial assertion to the system assertion db
	err = assertstate.Add(st, serial)
	if err != nil {
		// if we had failed to fetch the signing key, retry in a bit
		if errAcctKey != nil {
			t.Errorf("cannot fetch signing key for the serial: %v", errAcctKey)
			return &state.Retry{After: retryInterval}
		}
		return err
	}

	if repeatRequestSerial == "after-add-serial" {
		// For testing purposes, ensure a crash in this state works.
		return &state.Retry{}
	}

	return m.finishRegistration(t, device, serial)
}

var repeatRequestSerial string // for tests

func fetchKeys(st *state.State, keyID string) (errAcctKey error, err error) {
	sto := snapstate.Store(st)
	db := assertstate.DB(st)
	for {
		_, err := db.FindPredefined(asserts.AccountKeyType, map[string]string{
			"public-key-sha3-384": keyID,
		})
		if err == nil {
			return nil, nil
		}
		if !asserts.IsNotFound(err) {
			return nil, err
		}
		st.Unlock()
		a, errAcctKey := sto.Assertion(asserts.AccountKeyType, []string{keyID}, nil)
		st.Lock()
		if errAcctKey != nil {
			return errAcctKey, nil
		}
		err = assertstate.Add(st, a)
		if err != nil {
			if !asserts.IsUnaccceptedUpdate(err) {
				return nil, err
			}
		}
		keyID = a.SignKeyID()
	}
}<|MERGE_RESOLUTION|>--- conflicted
+++ resolved
@@ -43,10 +43,7 @@
 	"github.com/snapcore/snapd/overlord/configstate/proxyconf"
 	"github.com/snapcore/snapd/overlord/snapstate"
 	"github.com/snapcore/snapd/overlord/state"
-<<<<<<< HEAD
-=======
 	"github.com/snapcore/snapd/snap"
->>>>>>> 5896bdbd
 	"github.com/snapcore/snapd/timings"
 )
 
@@ -224,11 +221,7 @@
 	perfTimings := timings.NewForTask(t)
 	defer perfTimings.Save(st)
 
-<<<<<<< HEAD
-	device, err := auth.Device(st)
-=======
 	device, err := Device(st)
->>>>>>> 5896bdbd
 	if err != nil {
 		return err
 	}
@@ -240,11 +233,7 @@
 
 	st.Unlock()
 	var keyPair *rsa.PrivateKey
-<<<<<<< HEAD
-	timings.Run(perfTimings, "generate-key", "generating rsa key", func(tm timings.Measurer) {
-=======
 	timings.Run(perfTimings, "generate-rsa-key", "generating device key pair", func(tm timings.Measurer) {
->>>>>>> 5896bdbd
 		keyPair, err = generateRSAKey(keyLength)
 	})
 	st.Lock()
@@ -606,11 +595,7 @@
 	perfTimings := timings.NewForTask(t)
 	defer perfTimings.Save(st)
 
-<<<<<<< HEAD
-	device, err := auth.Device(st)
-=======
 	device, err := Device(st)
->>>>>>> 5896bdbd
 	if err != nil {
 		return err
 	}
@@ -643,13 +628,8 @@
 	}
 
 	var serial *asserts.Serial
-<<<<<<< HEAD
-	timings.Run(perfTimings, "get-serial", "get device serial", func(timings.Measurer) {
-		serial, err = getSerial(t, privKey, device)
-=======
 	timings.Run(perfTimings, "get-serial", "get device serial", func(tm timings.Measurer) {
 		serial, err = getSerial(t, privKey, device, tm)
->>>>>>> 5896bdbd
 	})
 	if err == errPoll {
 		t.Logf("Will poll for device serial assertion in 60 seconds")
