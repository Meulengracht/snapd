// -*- Mode: Go; indent-tabs-mode: t -*-

/*
 * Copyright (C) 2019 Canonical Ltd
 *
 * This program is free software: you can redistribute it and/or modify
 * it under the terms of the GNU General Public License version 3 as
 * published by the Free Software Foundation.
 *
 * This program is distributed in the hope that it will be useful,
 * but WITHOUT ANY WARRANTY; without even the implied warranty of
 * MERCHANTABILITY or FITNESS FOR A PARTICULAR PURPOSE.  See the
 * GNU General Public License for more details.
 *
 * You should have received a copy of the GNU General Public License
 * along with this program.  If not, see <http://www.gnu.org/licenses/>.
 *
 */
package partition

import (
	"bytes"
	"encoding/json"
	"fmt"
	"os/exec"
	"strings"
	"time"

	"github.com/snapcore/snapd/gadget"
	"github.com/snapcore/snapd/osutil"
)

const (
<<<<<<< HEAD
=======
	ubuntuBootLabel = "ubuntu-boot"
	ubuntuDataLabel = "ubuntu-data"

>>>>>>> 53dd10a7
	sectorSize gadget.Size = 512
)

// sfdiskDeviceDump represents the sfdisk --dump JSON output format.
type sfdiskDeviceDump struct {
	PartitionTable sfdiskPartitionTable `json:"partitiontable"`
}

type sfdiskPartitionTable struct {
	Label      string            `json:"label"`
	ID         string            `json:"id"`
	Device     string            `json:"device"`
	Unit       string            `json:"unit"`
	FirstLBA   uint64            `json:"firstlba"`
	LastLBA    uint64            `json:"lastlba"`
	Partitions []sfdiskPartition `json:"partitions"`
}

type sfdiskPartition struct {
	Node  string `json:"node"`
	Start uint64 `json:"start"`
	Size  uint64 `json:"size"`
	Type  string `json:"type"`
	UUID  string `json:"uuid"`
	Name  string `json:"name"`
}

type DeviceLayout struct {
	Structure      []DeviceStructure
	ID             string
	Device         string
	Schema         string
	Size           gadget.Size
	SectorSize     gadget.Size
	partitionTable *sfdiskPartitionTable
}

type DeviceStructure struct {
	gadget.LaidOutStructure

	Node string
}

// NewDeviceLayout obtains the partitioning and filesystem information from the
// block device.
func DeviceLayoutFromDisk(device string) (*DeviceLayout, error) {
	output, err := exec.Command("sfdisk", "--json", "-d", device).CombinedOutput()
	if err != nil {
		return nil, osutil.OutputErr(output, err)
	}

	var dump sfdiskDeviceDump
	if err := json.Unmarshal(output, &dump); err != nil {
		return nil, fmt.Errorf("cannot parse sfdisk output: %v", err)
	}

	dl, err := deviceLayoutFromDump(&dump)
	if err != nil {
		return nil, err
	}
	dl.Device = device

	return dl, nil
}

var (
	ensureNodesExist = ensureNodesExistImpl
)

// CreateMissing creates the partitions listed in the positioned volume pv
// that are missing from the existing device layout.
func (dl *DeviceLayout) CreateMissing(pv *gadget.LaidOutVolume) ([]DeviceStructure, error) {
	buf, created := buildPartitionList(dl.partitionTable, pv)

	// Write the partition table. By default sfdisk will try to re-read the
	// partition table with the BLKRRPART ioctl but will fail because the
	// kernel side rescan removes and adds partitions and we have partitions
	// mounted (so it fails on removal). Use --no-reread to skip this attempt.
	cmd := exec.Command("sfdisk", "--no-reread", dl.Device)
	cmd.Stdin = buf
	if output, err := cmd.CombinedOutput(); err != nil {
		return created, osutil.OutputErr(output, err)
	}

	// Re-read the partition table using the BLKPG ioctl, which doesn't
	// remove existing partitions only appends new partitions with the right
	// size and offset. As long as we provide consistent partitioning from
	// userspace we're safe. At this point we also trigger udev to create
	// the new partition device nodes.
	output, err := exec.Command("partx", "-u", dl.Device).CombinedOutput()
	if err != nil {
		return nil, osutil.OutputErr(output, err)
	}

	// Make sure the devices for the partitions we created are available
	if err := ensureNodesExist(created, 5*time.Second); err != nil {
		return nil, fmt.Errorf("partition not available: %v", err)
	}

	return created, nil
}

// ensureNodeExists makes sure the device nodes for all device structures are
// available within a specified amount of time.
func ensureNodesExistImpl(ds []DeviceStructure, timeout time.Duration) error {
	t0 := time.Now()
	for _, part := range ds {
		found := false
		for time.Since(t0) < timeout {
			if osutil.FileExists(part.Node) {
				found = true
				break
			}
			time.Sleep(100 * time.Millisecond)
		}
		if !found {
			return fmt.Errorf("device %s not available", part.Node)
		}
	}
	return nil
}

// deviceLayoutFromDump takes an sfdisk dump format and returns the partitioning
// information as a device layout.
func deviceLayoutFromDump(dump *sfdiskDeviceDump) (*DeviceLayout, error) {
	ptable := dump.PartitionTable

	if ptable.Unit != "sectors" {
		return nil, fmt.Errorf("cannot position partitions: unknown unit %q", ptable.Unit)
	}

	structure := make([]gadget.VolumeStructure, len(ptable.Partitions))
	ds := make([]DeviceStructure, len(ptable.Partitions))

	for i, p := range ptable.Partitions {
		info, err := filesystemInfo(p.Node)
		if err != nil {
			return nil, fmt.Errorf("cannot obtain filesystem information: %v", err)
		}
		switch {
		case len(info.BlockDevices) == 0:
			continue
		case len(info.BlockDevices) > 1:
			return nil, fmt.Errorf("unexpected number of blockdevices for node %q: %v", p.Node, info.BlockDevices)
		}
		bd := info.BlockDevices[0]

		structure[i] = gadget.VolumeStructure{
			Name:       p.Name,
			Size:       gadget.Size(p.Size) * sectorSize,
			Label:      bd.Label,
			Type:       p.Type,
			Filesystem: bd.FSType,
		}
		ds[i] = DeviceStructure{
			LaidOutStructure: gadget.LaidOutStructure{
				VolumeStructure: &structure[i],
				StartOffset:     gadget.Size(p.Start) * sectorSize,
				Index:           i + 1,
			},
			Node: p.Node,
		}
	}

	dl := &DeviceLayout{
		Structure:      ds,
		ID:             ptable.ID,
		Device:         ptable.Device,
		Schema:         ptable.Label,
		Size:           gadget.Size(ptable.LastLBA),
		SectorSize:     sectorSize,
		partitionTable: &ptable,
	}

	return dl, nil
}

func deviceName(name string, index int) string {
	if len(name) > 0 {
		last := name[len(name)-1]
		if last >= '0' && last <= '9' {
			return fmt.Sprintf("%sp%d", name, index)
		}
	}
	return fmt.Sprintf("%s%d", name, index)
}

// buildPartitionList builds a list of partitions based on the current
// device contents and gadget structure list, in sfdisk dump
// format. Return a partitioning description suitable for sfdisk input
// and a list of the partitions to be created
func buildPartitionList(ptable *sfdiskPartitionTable, pv *gadget.LaidOutVolume) (sfdiskInput *bytes.Buffer, toBeCreated []DeviceStructure) {
	buf := &bytes.Buffer{}

	// Write partition data in sfdisk dump format
	fmt.Fprintf(buf, "label: %s\nlabel-id: %s\ndevice: %s\nunit: %s\nfirst-lba: %d\nlast-lba: %d\n\n",
		ptable.Label, ptable.ID, ptable.Device, ptable.Unit, ptable.FirstLBA, ptable.LastLBA)

	// Keep track what partitions we already have on disk
	seen := map[uint64]bool{}
	for _, p := range ptable.Partitions {
		fmt.Fprintf(buf, "%s : start=%12d, size=%12d, type=%s, uuid=%s", p.Node, p.Start,
			p.Size, p.Type, p.UUID)
		if p.Name != "" {
			fmt.Fprintf(buf, ", name=%q", p.Name)
		}
		fmt.Fprintf(buf, "\n")
		seen[p.Start] = true
	}

	// Add missing partitions
	for _, p := range pv.LaidOutStructure {
		s := p.VolumeStructure
		// Skip partitions that are already in the volume
		// Skip MBR structure
		if s.Type == "mbr" || s.Type == "bare" {
			continue
		}
		start := p.StartOffset / sectorSize
		if seen[uint64(start)] {
			continue
		}
		// Can we use the index here? Get the largest existing partition number and
		// build from there could be safer if the disk partitions are not consecutive
		// (can this actually happen in our images?)
		node := deviceName(ptable.Device, p.Index)
		fmt.Fprintf(buf, "%s : start=%12d, size=%12d, type=%s, name=%q\n", node, p.StartOffset/sectorSize,
			s.Size/sectorSize, partitionType(ptable.Label, p.Type), s.Name)

		// Set expected labels based on role
		switch s.Role {
		case gadget.SystemBoot:
			s.Label = ubuntuBootLabel
		case gadget.SystemData:
			s.Label = ubuntuDataLabel
		}

		toBeCreated = append(toBeCreated, DeviceStructure{p, node})
	}

	return buf, toBeCreated
}

func partitionType(label, ptype string) string {
	t := strings.Split(ptype, ",")
	if len(t) < 1 {
		return ""
	}
	if len(t) == 1 {
		return t[0]
	}
	if label == "gpt" {
		return t[1]
	}
	return t[0]
}

// lsblkFilesystemInfo represents the lsblk --fs JSON output format.
type lsblkFilesystemInfo struct {
	BlockDevices []lsblkBlockDevice `json:"blockdevices"`
}

type lsblkBlockDevice struct {
	Name       string `json:"name"`
	FSType     string `json:"fstype"`
	Label      string `json:"label"`
	UUID       string `json:"uuid"`
	Mountpoint string `json:"mountpoint"`
}

func filesystemInfo(node string) (*lsblkFilesystemInfo, error) {
	output, err := exec.Command("lsblk", "--fs", "--json", node).CombinedOutput()
	if err != nil {
		return nil, osutil.OutputErr(output, err)
	}

	var info lsblkFilesystemInfo
	if err := json.Unmarshal(output, &info); err != nil {
		return nil, fmt.Errorf("cannot parse lsblk output: %v", err)
	}

	return &info, nil
}<|MERGE_RESOLUTION|>--- conflicted
+++ resolved
@@ -31,12 +31,9 @@
 )
 
 const (
-<<<<<<< HEAD
-=======
 	ubuntuBootLabel = "ubuntu-boot"
 	ubuntuDataLabel = "ubuntu-data"
 
->>>>>>> 53dd10a7
 	sectorSize gadget.Size = 512
 )
 
