defaults:
  system:
    service:
      rsyslog:
        disable: true
<<<<<<< HEAD
    system:
      hostname: foo
=======
      console-conf:
        disable: true
    system:
      timezone: Europe/Malta
>>>>>>> 58504e30
<|MERGE_RESOLUTION|>--- conflicted
+++ resolved
@@ -3,12 +3,8 @@
     service:
       rsyslog:
         disable: true
-<<<<<<< HEAD
-    system:
-      hostname: foo
-=======
       console-conf:
         disable: true
     system:
       timezone: Europe/Malta
->>>>>>> 58504e30
+      hostname: foo