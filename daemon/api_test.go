// -*- Mode: Go; indent-tabs-mode: t -*-

/*
 * Copyright (C) 2014-2016 Canonical Ltd
 *
 * This program is free software: you can redistribute it and/or modify
 * it under the terms of the GNU General Public License version 3 as
 * published by the Free Software Foundation.
 *
 * This program is distributed in the hope that it will be useful,
 * but WITHOUT ANY WARRANTY; without even the implied warranty of
 * MERCHANTABILITY or FITNESS FOR A PARTICULAR PURPOSE.  See the
 * GNU General Public License for more details.
 *
 * You should have received a copy of the GNU General Public License
 * along with this program.  If not, see <http://www.gnu.org/licenses/>.
 *
 */

package daemon

import (
	"bytes"
	"encoding/json"
	"errors"
	"fmt"
	"go/ast"
	"go/parser"
	"go/token"
	"io/ioutil"
	"net/http"
	"net/http/httptest"
	"os"
	"path/filepath"
	"strings"
	"time"

	"gopkg.in/check.v1"

	"github.com/ubuntu-core/snappy/asserts"
	"github.com/ubuntu-core/snappy/caps"
	"github.com/ubuntu-core/snappy/dirs"
	"github.com/ubuntu-core/snappy/progress"
	"github.com/ubuntu-core/snappy/release"
	"github.com/ubuntu-core/snappy/snap"
	"github.com/ubuntu-core/snappy/snap/lightweight"
	"github.com/ubuntu-core/snappy/snappy"
	"github.com/ubuntu-core/snappy/systemd"
	"github.com/ubuntu-core/snappy/testutil"
	"github.com/ubuntu-core/snappy/timeout"
)

type apiSuite struct {
	parts      []snappy.Part
	err        error
	vars       map[string]string
	searchTerm string
}

var _ = check.Suite(&apiSuite{})

func (s *apiSuite) Details(string, string) ([]snappy.Part, error) {
	return s.parts, s.err
}

func (s *apiSuite) All() ([]snappy.Part, error) {
	return s.parts, s.err
}

func (s *apiSuite) Find(searchTerm string) ([]snappy.Part, error) {
	s.searchTerm = searchTerm

	return s.parts, s.err
}

func (s *apiSuite) muxVars(*http.Request) map[string]string {
	return s.vars
}

func (s *apiSuite) SetUpSuite(c *check.C) {
	newRemoteRepo = func() metarepo {
		return s
	}
	muxVars = s.muxVars
}

func (s *apiSuite) TearDownSuite(c *check.C) {
	newRemoteRepo = nil
	muxVars = nil
}

func (s *apiSuite) SetUpTest(c *check.C) {
	dirs.SetRootDir(c.MkDir())
	c.Assert(os.MkdirAll(filepath.Dir(dirs.SnapLockFile), 0755), check.IsNil)

	s.parts = nil
	s.err = nil
	s.vars = nil
}

func (s *apiSuite) TearDownTest(c *check.C) {
	findServices = snappy.FindServices
}

func (s *apiSuite) mkInstalled(c *check.C, name, origin, version string, active bool, extraYaml string) {
	fullname := name + "." + origin
	c.Assert(os.MkdirAll(filepath.Join(dirs.SnapDataDir, fullname, version), 0755), check.IsNil)

	metadir := filepath.Join(dirs.SnapSnapsDir, fullname, version, "meta")
	c.Assert(os.MkdirAll(metadir, 0755), check.IsNil)

	c.Check(ioutil.WriteFile(filepath.Join(metadir, "icon.svg"), []byte("yadda icon"), 0644), check.IsNil)

	content := fmt.Sprintf(`
name: %s
version: %s
%s`, name, version, extraYaml)
	c.Check(ioutil.WriteFile(filepath.Join(metadir, "snap.yaml"), []byte(content), 0644), check.IsNil)
	c.Check(ioutil.WriteFile(filepath.Join(metadir, "hashes.yaml"), []byte(nil), 0644), check.IsNil)

	if active {
		c.Assert(os.Symlink(version, filepath.Join(dirs.SnapSnapsDir, fullname, "current")), check.IsNil)
	}
}

func (s *apiSuite) mkGadget(c *check.C, store string) {
	content := []byte(fmt.Sprintf(`name: test
version: 1
type: gadget
gadget: {store: {id: %q}}
`, store))

	d := filepath.Join(dirs.SnapSnapsDir, "test")
	m := filepath.Join(d, "1", "meta")
	c.Assert(os.MkdirAll(m, 0755), check.IsNil)
	c.Assert(os.Symlink("1", filepath.Join(d, "current")), check.IsNil)
	c.Assert(ioutil.WriteFile(filepath.Join(m, "snap.yaml"), content, 0644), check.IsNil)
	c.Assert(ioutil.WriteFile(filepath.Join(m, "hashes.yaml"), []byte(nil), 0644), check.IsNil)
}

func (s *apiSuite) TestSnapInfoOneIntegration(c *check.C) {
	newTestDaemon()

	s.vars = map[string]string{"name": "foo", "origin": "bar"}

	// the store tells us about v2
	s.parts = []snappy.Part{&tP{
		name:         "foo",
		version:      "v2",
		description:  "description",
		origin:       "bar",
		isInstalled:  true,
		isActive:     true,
		icon:         "meta/icon.svg",
		_type:        snap.TypeApp,
		downloadSize: 2,
	}}

	// we have v0 installed
	s.mkInstalled(c, "foo", "bar", "v0", false, "")
	// and v1 is current
	s.mkInstalled(c, "foo", "bar", "v1", true, "")

	rsp, ok := getSnapInfo(snapCmd, nil).(*resp)
	c.Assert(ok, check.Equals, true)

	c.Assert(rsp, check.NotNil)
	c.Assert(rsp.Result, check.FitsTypeOf, map[string]interface{}{})
	m := rsp.Result.(map[string]interface{})

	// installed_size depends on vagaries of the filesystem, just check type
	c.Check(m["installed_size"], check.FitsTypeOf, int64(0))
	delete(m, "installed_size")

	expected := &resp{
		Type:   ResponseTypeSync,
		Status: http.StatusOK,
		Result: map[string]interface{}{
			"name":               "foo",
			"version":            "v1",
			"description":        "description",
			"origin":             "bar",
			"status":             "active",
			"icon":               "/2.0/icons/foo.bar/icon",
			"type":               string(snap.TypeApp),
			"vendor":             "",
			"download_size":      int64(2),
			"resource":           "/2.0/snaps/foo.bar",
			"update_available":   "v2",
			"rollback_available": "v0",
		},
	}

	c.Check(rsp, check.DeepEquals, expected)
}

func (s *apiSuite) TestSnapInfoNotFound(c *check.C) {
	s.vars = map[string]string{"name": "foo", "origin": "bar"}
	s.err = snappy.ErrPackageNotFound

	c.Check(getSnapInfo(snapCmd, nil).Self(nil, nil).(*resp).Status, check.Equals, http.StatusNotFound)
}

func (s *apiSuite) TestSnapInfoNoneFound(c *check.C) {
	s.vars = map[string]string{"name": "foo", "origin": "bar"}

	c.Check(getSnapInfo(snapCmd, nil).Self(nil, nil).(*resp).Status, check.Equals, http.StatusNotFound)
}

func (s *apiSuite) TestSnapInfoIgnoresRemoteErrors(c *check.C) {
	s.vars = map[string]string{"name": "foo", "origin": "bar"}
	s.err = errors.New("weird")

	rsp := getSnapInfo(snapCmd, nil).Self(nil, nil).(*resp)

	c.Check(rsp.Type, check.Equals, ResponseTypeError)
	c.Check(rsp.Status, check.Equals, http.StatusNotFound)
	c.Check(rsp.Result, check.NotNil)
}

func (s *apiSuite) TestSnapInfoWeirdRoute(c *check.C) {
	// can't really happen

	d := newTestDaemon()

	// use the wrong command to force the issue
	wrongCmd := &Command{Path: "/{what}", d: d}
	s.vars = map[string]string{"name": "foo", "origin": "bar"}
	s.parts = []snappy.Part{&tP{name: "foo"}}
	c.Check(getSnapInfo(wrongCmd, nil).Self(nil, nil).(*resp).Status, check.Equals, http.StatusInternalServerError)
}

func (s *apiSuite) TestSnapInfoBadRoute(c *check.C) {
	// can't really happen, v2

	d := newTestDaemon()

	// get the route and break it
	route := d.router.Get(snapCmd.Path)
	c.Assert(route.Name("foo").GetError(), check.NotNil)

	s.vars = map[string]string{"name": "foo", "origin": "bar"}
	s.parts = []snappy.Part{&tP{name: "foo"}}

	rsp := getSnapInfo(snapCmd, nil).Self(nil, nil).(*resp)

	c.Check(rsp.Type, check.Equals, ResponseTypeError)
	c.Check(rsp.Status, check.Equals, http.StatusInternalServerError)
	c.Check(rsp.Result.(*errorResult).Message, check.Matches, `route can't build URL .*`)
}

func (s *apiSuite) TestListIncludesAll(c *check.C) {
	// Very basic check to help stop us from not adding all the
	// commands to the command list.
	//
	// It could get fancier, looking deeper into the AST to see
	// exactly what's being defined, but it's probably not worth
	// it; this gives us most of the benefits of that, with a
	// fraction of the work.
	//
	// NOTE: there's probably a
	// better/easier way of doing this (patches welcome)

	fset := token.NewFileSet()
	f, err := parser.ParseFile(fset, "api.go", nil, 0)
	if err != nil {
		panic(err)
	}

	found := 0

	ast.Inspect(f, func(n ast.Node) bool {
		switch v := n.(type) {
		case *ast.ValueSpec:
			found += len(v.Values)
			return false
		}
		return true
	})

	exceptions := []string{ // keep sorted, for scanning ease
		"apiCompatLevel",
		"api",
		"findServices",
		"maxReadBuflen",
		"muxVars",
		"newRemoteRepo",
		"newSnap",
		"pkgActionDispatch",
		// snapInstruction vars:
		"snappyInstall",
	}
	c.Check(found, check.Equals, len(api)+len(exceptions),
		check.Commentf(`At a glance it looks like you've not added all the Commands defined in api to the api list. If that is not the case, please add the exception to the "exceptions" list in this test.`))
}

func (s *apiSuite) TestRootCmd(c *check.C) {
	// check it only does GET
	c.Check(rootCmd.PUT, check.IsNil)
	c.Check(rootCmd.POST, check.IsNil)
	c.Check(rootCmd.DELETE, check.IsNil)
	c.Assert(rootCmd.GET, check.NotNil)

	rec := httptest.NewRecorder()
	c.Check(rootCmd.Path, check.Equals, "/")

	rootCmd.GET(rootCmd, nil).ServeHTTP(rec, nil)
	c.Check(rec.Code, check.Equals, 200)
	c.Check(rec.HeaderMap.Get("Content-Type"), check.Equals, "application/json")

	expected := []interface{}{"TBD"}
	var rsp resp
	c.Assert(json.Unmarshal(rec.Body.Bytes(), &rsp), check.IsNil)
	c.Check(rsp.Status, check.Equals, 200)
	c.Check(rsp.Result, check.DeepEquals, expected)
}

func (s *apiSuite) mkrelease() {
	// set up release
	release.Override(release.Release{
		Flavor:  "flavor",
		Series:  "release",
		Channel: "channel",
	})
}

func (s *apiSuite) TestSysInfo(c *check.C) {
	// check it only does GET
	c.Check(sysInfoCmd.PUT, check.IsNil)
	c.Check(sysInfoCmd.POST, check.IsNil)
	c.Check(sysInfoCmd.DELETE, check.IsNil)
	c.Assert(sysInfoCmd.GET, check.NotNil)

	rec := httptest.NewRecorder()
	c.Check(sysInfoCmd.Path, check.Equals, "/2.0/system-info")

	s.mkrelease()

	sysInfoCmd.GET(sysInfoCmd, nil).ServeHTTP(rec, nil)
	c.Check(rec.Code, check.Equals, 200)
	c.Check(rec.HeaderMap.Get("Content-Type"), check.Equals, "application/json")

	expected := map[string]interface{}{
		"flavor":          "flavor",
		"release":         "release",
		"default_channel": "channel",
		"api_compat":      apiCompatLevel,
	}
	var rsp resp
	c.Assert(json.Unmarshal(rec.Body.Bytes(), &rsp), check.IsNil)
	c.Check(rsp.Status, check.Equals, 200)
	c.Check(rsp.Type, check.Equals, ResponseTypeSync)
	c.Check(rsp.Result, check.DeepEquals, expected)
}

func (s *apiSuite) TestSysInfoStore(c *check.C) {
	rec := httptest.NewRecorder()
	c.Check(sysInfoCmd.Path, check.Equals, "/2.0/system-info")

	s.mkrelease()
	s.mkGadget(c, "some-store")

	sysInfoCmd.GET(sysInfoCmd, nil).ServeHTTP(rec, nil)
	c.Check(rec.Code, check.Equals, 200)

	expected := map[string]interface{}{
		"flavor":          "flavor",
		"release":         "release",
		"default_channel": "channel",
		"api_compat":      apiCompatLevel,
		"store":           "some-store",
	}
	var rsp resp
	c.Assert(json.Unmarshal(rec.Body.Bytes(), &rsp), check.IsNil)
	c.Check(rsp.Status, check.Equals, 200)
	c.Check(rsp.Type, check.Equals, ResponseTypeSync)
	c.Check(rsp.Result, check.DeepEquals, expected)
}

func (s *apiSuite) TestSnapsInfoOnePerIntegration(c *check.C) {
	req, err := http.NewRequest("GET", "/2.0/snaps", nil)
	c.Assert(err, check.IsNil)

	ddirs := [][2]string{{"foo.bar", "v1"}, {"bar.baz", "v2"}, {"baz.qux", "v3"}, {"qux.mip", "v4"}}

	for i := range ddirs {
		c.Assert(os.MkdirAll(filepath.Join(dirs.SnapDataDir, ddirs[i][0], ddirs[i][1]), 0755), check.IsNil)
	}

	rsp, ok := getSnapsInfo(snapsCmd, req).(*resp)
	c.Assert(ok, check.Equals, true)

	c.Check(rsp.Type, check.Equals, ResponseTypeSync)
	c.Check(rsp.Status, check.Equals, http.StatusOK)
	c.Check(rsp.Result, check.NotNil)

	meta, ok := rsp.Result.(map[string]interface{})
	c.Assert(ok, check.Equals, true)
	c.Assert(meta, check.NotNil)
	c.Check(meta["paging"], check.DeepEquals, map[string]interface{}{"pages": 1, "page": 1, "count": len(ddirs)})

	snaps, ok := meta["snaps"].(map[string]map[string]interface{})
	c.Assert(ok, check.Equals, true)
	c.Check(snaps, check.NotNil)
	c.Check(snaps, check.HasLen, len(ddirs))

	for i := range ddirs {
		qn, version := ddirs[i][0], ddirs[i][1]
		idx := strings.LastIndex(qn, ".")
		name, origin := qn[:idx], qn[idx+1:]
		got := snaps[qn]
		c.Assert(got, check.NotNil, check.Commentf(qn))
		c.Check(got["name"], check.Equals, name)
		c.Check(got["version"], check.Equals, version)
		c.Check(got["origin"], check.Equals, origin)
	}
}

func (s *apiSuite) TestSnapsInfoOnlyLocal(c *check.C) {
	s.parts = []snappy.Part{&tP{name: "store", origin: "foo"}}
	s.mkInstalled(c, "local", "foo", "v1", true, "")

	req, err := http.NewRequest("GET", "/2.0/snaps?sources=local", nil)
	c.Assert(err, check.IsNil)

	rsp := getSnapsInfo(snapsCmd, req).(*resp)

	result := rsp.Result.(map[string]interface{})
	c.Assert(result["sources"], check.DeepEquals, []string{"local"})

	snaps := result["snaps"].(map[string]map[string]interface{})
	c.Assert(snaps, check.HasLen, 1)
	c.Assert(snaps["local.foo"], check.NotNil)
}

func (s *apiSuite) TestSnapsInfoOnlyStore(c *check.C) {
	s.parts = []snappy.Part{&tP{name: "store", origin: "foo"}}
	s.mkInstalled(c, "local", "foo", "v1", true, "")

	req, err := http.NewRequest("GET", "/2.0/snaps?sources=store", nil)
	c.Assert(err, check.IsNil)

	rsp := getSnapsInfo(snapsCmd, req).(*resp)

	result := rsp.Result.(map[string]interface{})
	c.Assert(result["sources"], check.DeepEquals, []string{"store"})

	snaps := result["snaps"].(map[string]map[string]interface{})
	c.Assert(snaps, check.HasLen, 1)
	c.Assert(snaps["store.foo"], check.NotNil)
}

func (s *apiSuite) TestSnapsInfoLocalAndStore(c *check.C) {
	s.parts = []snappy.Part{&tP{name: "remote", origin: "foo"}}
	s.mkInstalled(c, "local", "foo", "v1", true, "")

	req, err := http.NewRequest("GET", "/2.0/snaps?sources=local,store", nil)
	c.Assert(err, check.IsNil)

	rsp := getSnapsInfo(snapsCmd, req).(*resp)

	result := rsp.Result.(map[string]interface{})
	c.Assert(result["sources"], check.DeepEquals, []string{"local", "store"})

	snaps := result["snaps"].(map[string]map[string]interface{})
	c.Assert(snaps, check.HasLen, 2)
}

func (s *apiSuite) TestSnapsInfoDefaultSources(c *check.C) {
	s.parts = []snappy.Part{&tP{name: "remote", origin: "foo"}}
	s.mkInstalled(c, "local", "foo", "v1", true, "")

	req, err := http.NewRequest("GET", "/2.0/snaps", nil)
	c.Assert(err, check.IsNil)

	rsp := getSnapsInfo(snapsCmd, req).(*resp)

	result := rsp.Result.(map[string]interface{})
	c.Assert(result["sources"], check.DeepEquals, []string{"local", "store"})
}

func (s *apiSuite) TestSnapsInfoUnknownSource(c *check.C) {
	s.parts = []snappy.Part{&tP{name: "remote", origin: "foo"}}
	s.mkInstalled(c, "local", "foo", "v1", true, "")

	req, err := http.NewRequest("GET", "/2.0/snaps?sources=unknown", nil)
	c.Assert(err, check.IsNil)

	rsp := getSnapsInfo(snapsCmd, req).(*resp)

	result := rsp.Result.(map[string]interface{})
	c.Assert(result["sources"], check.HasLen, 0)

	snaps := result["snaps"].(map[string]map[string]interface{})
	c.Assert(snaps, check.HasLen, 0)
}

<<<<<<< HEAD
=======
func (s *apiSuite) TestSnapsInfoFilterLocal(c *check.C) {
	s.parts = nil
	s.mkInstalled(c, "foo", "foo", "v1", true, "")
	s.mkInstalled(c, "bar", "bar", "v1", true, "")

	req, err := http.NewRequest("GET", "/2.0/snaps?q=foo", nil)
	c.Assert(err, check.IsNil)

	rsp := getSnapsInfo(snapsCmd, req).(*resp)

	result := rsp.Result.(map[string]interface{})
	c.Assert(result["snaps"], check.NotNil)

	snaps := result["snaps"].(map[string]map[string]interface{})
	c.Assert(snaps, check.HasLen, 1)
	c.Assert(snaps["foo.foo"], check.NotNil)
}

func (s *apiSuite) TestSnapsInfoFilterRemote(c *check.C) {
	s.parts = nil

	req, err := http.NewRequest("GET", "/2.0/snaps?q=foo", nil)
	c.Assert(err, check.IsNil)

	rsp := getSnapsInfo(snapsCmd, req).(*resp)

	c.Check(s.searchTerm, check.Equals, "foo")

	result := rsp.Result.(map[string]interface{})
	c.Assert(result["snaps"], check.NotNil)
}

>>>>>>> 57721738
func (s *apiSuite) TestSnapsInfoAppsOnly(c *check.C) {
	s.mkInstalled(c, "app", "foo", "v1", true, "type: app")
	s.mkInstalled(c, "framework", "foo", "v1", true, "type: framework")

	req, err := http.NewRequest("GET", "/2.0/snaps?types=app", nil)
	c.Assert(err, check.IsNil)

	rsp := getSnapsInfo(snapsCmd, req).(*resp)

	result := rsp.Result.(map[string]interface{})
	snaps := result["snaps"].(map[string]map[string]interface{})
	c.Assert(snaps, check.HasLen, 1)
	c.Assert(snaps["app.foo"], check.NotNil)
}

func (s *apiSuite) TestSnapsInfoFrameworksOnly(c *check.C) {
	s.mkInstalled(c, "app", "foo", "v1", true, "type: app")
	s.mkInstalled(c, "framework", "foo", "v1", true, "type: framework")

	req, err := http.NewRequest("GET", "/2.0/snaps?types=framework", nil)
	c.Assert(err, check.IsNil)

	rsp := getSnapsInfo(snapsCmd, req).(*resp)

	result := rsp.Result.(map[string]interface{})
	snaps := result["snaps"].(map[string]map[string]interface{})
	c.Assert(snaps, check.HasLen, 1)
	c.Assert(snaps["framework.foo"], check.NotNil)
}

func (s *apiSuite) TestSnapsInfoAppsAndFrameworks(c *check.C) {
	s.mkInstalled(c, "app", "foo", "v1", true, "type: app")
	s.mkInstalled(c, "framework", "foo", "v1", true, "type: framework")

	req, err := http.NewRequest("GET", "/2.0/snaps?types=app,framework", nil)
	c.Assert(err, check.IsNil)

	rsp := getSnapsInfo(snapsCmd, req).(*resp)

	result := rsp.Result.(map[string]interface{})
	snaps := result["snaps"].(map[string]map[string]interface{})
	c.Assert(snaps, check.HasLen, 2)
}

func (s *apiSuite) TestDeleteOpNotFound(c *check.C) {
	s.vars = map[string]string{"uuid": "42"}
	rsp := deleteOp(operationCmd, nil).Self(nil, nil).(*resp)
	c.Check(rsp.Type, check.Equals, ResponseTypeError)
	c.Check(rsp.Status, check.Equals, http.StatusNotFound)
}

func (s *apiSuite) TestDeleteOpStillRunning(c *check.C) {
	d := newTestDaemon()

	d.tasks["42"] = &Task{}
	s.vars = map[string]string{"uuid": "42"}
	rsp := deleteOp(operationCmd, nil).Self(nil, nil).(*resp)
	c.Check(rsp.Type, check.Equals, ResponseTypeError)
	c.Check(rsp.Status, check.Equals, http.StatusBadRequest)
}

func (s *apiSuite) TestDeleteOp(c *check.C) {
	d := newTestDaemon()

	task := &Task{}
	d.tasks["42"] = task
	task.tomb.Kill(nil)
	s.vars = map[string]string{"uuid": "42"}
	rsp := deleteOp(operationCmd, nil).Self(nil, nil).(*resp)
	c.Check(rsp.Type, check.Equals, ResponseTypeSync)
	c.Check(rsp.Status, check.Equals, http.StatusOK)
}

func (s *apiSuite) TestGetOpInfoIntegration(c *check.C) {
	d := newTestDaemon()

	s.vars = map[string]string{"uuid": "42"}
	rsp := getOpInfo(operationCmd, nil).Self(nil, nil).(*resp)
	c.Check(rsp.Type, check.Equals, ResponseTypeError)
	c.Check(rsp.Status, check.Equals, http.StatusNotFound)

	ch := make(chan struct{})

	t := d.AddTask(func() interface{} {
		ch <- struct{}{}
		return "hello"
	})

	id := t.UUID()
	s.vars = map[string]string{"uuid": id}

	rsp = getOpInfo(operationCmd, nil).(*resp)

	c.Check(rsp.Status, check.Equals, http.StatusOK)
	c.Check(rsp.Type, check.Equals, ResponseTypeSync)
	c.Check(rsp.Result, check.DeepEquals, map[string]interface{}{
		"resource":   "/2.0/operations/" + id,
		"status":     TaskRunning,
		"may_cancel": false,
		"created_at": FormatTime(t.CreatedAt()),
		"updated_at": FormatTime(t.UpdatedAt()),
		"output":     nil,
	})
	tf1 := t.UpdatedAt().UTC().UnixNano()

	<-ch
	time.Sleep(time.Millisecond)

	rsp = getOpInfo(operationCmd, nil).(*resp)

	c.Check(rsp.Status, check.Equals, http.StatusOK)
	c.Check(rsp.Type, check.Equals, ResponseTypeSync)
	c.Check(rsp.Result, check.DeepEquals, map[string]interface{}{
		"resource":   "/2.0/operations/" + id,
		"status":     TaskSucceeded,
		"may_cancel": false,
		"created_at": FormatTime(t.CreatedAt()),
		"updated_at": FormatTime(t.UpdatedAt()),
		"output":     "hello",
	})

	tf2 := t.UpdatedAt().UTC().UnixNano()

	c.Check(tf1 < tf2, check.Equals, true)
}

func (s *apiSuite) TestPostSnapBadRequest(c *check.C) {
	s.vars = map[string]string{"uuid": "42"}
	rsp := getOpInfo(operationCmd, nil).Self(nil, nil).(*resp)
	c.Check(rsp.Type, check.Equals, ResponseTypeError)
	c.Check(rsp.Status, check.Equals, http.StatusNotFound)

	buf := bytes.NewBufferString(`hello`)
	req, err := http.NewRequest("POST", "/2.0/snaps/hello-world", buf)
	c.Assert(err, check.IsNil)

	rsp = postSnap(snapCmd, req).(*resp)

	c.Check(rsp.Type, check.Equals, ResponseTypeError)
	c.Check(rsp.Status, check.Equals, http.StatusBadRequest)
	c.Check(rsp.Result, check.NotNil)
}

func (s *apiSuite) TestPostSnapBadAction(c *check.C) {
	s.vars = map[string]string{"uuid": "42"}
	c.Check(getOpInfo(operationCmd, nil).Self(nil, nil).(*resp).Status, check.Equals, http.StatusNotFound)

	buf := bytes.NewBufferString(`{"action": "potato"}`)
	req, err := http.NewRequest("POST", "/2.0/snaps/hello-world", buf)
	c.Assert(err, check.IsNil)

	rsp := postSnap(snapCmd, req).(*resp)

	c.Check(rsp.Type, check.Equals, ResponseTypeError)
	c.Check(rsp.Status, check.Equals, http.StatusBadRequest)
	c.Check(rsp.Result, check.NotNil)
}

func (s *apiSuite) TestPostSnap(c *check.C) {
	d := newTestDaemon()

	s.vars = map[string]string{"uuid": "42"}
	c.Check(getOpInfo(operationCmd, nil).Self(nil, nil).(*resp).Status, check.Equals, http.StatusNotFound)

	ch := make(chan struct{})

	pkgActionDispatch = func(*snapInstruction) func() interface{} {
		return func() interface{} {
			ch <- struct{}{}
			return "hi"
		}
	}
	defer func() {
		pkgActionDispatch = pkgActionDispatchImpl
	}()

	buf := bytes.NewBufferString(`{"action": "install"}`)
	req, err := http.NewRequest("POST", "/2.0/snaps/hello-world", buf)
	c.Assert(err, check.IsNil)

	rsp := postSnap(snapCmd, req).(*resp)

	c.Check(rsp.Type, check.Equals, ResponseTypeAsync)
	m := rsp.Result.(map[string]interface{})
	c.Assert(m["resource"], check.Matches, "/2.0/operations/.*")

	uuid := m["resource"].(string)[16:]

	task := d.GetTask(uuid)
	c.Assert(task, check.NotNil)

	c.Check(task.State(), check.Equals, TaskRunning)

	<-ch
	time.Sleep(time.Millisecond)

	task = d.GetTask(uuid)
	c.Assert(task, check.NotNil)
	c.Check(task.State(), check.Equals, TaskSucceeded)
	c.Check(task.Output(), check.Equals, "hi")
}

func (s *apiSuite) TestPostSnapDispatch(c *check.C) {
	inst := &snapInstruction{}

	type T struct {
		s string
		m func() interface{}
	}

	actions := []T{
		{"install", inst.install},
		{"update", inst.update},
		{"remove", inst.remove},
		{"purge", inst.purge},
		{"rollback", inst.rollback},
		{"xyzzy", nil},
	}

	for _, action := range actions {
		inst.Action = action.s
		// do you feel dirty yet?
		c.Check(fmt.Sprintf("%p", action.m), check.Equals, fmt.Sprintf("%p", inst.dispatch()))
	}
}

type cfgc struct {
	cfg string
	err error
	idx int
}

func (cfgc) IsInstalled(string) bool { return true }
func (c cfgc) ActiveIndex() int      { return c.idx }
func (c cfgc) Load(string) (snappy.Part, error) {
	return &tP{name: "foo", version: "v1", origin: "bar", isActive: true, config: c.cfg, configErr: c.err}, nil
}

func (s *apiSuite) TestSnapGetConfig(c *check.C) {
	req, err := http.NewRequest("GET", "/2.0/snaps/foo.bar/config", bytes.NewBuffer(nil))
	c.Assert(err, check.IsNil)

	configStr := "some: config"
	oldConcrete := lightweight.NewConcrete
	defer func() {
		lightweight.NewConcrete = oldConcrete
	}()
	lightweight.NewConcrete = func(*lightweight.PartBag, string) lightweight.Concreter {
		return &cfgc{cfg: configStr}
	}

	s.vars = map[string]string{"name": "foo", "origin": "bar"}
	s.mkInstalled(c, "foo", "bar", "v1", true, "")

	rsp := snapConfig(snapsCmd, req).(*resp)

	c.Check(rsp, check.DeepEquals, &resp{
		Type:   ResponseTypeSync,
		Status: http.StatusOK,
		Result: configStr,
	})
}

func (s *apiSuite) TestSnapGetConfigMissing(c *check.C) {
	s.vars = map[string]string{"name": "foo", "origin": "bar"}

	req, err := http.NewRequest("GET", "/2.0/snaps/foo.bar/config", bytes.NewBuffer(nil))
	c.Assert(err, check.IsNil)

	rsp := snapConfig(snapsCmd, req).Self(nil, nil).(*resp)

	c.Check(rsp.Status, check.Equals, http.StatusNotFound)
}

func (s *apiSuite) TestSnapGetConfigInactive(c *check.C) {
	s.vars = map[string]string{"name": "foo", "origin": "bar"}

	s.mkInstalled(c, "foo", "bar", "v1", false, "")

	req, err := http.NewRequest("GET", "/2.0/snaps/foo.bar/config", bytes.NewBuffer(nil))
	c.Assert(err, check.IsNil)

	rsp := snapConfig(snapsCmd, req).Self(nil, nil).(*resp)

	c.Check(rsp.Status, check.Equals, http.StatusBadRequest)
}

func (s *apiSuite) TestSnapGetConfigNoConfig(c *check.C) {
	s.vars = map[string]string{"name": "foo", "origin": "bar"}

	s.mkInstalled(c, "foo", "bar", "v1", true, "")

	req, err := http.NewRequest("GET", "/2.0/snaps/foo.bar/config", bytes.NewBuffer(nil))
	c.Assert(err, check.IsNil)

	rsp := snapConfig(snapsCmd, req).Self(nil, nil).(*resp)

	c.Check(rsp.Status, check.Equals, http.StatusInternalServerError)
}

func (s *apiSuite) TestSnapPutConfig(c *check.C) {
	newConfigStr := "some other config"
	req, err := http.NewRequest("PUT", "/2.0/snaps/foo.bar/config", bytes.NewBufferString(newConfigStr))
	c.Assert(err, check.IsNil)

	configStr := "some: config"
	oldConcrete := lightweight.NewConcrete
	defer func() {
		lightweight.NewConcrete = oldConcrete
	}()
	lightweight.NewConcrete = func(*lightweight.PartBag, string) lightweight.Concreter {
		return &cfgc{cfg: configStr}
	}

	s.vars = map[string]string{"name": "foo", "origin": "bar"}
	s.mkInstalled(c, "foo", "bar", "v1", true, "")

	rsp := snapConfig(snapConfigCmd, req).Self(nil, nil).(*resp)

	c.Check(rsp, check.DeepEquals, &resp{
		Type:   ResponseTypeSync,
		Status: http.StatusOK,
		Result: newConfigStr,
	})
}

func (s *apiSuite) TestSnapPutConfigMissing(c *check.C) {
	s.vars = map[string]string{"name": "foo", "origin": "bar"}

	req, err := http.NewRequest("PUT", "/2.0/snaps/foo.bar/config", bytes.NewBuffer(nil))
	c.Assert(err, check.IsNil)

	rsp := snapConfig(snapsCmd, req).Self(nil, nil).(*resp)

	c.Check(rsp.Status, check.Equals, http.StatusNotFound)
}

func (s *apiSuite) TestSnapPutConfigInactive(c *check.C) {
	s.vars = map[string]string{"name": "foo", "origin": "bar"}

	s.mkInstalled(c, "foo", "bar", "v1", false, "")

	req, err := http.NewRequest("PUT", "/2.0/snaps/foo.bar/config", bytes.NewBuffer(nil))
	c.Assert(err, check.IsNil)

	rsp := snapConfig(snapsCmd, req).Self(nil, nil).(*resp)

	c.Check(rsp.Status, check.Equals, http.StatusBadRequest)
}

func (s *apiSuite) TestSnapPutConfigNoConfig(c *check.C) {
	s.vars = map[string]string{"name": "foo", "origin": "bar"}

	s.mkInstalled(c, "foo", "bar", "v1", true, "")

	req, err := http.NewRequest("PUT", "/2.0/snaps/foo.bar/config", bytes.NewBuffer(nil))
	c.Assert(err, check.IsNil)

	rsp := snapConfig(snapsCmd, req).Self(nil, nil).(*resp)

	c.Check(rsp.Status, check.Equals, http.StatusInternalServerError)
}

func (s *apiSuite) TestSnapServiceGet(c *check.C) {
	findServices = func(string, string, progress.Meter) (snappy.ServiceActor, error) {
		return &tSA{ssout: []*snappy.PackageServiceStatus{{ServiceName: "svc"}}}, nil
	}

	req, err := http.NewRequest("GET", "/2.0/snaps/foo.bar/services", nil)
	c.Assert(err, check.IsNil)

	s.mkInstalled(c, "foo", "bar", "v1", true, `apps:
 svc:
  daemon: forking
`)
	s.vars = map[string]string{"name": "foo", "origin": "bar"} // NB: no service specified

	rsp := snapService(snapSvcsCmd, req).(*resp)
	c.Assert(rsp, check.NotNil)
	c.Check(rsp.Type, check.Equals, ResponseTypeSync)
	c.Check(rsp.Status, check.Equals, http.StatusOK)

	m := rsp.Result.(map[string]*appDesc)
	c.Assert(m["svc"], check.FitsTypeOf, new(appDesc))
	c.Check(m["svc"].Op, check.Equals, "status")
	c.Check(m["svc"].Spec, check.DeepEquals, &snappy.AppYaml{Name: "svc", Daemon: "forking", StopTimeout: timeout.DefaultTimeout})
	c.Check(m["svc"].Status, check.DeepEquals, &snappy.PackageServiceStatus{ServiceName: "svc"})
}

func (s *apiSuite) TestSnapServicePut(c *check.C) {
	findServices = func(string, string, progress.Meter) (snappy.ServiceActor, error) {
		return &tSA{ssout: []*snappy.PackageServiceStatus{{ServiceName: "svc"}}}, nil
	}

	buf := bytes.NewBufferString(`{"action": "stop"}`)
	req, err := http.NewRequest("PUT", "/2.0/snaps/foo.bar/services", buf)
	c.Assert(err, check.IsNil)

	s.mkInstalled(c, "foo", "bar", "v1", true, `apps:
 svc:
  command: svc
  daemon: forking
`)
	s.vars = map[string]string{"name": "foo", "origin": "bar"} // NB: no service specified

	rsp := snapService(snapSvcsCmd, req).(*resp)
	c.Assert(rsp, check.NotNil)
	c.Check(rsp.Type, check.Equals, ResponseTypeAsync)
	c.Check(rsp.Status, check.Equals, http.StatusAccepted)
}

func (s *apiSuite) TestSideloadSnap(c *check.C) {
	// try a direct upload, with no x-allow-unsigned header
	s.sideloadCheck(c, "xyzzy", false, nil)
	// try a direct upload *with* an x-allow-unsigned header
	s.sideloadCheck(c, "xyzzy", true, map[string]string{"X-Allow-Unsigned": "Very Yes"})
	// try a multipart/form-data upload without allow-unsigned
	s.sideloadCheck(c, "----hello--\r\nContent-Disposition: form-data; name=\"x\"; filename=\"x\"\r\n\r\nxyzzy\r\n----hello----\r\n", false, map[string]string{"Content-Type": "multipart/thing; boundary=--hello--"})
	// and one *with* allow-unsigned
	s.sideloadCheck(c, "----hello--\r\nContent-Disposition: form-data; name=\"unsigned-ok\"\r\n\r\n----hello--\r\nContent-Disposition: form-data; name=\"x\"; filename=\"x\"\r\n\r\nxyzzy\r\n----hello----\r\n", false, map[string]string{"Content-Type": "multipart/thing; boundary=--hello--"})
}

func (s *apiSuite) sideloadCheck(c *check.C, content string, unsignedExpected bool, head map[string]string) {
	ch := make(chan struct{})
	tmpfile, err := ioutil.TempFile("", "test-")
	c.Assert(err, check.IsNil)
	_, err = tmpfile.WriteString(content)
	c.Check(err, check.IsNil)
	_, err = tmpfile.Seek(0, 0)
	c.Check(err, check.IsNil)

	// setup done

	newSnap = func(fn string, origin string, unauthOk bool) (snappy.Part, error) {
		c.Check(origin, check.Equals, snappy.SideloadedOrigin)
		c.Check(unauthOk, check.Equals, unsignedExpected)

		bs, err := ioutil.ReadFile(fn)
		c.Check(err, check.IsNil)
		c.Check(string(bs), check.Equals, "xyzzy")

		ch <- struct{}{}

		return &tP{}, nil
	}
	defer func() { newSnap = newSnapImpl }()

	req, err := http.NewRequest("POST", "/2.0/snaps", tmpfile)
	c.Assert(err, check.IsNil)
	for k, v := range head {
		req.Header.Set(k, v)
	}

	rsp := sideloadSnap(snapsCmd, req).(*resp)
	c.Check(rsp.Type, check.Equals, ResponseTypeAsync)

	<-ch
}

func (s *apiSuite) TestServiceLogs(c *check.C) {
	log := systemd.Log{
		"__REALTIME_TIMESTAMP": "42",
		"MESSAGE":              "hi",
	}

	findServices = func(string, string, progress.Meter) (snappy.ServiceActor, error) {
		return &tSA{lgout: []systemd.Log{log}}, nil
	}

	req, err := http.NewRequest("GET", "/2.0/snaps/foo.bar/services/baz/logs", nil)
	c.Assert(err, check.IsNil)

	rsp := getLogs(snapSvcLogsCmd, req).(*resp)
	c.Assert(rsp, check.DeepEquals, &resp{
		Type:   ResponseTypeSync,
		Status: http.StatusOK,
		Result: []map[string]interface{}{{"message": "hi", "timestamp": "1970-01-01T00:00:00.000042Z", "raw": log}},
	})
}

func (s *apiSuite) TestAppIconGet(c *check.C) {
	// have an active foo.bar in the system
	s.mkInstalled(c, "foo", "bar", "v1", true, "")

	// have an icon for it in the package itself
	iconfile := filepath.Join(dirs.SnapSnapsDir, "foo.bar", "v1", "meta", "icon.ick")
	c.Check(ioutil.WriteFile(iconfile, []byte("ick"), 0644), check.IsNil)

	s.vars = map[string]string{"name": "foo", "origin": "bar"}
	req, err := http.NewRequest("GET", "/2.0/icons/foo.bar/icon", nil)
	c.Assert(err, check.IsNil)

	rec := httptest.NewRecorder()

	appIconCmd.GET(appIconCmd, req).ServeHTTP(rec, req)
	c.Check(rec.Code, check.Equals, 200)
	c.Check(rec.Body.String(), check.Equals, "ick")
}

func (s *apiSuite) TestAppIconGetInactive(c *check.C) {
	// have an *in*active foo.bar in the system
	s.mkInstalled(c, "foo", "bar", "v1", false, "")

	// have an icon for it in the package itself
	iconfile := filepath.Join(dirs.SnapSnapsDir, "foo.bar", "v1", "meta", "icon.ick")
	c.Check(ioutil.WriteFile(iconfile, []byte("ick"), 0644), check.IsNil)

	s.vars = map[string]string{"name": "foo", "origin": "bar"}
	req, err := http.NewRequest("GET", "/2.0/icons/foo.bar/icon", nil)
	c.Assert(err, check.IsNil)

	rec := httptest.NewRecorder()

	appIconCmd.GET(appIconCmd, req).ServeHTTP(rec, req)
	c.Check(rec.Code, check.Equals, 200)
	c.Check(rec.Body.String(), check.Equals, "ick")
}

func (s *apiSuite) TestAppIconGetNoIcon(c *check.C) {
	// have an *in*active foo.bar in the system
	s.mkInstalled(c, "foo", "bar", "v1", true, "")

	// NO ICON!
	err := os.RemoveAll(filepath.Join(dirs.SnapSnapsDir, "foo.bar", "v1", "meta", "icon.svg"))
	c.Assert(err, check.IsNil)

	s.vars = map[string]string{"name": "foo", "origin": "bar"}
	req, err := http.NewRequest("GET", "/2.0/icons/foo.bar/icon", nil)
	c.Assert(err, check.IsNil)

	rec := httptest.NewRecorder()

	appIconCmd.GET(appIconCmd, req).ServeHTTP(rec, req)
	c.Check(rec.Code/100, check.Equals, 4)
}

func (s *apiSuite) TestAppIconGetNoApp(c *check.C) {
	s.vars = map[string]string{"name": "foo", "origin": "bar"}
	req, err := http.NewRequest("GET", "/2.0/icons/foo.bar/icon", nil)
	c.Assert(err, check.IsNil)

	rec := httptest.NewRecorder()

	appIconCmd.GET(appIconCmd, req).ServeHTTP(rec, req)
	c.Check(rec.Code, check.Equals, 404)
}

func (s *apiSuite) TestPkgInstructionAgreedOK(c *check.C) {
	lic := &licenseData{
		Intro:   "hi",
		License: "Void where empty",
		Agreed:  true,
	}

	inst := &snapInstruction{License: lic}

	c.Check(inst.Agreed(lic.Intro, lic.License), check.Equals, true)
}

func (s *apiSuite) TestPkgInstructionAgreedNOK(c *check.C) {
	lic := &licenseData{
		Intro:   "hi",
		License: "Void where empty",
		Agreed:  false,
	}

	inst := &snapInstruction{License: lic}

	c.Check(inst.Agreed(lic.Intro, lic.License), check.Equals, false)
}

func (s *apiSuite) TestPkgInstructionMismatch(c *check.C) {
	lic := &licenseData{
		Intro:   "hi",
		License: "Void where empty",
		Agreed:  true,
	}

	inst := &snapInstruction{License: lic}

	c.Check(inst.Agreed("blah", "yak yak"), check.Equals, false)
}

func (s *apiSuite) TestInstall(c *check.C) {
	orig := snappyInstall
	defer func() { snappyInstall = orig }()

	calledFlags := snappy.InstallFlags(42)

	snappyInstall = func(name string, flags snappy.InstallFlags, meter progress.Meter) (string, error) {
		calledFlags = flags

		return "", nil
	}

	inst := &snapInstruction{
		Action: "install",
	}

	err := inst.dispatch()()

	c.Check(calledFlags, check.Equals, snappy.DoInstallGC)
	c.Check(err, check.IsNil)
}

func (s *apiSuite) TestInstallLeaveOld(c *check.C) {
	orig := snappyInstall
	defer func() { snappyInstall = orig }()

	calledFlags := snappy.InstallFlags(42)

	snappyInstall = func(name string, flags snappy.InstallFlags, meter progress.Meter) (string, error) {
		calledFlags = flags

		return "", nil
	}

	inst := &snapInstruction{
		Action:   "install",
		LeaveOld: true,
	}

	err := inst.dispatch()()

	c.Check(calledFlags, check.Equals, snappy.InstallFlags(0))
	c.Check(err, check.IsNil)
}

func (s *apiSuite) TestInstallLicensed(c *check.C) {
	orig := snappyInstall
	defer func() { snappyInstall = orig }()

	snappyInstall = func(name string, flags snappy.InstallFlags, meter progress.Meter) (string, error) {
		if meter.Agreed("hi", "yak yak") {
			return "", nil
		}

		return "", snappy.ErrLicenseNotAccepted
	}

	inst := &snapInstruction{
		Action: "install",
	}

	lic, ok := inst.dispatch()().(*licenseData)
	c.Assert(ok, check.Equals, true)
	c.Check(lic, check.ErrorMatches, "license agreement required")
	c.Check(lic.Intro, check.Equals, "hi")
	c.Check(lic.License, check.Equals, "yak yak")
	c.Check(lic.Agreed, check.Equals, false)

	// now, pass it in
	inst.License = lic
	inst.License.Agreed = true

	err := inst.dispatch()()
	c.Check(err, check.IsNil)
}

func (s *apiSuite) TestInstallLicensedIntegration(c *check.C) {
	d := newTestDaemon()

	orig := snappyInstall
	defer func() { snappyInstall = orig }()

	snappyInstall = func(name string, flags snappy.InstallFlags, meter progress.Meter) (string, error) {
		if meter.Agreed("hi", "yak yak") {
			return "", nil
		}

		return "", snappy.ErrLicenseNotAccepted
	}

	req, err := http.NewRequest("POST", "/2.0/snaps/foo.bar", strings.NewReader(`{"action": "install"}`))
	c.Assert(err, check.IsNil)
	s.vars = map[string]string{"name": "foo", "origin": "bar"}

	res := postSnap(snapCmd, req).(*resp).Result.(map[string]interface{})
	task := d.tasks[res["resource"].(string)[16:]]
	c.Check(task, check.NotNil)

	task.tomb.Wait()
	c.Check(task.State(), check.Equals, TaskFailed)
	errRes := task.output.(errorResult)
	c.Check(errRes.Message, check.Equals, "license agreement required")
	c.Check(errRes.Kind, check.Equals, errorKindLicenseRequired)
	c.Check(errRes.Value, check.DeepEquals, &licenseData{
		Intro:   "hi",
		License: "yak yak",
	})

	req, err = http.NewRequest("POST", "/2.0/snaps/foo.bar", strings.NewReader(`{"action": "install", "license": {"intro": "hi", "license": "yak yak", "agreed": true}}`))
	c.Assert(err, check.IsNil)

	res = postSnap(snapCmd, req).(*resp).Result.(map[string]interface{})
	task = d.tasks[res["resource"].(string)[16:]]
	c.Check(task, check.NotNil)

	task.tomb.Wait()
	c.Check(task.State(), check.Equals, TaskSucceeded)
}

func (s *apiSuite) TestGetCapabilities(c *check.C) {
	d := newTestDaemon()
	d.capRepo.Add(&caps.Capability{
		Name:     "caps-lock-led",
		Label:    "Caps Lock LED",
		TypeName: "bool-file",
		Attrs: map[string]string{
			"path": "/sys/class/leds/input::capslock/brightness",
		},
	})
	req, err := http.NewRequest("GET", "/2.0/capabilities", nil)
	c.Assert(err, check.IsNil)
	rec := httptest.NewRecorder()
	capabilitiesCmd.GET(capabilitiesCmd, req).ServeHTTP(rec, req)
	c.Check(rec.Code, check.Equals, 200)
	var body map[string]interface{}
	err = json.Unmarshal(rec.Body.Bytes(), &body)
	c.Check(err, check.IsNil)
	c.Check(body, check.DeepEquals, map[string]interface{}{
		"result": map[string]interface{}{
			"capabilities": map[string]interface{}{
				"caps-lock-led": map[string]interface{}{
					"name":  "caps-lock-led",
					"label": "Caps Lock LED",
					"type":  "bool-file",
					"attrs": map[string]interface{}{
						"path": "/sys/class/leds/input::capslock/brightness",
					},
				},
			},
		},
		"status":      "OK",
		"status_code": 200.0, // A float because $reasons
		"type":        "sync",
	})
}

func (s *apiSuite) TestAddCapabilitiesGood(c *check.C) {
	// Setup
	d := newTestDaemon()
	cap := &caps.Capability{
		Name:     "name",
		Label:    "label",
		TypeName: "bool-file",
		Attrs: map[string]string{
			"path": "/sys/class/leds/input::capslock/brightness",
		},
	}
	text, err := json.Marshal(cap)
	c.Assert(err, check.IsNil)
	buf := bytes.NewBuffer(text)
	// Execute
	req, err := http.NewRequest("POST", "/2.0/capabilities", buf)
	c.Assert(err, check.IsNil)
	rsp := addCapability(capabilitiesCmd, req).Self(nil, nil).(*resp)
	// Verify (external)
	c.Check(rsp.Type, check.Equals, ResponseTypeSync)
	c.Check(rsp.Status, check.Equals, http.StatusCreated)
	c.Check(rsp.Result, check.DeepEquals, map[string]string{"resource": "/2.0/capabilities/name"})
	// Verify (internal)
	c.Check(d.capRepo.All(), testutil.DeepContains, *cap)
}

func (s *apiSuite) TestAddCapabilitiesNameClash(c *check.C) {
	// Setup
	// Start with one capability named 'name' in the repository
	d := newTestDaemon()
	cap := &caps.Capability{
		Name:     "name",
		Label:    "label",
		TypeName: "bool-file",
		Attrs: map[string]string{
			"path": "/sys/class/leds/input::capslock/brightness",
		},
	}
	err := d.capRepo.Add(cap)
	c.Assert(err, check.IsNil)
	// Prepare for adding a second capability with the same name
	capClashing := &caps.Capability{
		Name:     "name",
		Label:    "second label",
		TypeName: "bool-file",
		Attrs: map[string]string{
			"path": "/sys/class/leds/input::capslock/brightness",
		},
	}
	text, err := json.Marshal(capClashing)
	c.Assert(err, check.IsNil)
	buf := bytes.NewBuffer(text)
	// Execute
	req, err := http.NewRequest("GET", "/2.0/capabilities", buf)
	c.Assert(err, check.IsNil)
	rsp := addCapability(capabilitiesCmd, req).Self(nil, nil).(*resp)
	// Verify (external)
	c.Check(rsp.Type, check.Equals, ResponseTypeError)
	c.Check(rsp.Status, check.Equals, 400)
	c.Check(rsp.Result.(*errorResult).Message, check.Equals, `cannot add capability "name": name already exists`)
	// Verify (internal)
	c.Check(d.capRepo.All(), testutil.DeepContains, *cap)
	c.Check(d.capRepo.All(), check.Not(testutil.DeepContains), *capClashing)
}

func (s *apiSuite) TestAddCapabilitiesUnintelligible(c *check.C) {
	// Setup
	d := newTestDaemon()
	buf := bytes.NewBufferString("blargh")
	req, err := http.NewRequest("POST", "/2.0/capabilities", buf)
	c.Assert(err, check.IsNil)
	rec := httptest.NewRecorder()
	// Execute
	capabilitiesCmd.POST(capabilitiesCmd, req).ServeHTTP(rec, req)
	// Verify (external)
	c.Check(rec.Code, check.Equals, 400)
	c.Check(rec.Body.String(), testutil.Contains,
		"can't decode request body into a capability")
	// Verify (internal)
	c.Check(d.capRepo.All(), check.HasLen, 0)
}

func (s *apiSuite) TestAddCapabilitiesNotACapability(c *check.C) {
	// Setup
	d := newTestDaemon()
	buf := bytes.NewBufferString(`{"NotACapability": 1}`)
	req, err := http.NewRequest("POST", "/2.0/capabilities", buf)
	c.Assert(err, check.IsNil)
	rec := httptest.NewRecorder()
	// Execute
	capabilitiesCmd.POST(capabilitiesCmd, req).ServeHTTP(rec, req)
	// Verify (external)
	c.Check(rec.Code, check.Equals, 400)
	c.Check(rec.Body.String(), testutil.Contains,
		`can't decode request body into a capability`)
	// Verify (internal)
	c.Check(d.capRepo.All(), check.HasLen, 0)
}

func (s *apiSuite) TestDeleteCapabilityGood(c *check.C) {
	// Setup
	d := newTestDaemon()
	t := &caps.TestType{TypeName: "test"}
	err := d.capRepo.AddType(t)
	c.Assert(err, check.IsNil)
	cap := &caps.Capability{Name: "name", TypeName: "test"}
	err = d.capRepo.Add(cap)
	c.Assert(err, check.IsNil)
	s.vars = map[string]string{"name": "name"}
	// Execute
	rsp := deleteCapability(capabilityCmd, nil).Self(nil, nil).(*resp)
	// Verify (external)
	c.Check(rsp.Type, check.Equals, ResponseTypeSync)
	c.Check(rsp.Status, check.Equals, http.StatusOK)
	// Verify (internal)
	c.Check(d.capRepo.Capability(cap.Name), check.IsNil)
}

func (s *apiSuite) TestDeleteCapabilityNotFound(c *check.C) {
	// Setup
	d := newTestDaemon()
	before := d.capRepo.All()
	s.vars = map[string]string{"name": "name"}
	// Execute
	rsp := deleteCapability(capabilityCmd, nil).Self(nil, nil).(*resp)
	// Verify (external)
	c.Check(rsp.Type, check.Equals, ResponseTypeError)
	c.Check(rsp.Status, check.Equals, http.StatusNotFound)
	// Verify (internal)
	after := d.capRepo.All()
	c.Check(before, check.DeepEquals, after)
}

const (
	testTrustedKey = `type: account-key
authority-id: can0nical
account-id: can0nical
public-key-id: 844efa9730eec4be
public-key-fingerprint: 716ff3cec4b9364a2bd930dc844efa9730eec4be
since: 2016-01-14T15:00:00Z
until: 2023-01-14T15:00:00Z
body-length: 376

openpgp xsBNBFaXv40BCADIlqLKFZaPaoe4TNLQv77vh4JWTlt7Z3IN2ducNqfg50q5mnkyUD2D
SckvsMy1440+a0Z83m/A7aPaO1JkLpMGfLr23VLyKCaAe0k6hg69/6aEfXhfy0yYvEOgGcBiX+fN
T6tqdRCsd+08LtisjYez7iJvmVwQ/syeduoTU4EiSVO1zlgc3eeq3TFyvcN0E1EsZ/7l2A33amTo
mtAPVyQsa1B+lTeaUgwuPBWV0oTuYcUSfYsmmsXEKx/PnzkliicnrC9QZ5CcisskVve3QwPAuLUz
2nV7/6vSRF22T4cUPF4QntjZBB6xjopdDH6wQsKyzLTTRak74moWksx8MEmVABEBAAE=

openpgp wsBcBAABCAAQBQJWl8DiCRCETvqXMO7EvgAAhjkIAEoINWjQkujtx/TFYsKh0yYcQSpT
v8O83mLRP7Ty+mH99uQ0/DbeQ1hM5st8cFgzU8SzlDCh6BUMnAl/bR/hhibFD40CBLd13kDXl1aN
APybmSYoDVRQPAPop44UF0aCrTIw4Xds3E56d2Rsn+CkNML03kRc/i0Q53uYzZwxXVnzW/gVOXDL
u/IZtjeo3KsB645MVEUxJLQmjlgMOwMvCHJgWhSvZOuf7wC0soBCN9Ufa/0M/PZFXzzn8LpjKVrX
iDXhV7cY5PceG8ZV7Duo1JadOCzpkOHmai4DcrN7ZeY8bJnuNjOwvTLkrouw9xci4IxpPDRu0T/i
K9qaJtUo4cA=`
	testAccKey = `type: account-key
authority-id: can0nical
account-id: developer1
public-key-id: adea89b00094c337
public-key-fingerprint: 5fa7b16ad5e8c8810d5a0686adea89b00094c337
since: 2016-01-14T15:00:00Z
until: 2023-01-14T15:00:00Z
body-length: 376

openpgp xsBNBFaXv5MBCACkK//qNb3UwRtDviGcCSEi8Z6d5OXok3yilQmEh0LuW6DyP9sVpm08
Vb1LGewOa5dThWGX4XKRBI/jCUnjCJQ6v15lLwHe1N7MJQ58DUxKqWFMV9yn4RcDPk6LqoFpPGdR
rbp9Ivo3PqJRMyD0wuJk9RhbaGZmILcL//BLgomE9NgQdAfZbiEnGxtkqAjeVtBtcJIj5TnCC658
ZCqwugQeO9iJuIn3GosYvvTB6tReq6GP6b4dqvoi7SqxHVhtt2zD4Y6FUZIVmvZK0qwkV0gua2az
LzPOeoVcU1AEl7HVeBk7G6GiT5jx+CjjoGa0j22LdJB9S3JXHtGYk5p9CAwhABEBAAE=

openpgp wsBcBAABCAAQBQJWl8HNCRCETvqXMO7EvgAAeuAIABn/1i8qGyaIhxOWE2cHIPYW3hq2
PWpq7qrPN5Dbp/00xrTvc6tvMQWsXlMrAsYuq3sBCxUp3JRp9XhGiQeJtb8ft10g3+3J7e8OGHjl
CfXJ3A5el8Xxp5qkFywCsLdJgNtF6+uSQ4dO8SrAwzkM7c3JzntxdiFOjDLUSyZ+rXL42jdRagTY
8bcZfb47vd68Hyz3EvSvJuHSDbcNSTd3B832cimpfq5vJ7FoDrchVn3sg+3IwekuPhG3LQn5BVtc
0ontHd+V1GaandhqBaDA01cGZN0gnqv2Haogt0P/h3nZZZJ1nTW5PLC6hs8TZdBdl3Lel8yAHD5L
ZF5jSvRDLgI=`
)

func (s *apiSuite) TestAssertOK(c *check.C) {
	// Setup
	os.MkdirAll(filepath.Dir(dirs.SnapTrustedAccountKey), 0755)
	err := ioutil.WriteFile(dirs.SnapTrustedAccountKey, []byte(testTrustedKey), 0640)
	c.Assert(err, check.IsNil)
	d := newTestDaemon()
	buf := bytes.NewBufferString(testAccKey)
	// Execute
	req, err := http.NewRequest("POST", "/2.0/assertions", buf)
	c.Assert(err, check.IsNil)
	rsp := doAssert(assertsCmd, req).Self(nil, nil).(*resp)
	// Verify (external)
	c.Check(rsp.Type, check.Equals, ResponseTypeSync)
	c.Check(rsp.Status, check.Equals, http.StatusOK)
	// Verify (internal)
	_, err = d.asserts.Find(asserts.AccountKeyType, map[string]string{
		"account-id":    "developer1",
		"public-key-id": "adea89b00094c337",
	})
	c.Check(err, check.IsNil)
}

func (s *apiSuite) TestAssertInvalid(c *check.C) {
	// Setup
	newTestDaemon()
	buf := bytes.NewBufferString("blargh")
	req, err := http.NewRequest("POST", "/2.0/assertions", buf)
	c.Assert(err, check.IsNil)
	rec := httptest.NewRecorder()
	// Execute
	assertsCmd.POST(assertsCmd, req).ServeHTTP(rec, req)
	// Verify (external)
	c.Check(rec.Code, check.Equals, 400)
	c.Check(rec.Body.String(), testutil.Contains,
		"can't decode request body into an assertion")
}

func (s *apiSuite) TestAssertError(c *check.C) {
	// Setup
	newTestDaemon()
	buf := bytes.NewBufferString(testAccKey)
	req, err := http.NewRequest("POST", "/2.0/assertions", buf)
	c.Assert(err, check.IsNil)
	rec := httptest.NewRecorder()
	// Execute
	assertsCmd.POST(assertsCmd, req).ServeHTTP(rec, req)
	// Verify (external)
	c.Check(rec.Code, check.Equals, 400)
	c.Check(rec.Body.String(), testutil.Contains, "assert failed")
}<|MERGE_RESOLUTION|>--- conflicted
+++ resolved
@@ -495,8 +495,6 @@
 	c.Assert(snaps, check.HasLen, 0)
 }
 
-<<<<<<< HEAD
-=======
 func (s *apiSuite) TestSnapsInfoFilterLocal(c *check.C) {
 	s.parts = nil
 	s.mkInstalled(c, "foo", "foo", "v1", true, "")
@@ -529,7 +527,6 @@
 	c.Assert(result["snaps"], check.NotNil)
 }
 
->>>>>>> 57721738
 func (s *apiSuite) TestSnapsInfoAppsOnly(c *check.C) {
 	s.mkInstalled(c, "app", "foo", "v1", true, "type: app")
 	s.mkInstalled(c, "framework", "foo", "v1", true, "type: framework")
