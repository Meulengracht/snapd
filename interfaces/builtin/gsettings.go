--- conflicted
+++ resolved
@@ -40,11 +40,8 @@
 func init() {
 	registerIface(&commonInterface{
 		name:                  "gsettings",
-<<<<<<< HEAD
+		summary:               gsettingsSummary,
 		implicitOnClassic:     true,
-=======
-		summary:               gsettingsSummary,
->>>>>>> d455a619
 		connectedPlugAppArmor: gsettingsConnectedPlugAppArmor,
 		reservedForOS:         true,
 	})
