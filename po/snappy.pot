# SOME DESCRIPTIVE TITLE.
# Copyright (C) YEAR THE PACKAGE'S COPYRIGHT HOLDER
# This file is distributed under the same license as the PACKAGE package.
# FIRST AUTHOR <EMAIL@ADDRESS>, YEAR.
#
#, fuzzy
msgid   ""
msgstr  "Project-Id-Version: snappy\n"
        "Report-Msgid-Bugs-To: snappy-devel@lists.ubuntu.com\n"
<<<<<<< HEAD
        "POT-Creation-Date: 2016-01-19 20:10+0100\n"
=======
        "POT-Creation-Date: 2016-01-19 12:57+0100\n"
>>>>>>> 47e24373
        "PO-Revision-Date: YEAR-MO-DA HO:MI+ZONE\n"
        "Last-Translator: FULL NAME <EMAIL@ADDRESS>\n"
        "Language-Team: LANGUAGE <LL@li.org>\n"
        "Language: \n"
        "MIME-Version: 1.0\n"
        "Content-Type: text/plain; charset=CHARSET\n"
        "Content-Transfer-Encoding: 8bit\n"

#. TRANSLATORS: the %s is a pkgname, the second a comma separated list of paths
#, c-format
msgid   "%s: %s\n"
msgstr  ""

#. TRANSLATORS: the %s stand for "name", "version", "description"
#, c-format
msgid   "%s\t%s\t%s (forks not shown: %d)\t"
msgstr  ""

#. TRANSLATORS: the first %s is a pkgname, the second %s is a path
#, c-format
msgid   "'%s' is no longer allowed to access '%s'\n"
msgstr  ""

#. TRANSLATORS: the first %s is a pkgname, the second %s is a path
#, c-format
msgid   "'%s' is now allowed to access '%s'\n"
msgstr  ""

#. TRANSLATORS: the first %s is a pkgname, the second %s is a path
#, c-format
msgid   "'%s' previously allowed access to '%s'. Skipping\n"
msgstr  ""

#. TRANSLATORS: the %s is a pkgname
#, c-format
msgid   "'%s:' is not allowed to access additional hardware\n"
msgstr  ""

msgid   "(deprecated) please use \"list\""
msgstr  ""

msgid   "2fa code: "
msgstr  ""

msgid   "A concise summary of key attributes of the snappy system, such as the release and channel.\n"
        "\n"
        "The verbose output includes the specific version information for the factory image, the running image and the image that will be run on reboot, together with a list of the available channels for this image.\n"
        "\n"
        "Providing a package name will display information about a specific installed package.\n"
        "\n"
        "The verbose version of the info command for a package will also tell you the available channels for that package, when it was installed for the first time, disk space utilization, and in the case of frameworks, which apps are able to use the framework."
msgstr  ""

msgid   "Activate a package"
msgstr  ""

msgid   "Activate a package that has previously been deactivated. If the package is already activated, do nothing."
msgstr  ""

msgid   "Add a capability to the system"
msgstr  ""

msgid   "Allows rollback of a snap to a previous installed version. Without any arguments, the previous installed version is selected. It is also possible to specify the version to rollback to as a additional argument.\n"
msgstr  ""

#, c-format
msgid   "Another snappy is running, will try again in %d seconds...\n"
        "Press ctrl-c to cancel.\n"
msgstr  ""

msgid   "Assert tries to add an assertion to the system."
msgstr  ""

msgid   "Assign a hardware device to a package"
msgstr  ""

msgid   "Assign hardware to a specific installed package"
msgstr  ""

msgid   "Builds a snap package"
msgstr  ""

msgid   "Classic dimension destroyed on this snappy system."
msgstr  ""

msgid   "Classic dimension disabled on this system.\n"
        "Use \"sudo snappy enable-classic\" to enable it."
msgstr  ""

msgid   "Classic dimension enabled on this snappy system.\n"
        "Use “snappy shell classic” to enter the classic dimension."
msgstr  ""

msgid   "Classic dimension is already enabled."
msgstr  ""

msgid   "Classic dimension is not enabled."
msgstr  ""

msgid   "Configures a package. The configuration is a YAML file, provided in the specified file which can be \"-\" for stdin. Output of the command is the current configuration, so running this command with no input file provides a snapshot of the app's current config."
msgstr  ""

msgid   "Creates a snap package and if available, runs the review scripts."
msgstr  ""

msgid   "Deactivate a package"
msgstr  ""

msgid   "Deactivate a package. If the package is already deactivated, do nothing."
msgstr  ""

msgid   "Destroy the classic dimension."
msgstr  ""

msgid   "Destroy the ubuntu classic dimension."
msgstr  ""

msgid   "Display a summary of key attributes of the snappy system."
msgstr  ""

msgid   "Do not clean up old versions of the package."
msgstr  ""

msgid   "Enable classic dimension."
msgstr  ""

msgid   "Enable the ubuntu classic dimension."
msgstr  ""

msgid   "Ensures system is running with latest parts"
msgstr  ""

msgid   "Entering classic dimension"
msgstr  ""

msgid   "First boot has already run"
msgstr  ""

msgid   "Force policy generation."
msgstr  ""

msgid   "Generate the apparmor policy"
msgstr  ""

#. TRANSLATORS: the %s is a pkgname
#, c-format
msgid   "Generated '%s' snap\n"
msgstr  ""

msgid   "Include information about packages from the snappy store"
msgstr  ""

msgid   "Install a snap package"
msgstr  ""

msgid   "Install snaps even if the signature can not be verified."
msgstr  ""

#. TRANSLATORS: the %s is a pkgname
#, c-format
msgid   "Installing %s\n"
msgstr  ""

msgid   "List active components installed on a snappy system"
msgstr  ""

msgid   "List assigned hardware device for a package"
msgstr  ""

msgid   "List assigned hardware for a specific installed package"
msgstr  ""

msgid   "List system capabilities"
msgstr  ""

msgid   "Log into the store"
msgstr  ""

msgid   "Login successful"
msgstr  ""

msgid   "Name\tDate\tVersion\t"
msgstr  ""

msgid   "Name\tDate\tVersion\tDeveloper\t"
msgstr  ""

msgid   "Name\tVersion\tSummary\t"
msgstr  ""

#. TRANSLATORS: the %s is a pkgname
#, c-format
msgid   "No snap: '%s' found"
msgstr  ""

msgid   "Password: "
msgstr  ""

msgid   "Provide information about a specific installed package"
msgstr  ""

msgid   "Provides a list of all active components installed on a snappy system.\n"
        "\n"
        "If requested, the command will find out if there are updates for any of the components and indicate that by appending a * to the date. This will be slower as it requires a round trip to the app store on the network.\n"
        "\n"
        "The developer information refers to non-mainline versions of a package (much like PPAs in deb-based Ubuntu). If the package is the primary version of that package in Ubuntu then the developer info is not shown. This allows one to identify packages which have custom, non-standard versions installed. As a special case, the “sideload” developer refers to packages installed manually on the system.\n"
        "\n"
        "When a verbose listing is requested, information about the channel used is displayed; which is one of alpha, beta, rc or stable, and all fields are fully expanded too. In some cases, older (inactive) versions of snappy packages will be installed, these will be shown in the verbose output and the active version indicated with a * appended to the name of the component."
msgstr  ""

msgid   "Provides more detailed information"
msgstr  ""

msgid   "Purge an installed package."
msgstr  ""

#. TRANSLATORS: the %s is a pkgname
#, c-format
msgid   "Purging %s\n"
msgstr  ""

msgid   "Query and modify snappy services"
msgstr  ""

msgid   "Query and modify snappy services of locally-installed packages"
msgstr  ""

msgid   "Query the store for available packages"
msgstr  ""

msgid   "Reboot if necessary to be on the latest running system."
msgstr  ""

#. TRANSLATORS: the first %s is a pkgname the second a version
#, c-format
msgid   "Reboot to use %s version %s."
msgstr  ""

#. TRANSLATORS: the %s shows a comma separated list
#. of package names
#, c-format
msgid   "Rebooting to satisfy updates for %s\n"
msgstr  ""

msgid   "Remove a capability from the system"
msgstr  ""

msgid   "Remove a snapp part"
msgstr  ""

msgid   "Remove all the data from the listed packages"
msgstr  ""

msgid   "Remove all the data from the listed packages. Normally this is used for packages that have been removed and attempting to purge data for an installed package will result in an error. The --installed option  overrides that and enables the administrator to purge all data for an installed package (effectively resetting the package completely)."
msgstr  ""

msgid   "Remove hardware from a specific installed package"
msgstr  ""

#. TRANSLATORS: the %s is a pkgname
#, c-format
msgid   "Removing %s\n"
msgstr  ""

msgid   "Rollback to a previous version of a package"
msgstr  ""

msgid   "Run snappy console interface"
msgstr  ""

msgid   "Run snappy shell interface"
msgstr  ""

msgid   "Search for packages to install"
msgstr  ""

msgid   "Set configuration for a specific installed package"
msgstr  ""

msgid   "Set configuration for an installed package."
msgstr  ""

msgid   "Set properties of system or package"
msgstr  ""

msgid   "Set properties of system or package\n"
        "\n"
        "Supported properties are:\n"
        "  active=VERSION\n"
        "\n"
        "Example:\n"
        "  set hello-world active=1.0\n"
msgstr  ""

#. TRANSLATORS: the first %s is a pkgname, the second %s is the new version
#, c-format
msgid   "Setting %s to version %s\n"
msgstr  ""

msgid   "Show all available forks of a package"
msgstr  ""

msgid   "Show available updates (requires network)"
msgstr  ""

msgid   "Show channel information and expand all fields"
msgstr  ""

msgid   "Snap\tService\tState"
msgstr  ""

#. TRANSLATORS: please keep each line under 80 characters.
#, c-format
msgid   "Snappy is updating your system in the background. This may take some minutes.\n"
        "Will try again in %d seconds...\n"
        "Press ctrl-c to cancel.\n"
msgstr  ""

#. TRANSLATORS: please keep this under 80 characters if possible
msgid   "Snappy needs to reboot to finish an update. Defer with 'sudo shutdown -c'."
msgstr  ""

msgid   "Specify an alternate output directory for the resulting package"
msgstr  ""

msgid   "The Package to install (name or path)"
msgstr  ""

msgid   "The Package to update"
msgstr  ""

msgid   "The \"versions\" command is no longer available.\n"
        "\n"
        "Please use the \"list\" command instead to see what is installed.\n"
        "The \"list -u\" (or \"list --updates\") will show you the available updates\n"
        "and \"list -v\" (or \"list --verbose\") will show all installed versions.\n"
msgstr  ""

msgid   "The configuration for the given file"
msgstr  ""

msgid   "The configuration for the given install"
msgstr  ""

msgid   "The hardware device path (e.g. /dev/ttyUSB0)"
msgstr  ""

msgid   "The package to rollback "
msgstr  ""

msgid   "The path to the package.yaml used to generate the apparmor policy."
msgstr  ""

msgid   "The type of shell you want"
msgstr  ""

msgid   "The version to rollback to"
msgstr  ""

msgid   "This command adds a capability to the system"
msgstr  ""

msgid   "This command adds access to a specific hardware device (e.g. /dev/ttyUSB0) for an installed package."
msgstr  ""

msgid   "This command is no longer available, please use the \"list\" command"
msgstr  ""

msgid   "This command list what hardware an installed package can access"
msgstr  ""

msgid   "This command logs the given username into the store"
msgstr  ""

msgid   "This command removes a capability from the system"
msgstr  ""

msgid   "This command removes access of a specific hardware device (e.g. /dev/ttyUSB0) for an installed package."
msgstr  ""

msgid   "This command shows all capabilities and their allocation"
msgstr  ""

msgid   "This command tries to add an assertion to the system assertion database."
msgstr  ""

msgid   "Unassign a hardware device to a package"
msgstr  ""

msgid   "Update all installed parts"
msgstr  ""

msgid   "Use --show-all to see all available forks."
msgstr  ""

msgid   "Username for the login"
msgstr  ""

msgid   "\n"
        "\n"
        "The home directory is shared between snappy and the classic dimension.\n"
        "Run \"exit\" to leave the classic shell.\n"
msgstr  ""

#. TRANSLATORS: the %s represents a list of installed appnames
#. (e.g. "apps: foo, bar, baz")
#, c-format
msgid   "apps: %s\n"
msgstr  ""

#. TRANSLATORS: the %s an architecture string
#, c-format
msgid   "architecture: %s\n"
msgstr  ""

msgid   "assertion file is required"
msgstr  ""

#. TRANSLATORS: the %s is a size
#, c-format
msgid   "binary-size: %v\n"
msgstr  ""

#. TRANSLATORS: the %s is a channel name
#, c-format
msgid   "channel: %s\n"
msgstr  ""

#. TRANSLATORS: the %s is a size
#, c-format
msgid   "data-size: %s\n"
msgstr  ""

#. TRANSLATORS: the %s is a comma separated list of framework names
#, c-format
msgid   "frameworks: %s\n"
msgstr  ""

#. TRANSLATORS: the %s is a date
#, c-format
msgid   "installed: %s\n"
msgstr  ""

msgid   "must supply path to package.yaml"
msgstr  ""

msgid   "package name is required"
msgstr  ""

msgid   "produces manpage"
msgstr  ""

#. TRANSLATORS: the %s release string
#, c-format
msgid   "release: %s\n"
msgstr  ""

#. TRANSLATORS: the first %s is the package name, the second is the service name; the %v is the error
#, c-format
msgid   "unable to disable %s's service %s: %v"
msgstr  ""

#. TRANSLATORS: the first %s is the package name, the second is the service name; the %v is the error
#, c-format
msgid   "unable to enable %s's service %s: %v"
msgstr  ""

#, c-format
msgid   "unable to get logs: %v"
msgstr  ""

#. TRANSLATORS: the first %s is the package name, the second is the service name; the %v is the error
#, c-format
msgid   "unable to start %s's service %s: %v"
msgstr  ""

#. TRANSLATORS: the first %s is the package name, the second is the service name; the %v is the error
#, c-format
msgid   "unable to stop %s's service %s: %v"
msgstr  ""

#, c-format
msgid   "unsupported shell %v"
msgstr  ""

#. TRANSLATORS: the %s is a date
#, c-format
msgid   "updated: %s\n"
msgstr  ""

#. TRANSLATORS: the %s is a version string
#, c-format
msgid   "version: %s\n"
msgstr  ""
<|MERGE_RESOLUTION|>--- conflicted
+++ resolved
@@ -7,11 +7,7 @@
 msgid   ""
 msgstr  "Project-Id-Version: snappy\n"
         "Report-Msgid-Bugs-To: snappy-devel@lists.ubuntu.com\n"
-<<<<<<< HEAD
-        "POT-Creation-Date: 2016-01-19 20:10+0100\n"
-=======
-        "POT-Creation-Date: 2016-01-19 12:57+0100\n"
->>>>>>> 47e24373
+        "POT-Creation-Date: 2016-01-19 20:27+0100\n"
         "PO-Revision-Date: YEAR-MO-DA HO:MI+ZONE\n"
         "Last-Translator: FULL NAME <EMAIL@ADDRESS>\n"
         "Language-Team: LANGUAGE <LL@li.org>\n"
