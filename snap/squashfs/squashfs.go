// -*- Mode: Go; indent-tabs-mode: t -*-

/*
 * Copyright (C) 2014-2018 Canonical Ltd
 *
 * This program is free software: you can redistribute it and/or modify
 * it under the terms of the GNU General Public License version 3 as
 * published by the Free Software Foundation.
 *
 * This program is distributed in the hope that it will be useful,
 * but WITHOUT ANY WARRANTY; without even the implied warranty of
 * MERCHANTABILITY or FITNESS FOR A PARTICULAR PURPOSE.  See the
 * GNU General Public License for more details.
 *
 * You should have received a copy of the GNU General Public License
 * along with this program.  If not, see <http://www.gnu.org/licenses/>.
 *
 */

package squashfs

import (
	"bufio"
	"fmt"
	"io/ioutil"
	"os"
	"os/exec"
	"path"
	"path/filepath"
	"regexp"
	"time"

	"github.com/snapcore/snapd/dirs"
	"github.com/snapcore/snapd/osutil"
	"github.com/snapcore/snapd/strutil"
)

// Magic is the magic prefix of squashfs snap files.
var Magic = []byte{'h', 's', 'q', 's'}

// Snap is the squashfs based snap.
type Snap struct {
	path string
}

// Path returns the path of the backing file.
func (s *Snap) Path() string {
	return s.path
}

// New returns a new Squashfs snap.
func New(snapPath string) *Snap {
	return &Snap{path: snapPath}
}

var osLink = os.Link
var osutilCommandFromCore = osutil.CommandFromCore

func (s *Snap) Install(targetPath, mountDir string) error {

	// ensure mount-point and blob target dir.
	for _, dir := range []string{mountDir, filepath.Dir(targetPath)} {
		if err := os.MkdirAll(dir, 0755); err != nil {
			return err
		}
	}

	// This is required so that the tests can simulate a mounted
	// snap when we "install" a squashfs snap in the tests.
	// We can not mount it for real in the tests, so we just unpack
	// it to the location which is good enough for the tests.
	if osutil.GetenvBool("SNAPPY_SQUASHFS_UNPACK_FOR_TESTS") {
		if err := s.Unpack("*", mountDir); err != nil {
			return err
		}
	}

	// nothing to do, happens on e.g. first-boot when we already
	// booted with the OS snap but its also in the seed.yaml
	if s.path == targetPath || osutil.FilesAreEqual(s.path, targetPath) {
		return nil
	}

	// try to (hard)link the file, but go on to trying to copy it
	// if it fails for whatever reason
	//
	// link(2) returns EPERM on filesystems that don't support
	// hard links (like vfat), so checking the error here doesn't
	// make sense vs just trying to copy it.
	if err := osLink(s.path, targetPath); err == nil {
		return nil
	}

	// if the file is a seed, but the hardlink failed, symlinking it
	// saves the copy (which in livecd is expensive) so try that next
	if filepath.Dir(s.path) == dirs.SnapSeedDir && os.Symlink(s.path, targetPath) == nil {
		return nil
	}

	return osutil.CopyFile(s.path, targetPath, osutil.CopyFlagPreserveAll|osutil.CopyFlagSync)
}

// unsquashfsStderrWriter is a helper that captures errors from
// unsquashfs on stderr. Because unsquashfs will potentially
// (e.g. on out-of-diskspace) report an error on every single
// file we limit the reported error lines to 4.
//
// unsquashfs does not exit with an exit code for write errors
// (e.g. no space left on device). There is an upstream PR
// to fix this https://github.com/plougher/squashfs-tools/pull/46
//
// However in the meantime we can detect errors by looking
// on stderr for "failed" which is pretty consistently used in
// the unsquashfs.c source in case of errors.
type unsquashfsStderrWriter struct {
	strutil.MatchCounter
}

func newUnsquashfsStderrWriter() *unsquashfsStderrWriter {
	return &unsquashfsStderrWriter{strutil.MatchCounter{
		Regexp: regexp.MustCompile(`(?m).*\b[Ff]ailed\b.*`),
		N:      4, // note Err below uses this value
	}}
}

func (u *unsquashfsStderrWriter) Err() error {
	// here we use that our N is 4.
	errors, count := u.Matches()
	switch count {
	case 0:
		return nil
	case 1:
		return fmt.Errorf("failed: %q", errors[0])
	case 2, 3, 4:
		return fmt.Errorf("failed: %s, and %q", strutil.Quoted(errors[:len(errors)-1]), errors[len(errors)-1])
	default:
		// count > len(matches)
		extra := count - len(errors)
		return fmt.Errorf("failed: %s, and %d more", strutil.Quoted(errors), extra)
	}
}

func (s *Snap) Unpack(src, dstDir string) error {
	usw := newUnsquashfsStderrWriter()

	cmd := exec.Command("unsquashfs", "-n", "-f", "-d", dstDir, s.path, src)
	cmd.Stderr = usw
	if err := cmd.Run(); err != nil {
		return err
	}
	if usw.Err() != nil {
		return fmt.Errorf("cannot extract %q to %q: %v", src, dstDir, usw.Err())
	}
	return nil
}

// Size returns the size of a squashfs snap.
func (s *Snap) Size() (size int64, err error) {
	st, err := os.Stat(s.path)
	if err != nil {
		return 0, err
	}

	return st.Size(), nil
}

// ReadFile returns the content of a single file inside a squashfs snap.
func (s *Snap) ReadFile(filePath string) (content []byte, err error) {
	tmpdir, err := ioutil.TempDir("", "read-file")
	if err != nil {
		return nil, err
	}
	defer os.RemoveAll(tmpdir)

	unpackDir := filepath.Join(tmpdir, "unpack")
	if err := exec.Command("unsquashfs", "-n", "-i", "-d", unpackDir, s.path, filePath).Run(); err != nil {
		return nil, err
	}

	return ioutil.ReadFile(filepath.Join(unpackDir, filePath))
}

// skipper is used to track directories that should be skipped
//
// Given sk := make(skipper), if you sk.Add("foo/bar"), then
// sk.Has("foo/bar") is true, but also sk.Has("foo/bar/baz")
//
// It could also be a map[string]bool, but because it's only supposed
// to be checked through its Has method as above, the small added
// complexity of it being a map[string]struct{} lose to the associated
// space savings.
type skipper map[string]struct{}

func (sk skipper) Add(path string) {
	sk[filepath.Clean(path)] = struct{}{}
}

func (sk skipper) Has(path string) bool {
	for p := filepath.Clean(path); p != "." && p != "/"; p = filepath.Dir(p) {
		if _, ok := sk[p]; ok {
			return true
		}
	}

	return false
}

// Walk (part of snap.Container) is like filepath.Walk, without the ordering guarantee.
func (s *Snap) Walk(relative string, walkFn filepath.WalkFunc) error {
	relative = filepath.Clean(relative)
	if relative == "" || relative == "/" {
		relative = "."
	} else if relative[0] == '/' {
		// I said relative, darn it :-)
		relative = relative[1:]
	}

	var cmd *exec.Cmd
	if relative == "." {
		cmd = exec.Command("unsquashfs", "-no-progress", "-dest", ".", "-ll", s.path)
	} else {
		cmd = exec.Command("unsquashfs", "-no-progress", "-dest", ".", "-ll", s.path, relative)
	}
	cmd.Env = []string{"TZ=UTC"}
	stdout, err := cmd.StdoutPipe()
	if err != nil {
		return walkFn(relative, nil, err)
	}
	if err := cmd.Start(); err != nil {
		return walkFn(relative, nil, err)
	}
	defer cmd.Process.Kill()

	scanner := bufio.NewScanner(stdout)
	// skip the header
	for scanner.Scan() {
		if len(scanner.Bytes()) == 0 {
			break
		}
	}

	skipper := make(skipper)
	for scanner.Scan() {
		st, err := fromRaw(scanner.Bytes())
		if err != nil {
			err = walkFn(relative, nil, err)
			if err != nil {
				return err
			}
		} else {
			path := filepath.Join(relative, st.Path())
			if skipper.Has(path) {
				continue
			}
			err = walkFn(path, st, nil)
			if err != nil {
				if err == filepath.SkipDir && st.IsDir() {
					skipper.Add(path)
				} else {
					return err
				}
			}
		}
	}

	if err := scanner.Err(); err != nil {
		return walkFn(relative, nil, err)
	}

	if err := cmd.Wait(); err != nil {
		return walkFn(relative, nil, err)
	}
	return nil
}

// ListDir returns the content of a single directory inside a squashfs snap.
func (s *Snap) ListDir(dirPath string) ([]string, error) {
	output, err := exec.Command(
		"unsquashfs", "-no-progress", "-dest", "_", "-l", s.path, dirPath).CombinedOutput()
	if err != nil {
		return nil, osutil.OutputErr(output, err)
	}

	prefixPath := path.Join("_", dirPath)
	pattern, err := regexp.Compile("(?m)^" + regexp.QuoteMeta(prefixPath) + "/([^/\r\n]+)$")
	if err != nil {
		return nil, fmt.Errorf("internal error: cannot compile squashfs list dir regexp for %q: %s", dirPath, err)
	}

	var directoryContents []string
	for _, groups := range pattern.FindAllSubmatch(output, -1) {
		if len(groups) > 1 {
			directoryContents = append(directoryContents, string(groups[1]))
		}
	}

	return directoryContents, nil
}

// Build builds the snap.
func (s *Snap) Build(sourceDir, snapType string, excludeFiles ...string) error {
	fullSnapPath, err := filepath.Abs(s.path)
	if err != nil {
		return err
	}
	cmd, err := osutilCommandFromCore("/usr/bin/mksquashfs")
	if err != nil {
		cmd = exec.Command("mksquashfs")
	}
	cmd.Args = append(cmd.Args,
		".", fullSnapPath,
		"-noappend",
		"-comp", "xz",
		"-no-fragments",
		"-no-progress",
	)
	if len(excludeFiles) > 0 {
		cmd.Args = append(cmd.Args, "-wildcards")
		for _, excludeFile := range excludeFiles {
			cmd.Args = append(cmd.Args, "-ef", excludeFile)
		}
	}
	if snapType != "os" && snapType != "core" && snapType != "base" {
		cmd.Args = append(cmd.Args, "-all-root", "-no-xattrs")
	}

<<<<<<< HEAD
	return osutil.ChDir(buildDir, func() error {
		output, err := exec.Command(
			"mksquashfs",
			".", fullSnapPath,
			"-noappend",
			"-comp", "xz",
			"-no-xattrs",
			"-no-fragments",
			"-no-progress",
		).CombinedOutput()
=======
	return osutil.ChDir(sourceDir, func() error {
		output, err := cmd.CombinedOutput()
>>>>>>> 15f02939
		if err != nil {
			return fmt.Errorf("mksquashfs call failed: %s", osutil.OutputErr(output, err))
		}

		return nil
	})
}

// BuildDate returns the "Creation or last append time" as reported by unsquashfs.
func (s *Snap) BuildDate() time.Time {
	return BuildDate(s.path)
}

// BuildDate returns the "Creation or last append time" as reported by unsquashfs.
func BuildDate(path string) time.Time {
	var t0 time.Time

	const prefix = "Creation or last append time "
	m := &strutil.MatchCounter{
		Regexp: regexp.MustCompile("(?m)^" + prefix + ".*$"),
		N:      1,
	}

	cmd := exec.Command("unsquashfs", "-n", "-s", path)
	cmd.Env = []string{"TZ=UTC"}
	cmd.Stdout = m
	cmd.Stderr = m
	if err := cmd.Run(); err != nil {
		return t0
	}
	matches, count := m.Matches()
	if count != 1 {
		return t0
	}
	t0, _ = time.Parse(time.ANSIC, matches[0][len(prefix):])
	return t0
}<|MERGE_RESOLUTION|>--- conflicted
+++ resolved
@@ -324,21 +324,8 @@
 		cmd.Args = append(cmd.Args, "-all-root", "-no-xattrs")
 	}
 
-<<<<<<< HEAD
-	return osutil.ChDir(buildDir, func() error {
-		output, err := exec.Command(
-			"mksquashfs",
-			".", fullSnapPath,
-			"-noappend",
-			"-comp", "xz",
-			"-no-xattrs",
-			"-no-fragments",
-			"-no-progress",
-		).CombinedOutput()
-=======
 	return osutil.ChDir(sourceDir, func() error {
 		output, err := cmd.CombinedOutput()
->>>>>>> 15f02939
 		if err != nil {
 			return fmt.Errorf("mksquashfs call failed: %s", osutil.OutputErr(output, err))
 		}
