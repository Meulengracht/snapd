--- conflicted
+++ resolved
@@ -1,7 +1,6 @@
 summary: Check that the refresh command works.
 
 details: |
-<<<<<<< HEAD
     These tests exercise the refresh command using different store backends.
     The concrete store to be used is controlled with the STORE_TYPE environment
     vairiable, if it is empty, a fake local store is used, if it has a value of
@@ -13,78 +12,31 @@
 environment:
     SNAP_NAME: test-snapd-tools
     SNAP_VERSION_PATTERN: \d+\.\d+\+fake1
-=======
-    In order to control the state of the available snaps a fake store
-    is used in these tests. The store service is controlled by systemd
-    and the snap versions are made directly available on its blob
-    directory
-
-environment:
-    SNAP_NAME: hello-world
->>>>>>> b4625095
     CONFIG_DIR: /etc/systemd/system/snapd.service.d
     STORE_CONFIG: $[CONFIG_DIR]/fakestore.conf
     BLOB_DIR: $(mktemp -d)
     STORE_ADDR: localhost:11028
-<<<<<<< HEAD
     STORE_TYPE/fake: fake
     STORE_TYPE/staging: staging
     STORE_TYPE/production: production
 
 prepare: |
-    configure_store_backend(){
-      local store_url=$1
-      systemctl stop snapd.service snapd.socket
-      mkdir -p $CONFIG_DIR
-      cat > $STORE_CONFIG <<EOF
-    [Service]
-    Environment="SNAPPY_FORCE_CPI_URL=http://$store_url"
-    EOF
-      systemctl daemon-reload
-      systemctl start snapd.socket
-    }
+    if [ "$STORE_TYPE" = "fake" ]; then
+        echo "Given a snap is installed"
+        snap install test-snapd-tools
+    fi
 
-    setup_fake_store(){
-      echo "Given a controlled store service is up"
-      systemd-run --unit fakestore $(which fakestore) -start -blobdir $BLOB_DIR -addr $STORE_ADDR
-
-      echo "And a snap is installed"
-      snap install $SNAP_NAME
-
-      echo "And snapd is configured to use the controlled store"
-      configure_store_backend $STORE_ADDR
-
-      echo "And a new version of that snap put in the controlled store"
-      fakestore -blobdir $BLOB_DIR -make-refreshable $SNAP_NAME
-    }
-
-    setup_staging_store(){
-      echo "Given ubuntu-core snap is available before switching to staging"
-      snap install hello-world
-
-      echo "And snapd is configured to use the staging store"
-      configure_store_backend search.apps.staging.ubuntu.com/api/v1/
-    }
+    . $TESTSLIB/store.sh
+    setup_store $STORE_TYPE $BLOB_DIR
 
     if [ "$STORE_TYPE" = "fake" ]; then
-      setup_fake_store
-    else
-      if [ "$STORE_TYPE" = "staging" ]; then
-        setup_staging_store
-      fi
-      echo "Given a refreshable snap is installed"
-      snap install $SNAP_NAME
+        echo "And a new version of that snap put in the controlled store"
+        fakestore -blobdir $blob_dir -make-refreshable test-snapd-tools
     fi
 
 restore: |
-    if [ "$STORE_TYPE" = "fake" ]; then
-      systemctl stop fakestore
-    fi
-
-    systemctl stop snapd.socket
-    rm -rf $STORE_CONFIG $BLOB_DIR
-    systemctl daemon-reload
-    systemctl start snapd.socket
+    . $TESTSLIB/store.sh
+    teardown_store $STORE_TYPE $BLOB_DIR
 
 execute: |
     # FIXME: currently the --list from channel doesn't work
@@ -99,49 +51,4 @@
 
     echo "Then the new version is listed"
     expected="$SNAP_NAME +$SNAP_VERSION_PATTERN"
-    snap list | grep -Pzq "$expected"
-
-    echo "================================="
-=======
-
-prepare: |
-    echo "Given a controlled store service is up"
-    systemd-run --unit fakestore $(which fakestore) -start -blobdir $BLOB_DIR -addr $STORE_ADDR
-
-    echo "And a snap is installed"
-    snap install $SNAP_NAME
-
-    echo "And snapd is configured to use the controlled store"
-    systemctl stop snapd.service snapd.socket
-    mkdir -p $CONFIG_DIR
-    cat > $STORE_CONFIG <<EOF
-    [Service]
-    Environment="SNAPPY_FORCE_CPI_URL=http://$STORE_ADDR"
-    EOF
-    systemctl daemon-reload
-    systemctl start snapd.service
-
-restore: |
-    systemctl stop fakestore
-    systemctl stop snapd.socket
-    rm -rf $STORE_CONFIG $BLOB_DIR
-    systemctl daemon-reload
-    systemctl start snapd.socket
-
-execute: |
-    echo "When a new version of that snap put in the controlled store"
-    fakestore -blobdir $BLOB_DIR -make-refreshable $SNAP_NAME
-
-    echo "Then the new version is available for the snap to be refreshed"
-    expected="$SNAP_NAME +\d+\.\d+\+fake1 +\d+ +canonical"
-    snap refresh --list | grep -Pzq "$expected"
-
-    echo "================================="
-
-    echo "When the snap is refreshed"
-    snap refresh $SNAP_NAME
-
-    echo "Then the new version is listed"
-    expected="$SNAP_NAME +\d+\.\d+\+fake1 +\d+ +canonical"
-    snap list | grep -Pzq "$expected"
->>>>>>> b4625095
+    snap list | grep -Pzq "$expected"