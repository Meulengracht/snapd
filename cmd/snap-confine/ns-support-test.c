--- conflicted
+++ resolved
@@ -95,11 +95,7 @@
 	if (group_name == NULL) {
 		group_name = "test-group";
 	}
-<<<<<<< HEAD
-	group = sc_open_mount_ns(group_name, 0);
-=======
 	group = sc_open_mount_ns(group_name);
->>>>>>> a99c0eeb
 	g_test_queue_destroy((GDestroyNotify) sc_close_mount_ns, group);
 	// Check if the returned group data looks okay
 	g_assert_nonnull(group);
@@ -124,71 +120,6 @@
 		      (ns_dir, G_FILE_TEST_EXISTS | G_FILE_TEST_IS_DIR));
 }
 
-<<<<<<< HEAD
-static void test_sc_open_mount_ns_graceful(void)
-{
-	sc_set_ns_dir("/nonexistent");
-	g_test_queue_destroy((GDestroyNotify) sc_set_ns_dir, SC_NS_DIR);
-	struct sc_mount_ns *group =
-	    sc_open_mount_ns("foo", SC_NS_FAIL_GRACEFULLY);
-	g_assert_null(group);
-}
-
-static void unmount_dir(void *dir)
-{
-	umount(dir);
-}
-
-static void test_sc_is_mount_ns_dir_private(void)
-{
-	if (geteuid() != 0) {
-		g_test_skip("this test needs to run as root");
-		return;
-	}
-	const char *ns_dir = sc_test_use_fake_ns_dir();
-	g_test_queue_destroy(unmount_dir, (char *)ns_dir);
-
-	if (g_test_subprocess()) {
-		// The temporary directory should not be private initially
-		g_assert_false(sc_is_mount_ns_dir_private());
-
-		/// do what "mount --bind /foo /foo; mount --make-private /foo" does.
-		int err;
-		err = mount(ns_dir, ns_dir, NULL, MS_BIND, NULL);
-		g_assert_cmpint(err, ==, 0);
-		err = mount(NULL, ns_dir, NULL, MS_PRIVATE, NULL);
-		g_assert_cmpint(err, ==, 0);
-
-		// The temporary directory should now be private
-		g_assert_true(sc_is_mount_ns_dir_private());
-		return;
-	}
-	g_test_trap_subprocess(NULL, 0, G_TEST_SUBPROCESS_INHERIT_STDERR);
-	g_test_trap_assert_passed();
-}
-
-static void test_sc_initialize_mount_ns(void)
-{
-	if (geteuid() != 0) {
-		g_test_skip("this test needs to run as root");
-		return;
-	}
-	// NOTE: this is g_test_subprocess aware!
-	const char *ns_dir = sc_test_use_fake_ns_dir();
-	g_test_queue_destroy(unmount_dir, (char *)ns_dir);
-	if (g_test_subprocess()) {
-		// Initialize namespace groups using a fake directory.
-		sc_initialize_mount_ns();
-		// Check that the fake directory is now a private mount.
-		g_assert_true(sc_is_mount_ns_dir_private());
-		return;
-	}
-	g_test_trap_subprocess(NULL, 0, G_TEST_SUBPROCESS_INHERIT_STDERR);
-	g_test_trap_assert_passed();
-}
-
-=======
->>>>>>> a99c0eeb
 // Sanity check, ensure that the namespace filesystem identifier is what we
 // expect, aka NSFS_MAGIC.
 static void test_nsfs_fs_id(void)
@@ -219,15 +150,5 @@
 {
 	g_test_add_func("/ns/sc_alloc_mount_ns", test_sc_alloc_mount_ns);
 	g_test_add_func("/ns/sc_open_mount_ns", test_sc_open_mount_ns);
-<<<<<<< HEAD
-	g_test_add_func("/ns/sc_open_mount_ns/graceful",
-			test_sc_open_mount_ns_graceful);
 	g_test_add_func("/ns/nsfs_fs_id", test_nsfs_fs_id);
-	g_test_add_func("/system/ns/sc_is_mount_ns_dir_private",
-			test_sc_is_mount_ns_dir_private);
-	g_test_add_func("/system/ns/sc_initialize_mount_ns",
-			test_sc_initialize_mount_ns);
-=======
-	g_test_add_func("/ns/nsfs_fs_id", test_nsfs_fs_id);
->>>>>>> a99c0eeb
 }