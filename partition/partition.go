--- conflicted
+++ resolved
@@ -248,12 +248,7 @@
 func signalHandler(sig os.Signal) {
 	err := undoMounts(false)
 	if err != nil {
-<<<<<<< HEAD
-		// FIXME: use logger
-		logger.Noticef("ERROR: failed to unmount: %v", err)
-=======
 		logger.Noticef("failed to unmount: %v", err)
->>>>>>> 240cb99e
 	}
 }
 
