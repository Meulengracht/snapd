--- conflicted
+++ resolved
@@ -1,9 +1,5 @@
 summary: Check snap web servers
-<<<<<<< HEAD
-systems: [-ubuntu-core-16]
-=======
 systems: [-ubuntu-core-16-64]
->>>>>>> 0122da37
 environment:
     SNAP_NAME/pythonServer: xkcd-webserver
     IP_VERSION/pythonServer: 4
