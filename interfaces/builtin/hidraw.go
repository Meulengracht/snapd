// -*- Mode: Go; indent-tabs-mode: t -*-

/*
 * Copyright (C) 2016-2017 Canonical Ltd
 *
 * This program is free software: you can redistribute it and/or modify
 * it under the terms of the GNU General Public License version 3 as
 * published by the Free Software Foundation.
 *
 * This program is distributed in the hope that it will be useful,
 * but WITHOUT ANY WARRANTY; without even the implied warranty of
 * MERCHANTABILITY or FITNESS FOR A PARTICULAR PURPOSE.  See the
 * GNU General Public License for more details.
 *
 * You should have received a copy of the GNU General Public License
 * along with this program.  If not, see <http://www.gnu.org/licenses/>.
 *
 */

package builtin

import (
	"fmt"
	"path/filepath"
	"regexp"
	"strings"

	"github.com/snapcore/snapd/interfaces"
	"github.com/snapcore/snapd/interfaces/apparmor"
	"github.com/snapcore/snapd/interfaces/udev"
	"github.com/snapcore/snapd/snap"
)

const hidrawSummary = `allows access to specific hidraw device`

const hidrawBaseDeclarationSlots = `
  hidraw:
    allow-installation:
      slot-snap-type:
        - core
        - gadget
    deny-auto-connection: true
`

// hidrawInterface is the type for hidraw interfaces.
type hidrawInterface struct{}

// Name of the hidraw interface.
func (iface *hidrawInterface) Name() string {
	return "hidraw"
}

func (iface *hidrawInterface) StaticInfo() interfaces.StaticInfo {
	return interfaces.StaticInfo{
		Summary:              hidrawSummary,
		BaseDeclarationSlots: hidrawBaseDeclarationSlots,
	}
}

func (iface *hidrawInterface) String() string {
	return iface.Name()
}

// Pattern to match allowed hidraw device nodes, path attributes will be
// compared to this for validity when not using udev identification
var hidrawDeviceNodePattern = regexp.MustCompile("^/dev/hidraw[0-9]{1,3}$")

// Pattern that is considered valid for the udev symlink to the hidraw device,
// path attributes will be compared to this for validity when usb vid and pid
// are also specified
var hidrawUDevSymlinkPattern = regexp.MustCompile("^/dev/hidraw-[a-z0-9]+$")

// SanitizeSlot checks validity of the defined slot
func (iface *hidrawInterface) SanitizeSlot(slot *snap.SlotInfo) error {
	if err := sanitizeSlotReservedForOSOrGadget(iface, slot); err != nil {
		return err
	}

	// Check slot has a path attribute identify hidraw device
	path, ok := slot.Attrs["path"].(string)
	if !ok || path == "" {
		return fmt.Errorf("hidraw slots must have a path attribute")
	}

	// Clean the path before further checks
	path = filepath.Clean(path)

	if iface.hasUsbAttrs(slot.Attrs) {
		// Must be path attribute where symlink will be placed and usb vendor and product identifiers
		// Check the path attribute is in the allowable pattern
		if !hidrawUDevSymlinkPattern.MatchString(path) {
			return fmt.Errorf("hidraw path attribute specifies invalid symlink location")
		}

		usbVendor, vOk := slot.Attrs["usb-vendor"].(int64)
		if !vOk {
			return fmt.Errorf("hidraw slot failed to find usb-vendor attribute")
		}
		if (usbVendor < 0x1) || (usbVendor > 0xFFFF) {
			return fmt.Errorf("hidraw usb-vendor attribute not valid: %d", usbVendor)
		}

		usbProduct, pOk := slot.Attrs["usb-product"].(int64)
		if !pOk {
			return fmt.Errorf("hidraw slot failed to find usb-product attribute")
		}
		if (usbProduct < 0x0) || (usbProduct > 0xFFFF) {
			return fmt.Errorf("hidraw usb-product attribute not valid: %d", usbProduct)
		}
	} else {
		// Just a path attribute - must be a valid usb device node
		// Check the path attribute is in the allowable pattern
		if !hidrawDeviceNodePattern.MatchString(path) {
			return fmt.Errorf("hidraw path attribute must be a valid device node")
		}
	}
	return nil
}

func (iface *hidrawInterface) UDevPermanentSlot(spec *udev.Specification, slot *snap.SlotInfo) error {
	usbVendor, ok := slot.Attrs["usb-vendor"].(int64)
	if !ok {
		return nil
	}
	usbProduct, ok := slot.Attrs["usb-product"].(int64)
	if !ok {
		return nil
	}
	path, ok := slot.Attrs["path"].(string)
	if !ok || path == "" {
		return nil
	}
	spec.AddSnippet(fmt.Sprintf(`# hidraw
IMPORT{builtin}="usb_id"
SUBSYSTEM=="hidraw", SUBSYSTEMS=="usb", ATTRS{idVendor}=="%04x", ATTRS{idProduct}=="%04x", SYMLINK+="%s"`,
		usbVendor, usbProduct, strings.TrimPrefix(path, "/dev/")))
	return nil
}

func (iface *hidrawInterface) AppArmorConnectedPlug(spec *apparmor.Specification, plug *interfaces.ConnectedPlug, slot *interfaces.ConnectedSlot) error {
	if iface.hasUsbAttrs(slot.Attrs) {
		// This apparmor rule must match hidrawDeviceNodePattern
		// UDev tagging and device cgroups will restrict down to the specific device
		spec.AddSnippet("/dev/hidraw[0-9]{,[0-9],[0-9][0-9]} rw,")
		return nil
	}

	// Path to fixed device node
	path, pathOk := slot.Attrs["path"].(string)
	if !pathOk {
		return nil
	}
	cleanedPath := filepath.Clean(path)
	spec.AddSnippet(fmt.Sprintf("%s rw,", cleanedPath))
	return nil

}

<<<<<<< HEAD
func (iface *hidrawInterface) UDevConnectedPlug(spec *udev.Specification, plug *interfaces.ConnectedPlug, slot *interfaces.ConnectedSlot) error {
=======
func (iface *hidrawInterface) UDevConnectedPlug(spec *udev.Specification, plug *interfaces.Plug, plugAttrs map[string]interface{}, slot *interfaces.Slot, slotAttrs map[string]interface{}) error {
	hasOnlyPath := true
	if iface.hasUsbAttrs(slot) {
		hasOnlyPath = false
	}

>>>>>>> e3188c09
	usbVendor, vOk := slot.Attrs["usb-vendor"].(int64)
	if !vOk && !hasOnlyPath {
		return nil
	}
	usbProduct, pOk := slot.Attrs["usb-product"].(int64)
	if !pOk && !hasOnlyPath {
		return nil
	}
<<<<<<< HEAD
	for appName := range plug.Apps() {
		tag := udevSnapSecurityName(plug.Snap().Name(), appName)
		spec.AddSnippet(udevUsbDeviceSnippet("hidraw", usbVendor, usbProduct, "TAG", tag))
=======

	path, pathOk := slot.Attrs["path"].(string)
	if !pathOk && hasOnlyPath {
		return nil
	}

	if hasOnlyPath {
		spec.TagDevice(fmt.Sprintf(`SUBSYSTEM=="hidraw", KERNEL=="%s"`, strings.TrimPrefix(path, "/dev/")))
	} else {
		spec.TagDevice(fmt.Sprintf(`IMPORT{builtin}="usb_id"
SUBSYSTEM=="hidraw", SUBSYSTEMS=="usb", ATTRS{idVendor}=="%04x", ATTRS{idProduct}=="%04x"`, usbVendor, usbProduct))
>>>>>>> e3188c09
	}
	return nil
}

func (iface *hidrawInterface) AutoConnect(*interfaces.Plug, *interfaces.Slot) bool {
	// allow what declarations allowed
	return true
}

func (iface *hidrawInterface) hasUsbAttrs(attrs map[string]interface{}) bool {
	if _, ok := attrs["usb-vendor"]; ok {
		return true
	}
	if _, ok := attrs["usb-product"]; ok {
		return true
	}
	return false
}

func init() {
	registerIface(&hidrawInterface{})
}<|MERGE_RESOLUTION|>--- conflicted
+++ resolved
@@ -156,16 +156,12 @@
 
 }
 
-<<<<<<< HEAD
 func (iface *hidrawInterface) UDevConnectedPlug(spec *udev.Specification, plug *interfaces.ConnectedPlug, slot *interfaces.ConnectedSlot) error {
-=======
-func (iface *hidrawInterface) UDevConnectedPlug(spec *udev.Specification, plug *interfaces.Plug, plugAttrs map[string]interface{}, slot *interfaces.Slot, slotAttrs map[string]interface{}) error {
 	hasOnlyPath := true
-	if iface.hasUsbAttrs(slot) {
+	if iface.hasUsbAttrs(slot.Attrs) {
 		hasOnlyPath = false
 	}
 
->>>>>>> e3188c09
 	usbVendor, vOk := slot.Attrs["usb-vendor"].(int64)
 	if !vOk && !hasOnlyPath {
 		return nil
@@ -174,11 +170,6 @@
 	if !pOk && !hasOnlyPath {
 		return nil
 	}
-<<<<<<< HEAD
-	for appName := range plug.Apps() {
-		tag := udevSnapSecurityName(plug.Snap().Name(), appName)
-		spec.AddSnippet(udevUsbDeviceSnippet("hidraw", usbVendor, usbProduct, "TAG", tag))
-=======
 
 	path, pathOk := slot.Attrs["path"].(string)
 	if !pathOk && hasOnlyPath {
@@ -190,7 +181,6 @@
 	} else {
 		spec.TagDevice(fmt.Sprintf(`IMPORT{builtin}="usb_id"
 SUBSYSTEM=="hidraw", SUBSYSTEMS=="usb", ATTRS{idVendor}=="%04x", ATTRS{idProduct}=="%04x"`, usbVendor, usbProduct))
->>>>>>> e3188c09
 	}
 	return nil
 }
