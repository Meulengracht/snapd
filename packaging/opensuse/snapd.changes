-------------------------------------------------------------------
<<<<<<< HEAD
Fri Jun 22 15:58:54 UTC 2018 - me@zygoon.pl

- Fixed changelog chronology

-------------------------------------------------------------------
Fri Jun 22 14:25:35 UTC 2018 - me@zygoon.pl

- Update to upstream release 2.33.1
- Sync with snapd upstream packaging
- Backport support for apparmor on tumbleweed
- Install polkit files
- Load snap-confine apparmor profile in post, if apparmor is enabled
- Adjust badness of polkit-untracked-privlege
=======
Fri Jun 21 17:37:56 UTC 2018 - mvo@fastmail.fm

- Update to upstream release 2.33.1
>>>>>>> 8b1a2ed1

-------------------------------------------------------------------
Fri Jun 08 17:13:47 UTC 2018 - mvo@fastmail.fm

- Update to upstream release 2.33

-------------------------------------------------------------------
Mon May 28 08:06:53 UTC 2018 - ngompa13@gmail.com

- Refactor to support openSUSE Tumbleweed and Leap 42.3 and 15.0
- Enable AppArmor support for openSUSE Tumbleweed (post Leap 15.0)
- Enable support for handling the proprietary nvidia driver
- Drop ancient spec stuff that was being ignored by RPM anyway
- Drop spurious find command that didn't do anything...

-------------------------------------------------------------------
Wed May 16 10:20:08 UTC 2018 - mvo@fastmail.fm

- Update to upstream release 2.32.9

-------------------------------------------------------------------
Fri May 11 14:36:16 UTC 2018 - mvo@fastmail.fm

- Update to upstream release 2.32.8

-------------------------------------------------------------------
Fri May 11 13:09:32 UTC 2018 - mvo@fastmail.fm

- Update to upstream release 2.32.7

-------------------------------------------------------------------
Sun Apr 29 19:21:53 UTC 2018 - mvo@fastmail.fm

- Update to upstream release 2.32.6

-------------------------------------------------------------------
Mon Apr 16 16:41:48 UTC 2018 - mvo@fastmail.fm

- Update to upstream release 2.32.5

-------------------------------------------------------------------
Wed Apr 11 16:30:45 UTC 2018 - mvo@fastmail.fm

- Update to upstream release 2.32.4

-------------------------------------------------------------------
Wed Apr 11 12:40:09 UTC 2018 - mvo@fastmail.fm

- Update to upstream release 2.32.3.2

-------------------------------------------------------------------
Wed Apr 11 10:34:00 UTC 2018 - mvo@fastmail.fm

- Update to upstream release 2.32.3.1

-------------------------------------------------------------------
Thu Apr 05 22:35:35 UTC 2018 - mvo@fastmail.fm

- Update to upstream release 2.32.3

-------------------------------------------------------------------
Sat Mar 31 21:09:29 UTC 2018 - mvo@fastmail.fm

- Update to upstream release 2.32.2

-------------------------------------------------------------------
Mon Mar 26 21:03:02 UTC 2018 - mvo@fastmail.fm

- Update to upstream release 2.32.1

-------------------------------------------------------------------
Sat Mar 24 08:50:11 UTC 2018 - mvo@fastmail.fm

- Update to upstream release 2.32

-------------------------------------------------------------------
Tue Feb 20 17:32:42 UTC 2018 - mvo@fastmail.fm

- Update to upstream release 2.31.1

-------------------------------------------------------------------
Tue Feb 06 09:46:22 UTC 2018 - mvo@fastmail.fm

- Update to upstream release 2.31

-------------------------------------------------------------------
Sat Nov 18 15:31:24 UTC 2017 - mvo@fastmail.fm

- Update to upstream release 2.30

-------------------------------------------------------------------
Fri Nov 17 22:56:09 UTC 2017 - mvo@fastmail.fm

- Update to upstream release 2.29.4

-------------------------------------------------------------------
Thu Nov 09 19:16:29 UTC 2017 - mvo@fastmail.fm

- Update to upstream release 2.29.3

-------------------------------------------------------------------
Fri Nov 03 17:26:14 UTC 2017 - mvo@fastmail.fm

- Update to upstream release 2.29.2

-------------------------------------------------------------------
Fri Nov 03 07:27:08 UTC 2017 - mvo@fastmail.fm

- Update to upstream release 2.29.1

-------------------------------------------------------------------
Mon Oct 30 16:24:08 UTC 2017 - mvo@fastmail.fm

- Update to upstream release 2.29

-------------------------------------------------------------------
Wed Oct 11 19:46:37 UTC 2017 - mvo@fastmail.fm

- Update to upstream release 2.28.4

-------------------------------------------------------------------
Wed Oct 11 08:23:47 UTC 2017 - mvo@fastmail.fm

- Update to upstream release 2.28.3

-------------------------------------------------------------------
Tue Oct 10 18:42:45 UTC 2017 - mvo@fastmail.fm

- Update to upstream release 2.28.2

-------------------------------------------------------------------
Wed Sep 27 22:04:59 UTC 2017 - mvo@fastmail.fm

- Update to upstream release 2.28.1

-------------------------------------------------------------------
Mon Sep 25 16:09:15 UTC 2017 - mvo@fastmail.fm

- Update to upstream release 2.28

-------------------------------------------------------------------
Thu Sep 07 10:32:21 UTC 2017 - mvo@fastmail.fm

- Update to upstream release 2.27.6

-------------------------------------------------------------------
Wed Aug 30 07:45:01 UTC 2017 - mvo@fastmail.fm

- Update to upstream release 2.27.5

-------------------------------------------------------------------
Thu Aug 24 09:08:32 UTC 2017 - mvo@fastmail.fm

- Update to upstream release 2.27.4

-------------------------------------------------------------------
Fri Aug 18 15:51:22 UTC 2017 - mvo@fastmail.fm

- Update to upstream release 2.27.3

-------------------------------------------------------------------
Wed Aug 16 12:16:01 UTC 2017 - mvo@fastmail.fm

- Update to upstream release 2.27.2

-------------------------------------------------------------------
Mon Aug 14 08:07:21 UTC 2017 - mvo@fastmail.fm

- Update to upstream release 2.27.1

-------------------------------------------------------------------
Thu Aug 10 11:25:11 UTC 2017 - mvo@fastmail.fm

- Update to upstream release 2.27

-------------------------------------------------------------------
Fri May 19 14:35:29 UTC 2017 - morphis@gravedo.de

- Add bind() syscall to default seccomp policy to allow execution
  of snap hooks.
- Do not share /etc/ssl with the host but use the one from the core
  snap.

-------------------------------------------------------------------
Wed May 10 12:24:44 UTC 2017 - morphis@gravedo.de

- Update to upstream release 2.25

-------------------------------------------------------------------
Thu Apr 13 14:06:13 UTC 2017 - morphis@gravedo.de

- Update to upstream release 2.24

-------------------------------------------------------------------
Thu Mar 30 14:14:44 UTC 2017 - morphis@gravedo.de

- Update to upstream release 2.23.6

-------------------------------------------------------------------
Thu Mar 23 08:53:37 UTC 2017 - morphis@gravedo.de

- Update to upstream release 2.23.5
- Disable seccomp support to work around bugs in snap-confine
  (see https://bugs.launchpad.net/snappy/+bug/1674193 for details)

-------------------------------------------------------------------
Wed Mar 08 16:09:03 UTC 2017 - me@zygoon.pl

- Fix log-out prompt to be displayed only when really necessary.
- Fix installation of /usr/lib/snapd/info (version information)
- Install bash completion for "snap"

-------------------------------------------------------------------
Wed Mar 08 15:53:06 UTC 2017 - me@zygoon.pl

- New upstream release.
  More details are available at https://github.com/snapcore/snapd/releases/tag/2.23.1

-------------------------------------------------------------------
Tue Mar 07 23:00:34 UTC 2017 - me@zygoon.pl

- Add PATH integration and post-install message asking the user to logout to
  see PATH changes.

-------------------------------------------------------------------
Tue Mar 07 00:45:12 UTC 2017 - me@zygoon.pl

- (hacky) Disable shellcheck as it is missing on Leap 42.1

-------------------------------------------------------------------
Tue Mar 07 00:43:58 UTC 2017 - me@zygoon.pl

- (hacky) fix the 32bit build

-------------------------------------------------------------------
Mon Mar 06 18:08:04 UTC 2017 - me@zygoon.pl

- Initial package based on fully vendorized source tarball<|MERGE_RESOLUTION|>--- conflicted
+++ resolved
@@ -1,5 +1,4 @@
 -------------------------------------------------------------------
-<<<<<<< HEAD
 Fri Jun 22 15:58:54 UTC 2018 - me@zygoon.pl
 
 - Fixed changelog chronology
@@ -7,17 +6,15 @@
 -------------------------------------------------------------------
 Fri Jun 22 14:25:35 UTC 2018 - me@zygoon.pl
 
-- Update to upstream release 2.33.1
 - Sync with snapd upstream packaging
 - Backport support for apparmor on tumbleweed
 - Install polkit files
 - Load snap-confine apparmor profile in post, if apparmor is enabled
 - Adjust badness of polkit-untracked-privlege
-=======
+-------------------------------------------------------------------
 Fri Jun 21 17:37:56 UTC 2018 - mvo@fastmail.fm
 
 - Update to upstream release 2.33.1
->>>>>>> 8b1a2ed1
 
 -------------------------------------------------------------------
 Fri Jun 08 17:13:47 UTC 2018 - mvo@fastmail.fm
