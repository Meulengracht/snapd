/*
 * Copyright (C) 2014-2015 Canonical Ltd
 *
 * This program is free software: you can redistribute it and/or modify
 * it under the terms of the GNU General Public License version 3 as
 * published by the Free Software Foundation.
 *
 * This program is distributed in the hope that it will be useful,
 * but WITHOUT ANY WARRANTY; without even the implied warranty of
 * MERCHANTABILITY or FITNESS FOR A PARTICULAR PURPOSE.  See the
 * GNU General Public License for more details.
 *
 * You should have received a copy of the GNU General Public License
 * along with this program.  If not, see <http://www.gnu.org/licenses/>.
 *
 */

package snappy

import (
	"errors"
	"fmt"
	"io/ioutil"
	"os"
	"path"
	"path/filepath"
	"strings"

	"github.com/mvo5/goconfigparser"
	. "launchpad.net/gocheck"

	"launchpad.net/snappy/clickdeb"
	"launchpad.net/snappy/helpers"
	"launchpad.net/snappy/policy"
	"launchpad.net/snappy/progress"
	"launchpad.net/snappy/systemd"
)

func (s *SnapTestSuite) TestReadManifest(c *C) {
	manifestData := []byte(`{
   "description": "This is a simple hello world example.",
    "framework": "ubuntu-core-15.04-dev1",
    "hooks": {
        "echo": {
            "apparmor": "meta/echo.apparmor",
            "bin-path": "bin/echo"
        },
        "env": {
            "apparmor": "meta/env.apparmor",
            "bin-path": "bin/env"
        },
        "evil": {
            "apparmor": "meta/evil.apparmor",
            "bin-path": "bin/evil"
        }
    },
    "icon": "meta/hello.svg",
    "installed-size": "59",
    "maintainer": "Michael Vogt <mvo@ubuntu.com>",
    "name": "hello-world",
    "title": "Hello world example",
    "version": "1.0.5"
}`)
	manifest, err := readClickManifest(manifestData)
	c.Assert(err, IsNil)
	c.Assert(manifest.Name, Equals, "hello-world")
	c.Assert(manifest.Version, Equals, "1.0.5")
	c.Assert(manifest.Hooks["evil"]["bin-path"], Equals, "bin/evil")
	c.Assert(manifest.Hooks["evil"]["apparmor"], Equals, "meta/evil.apparmor")
}

func makeClickHook(c *C, hookContent string) {
	cfg := goconfigparser.New()
	c.Assert(cfg.ReadString("[hook]\n"+hookContent), IsNil)
	hookName, err := cfg.Get("hook", "Hook-Name")
	c.Assert(err, IsNil)

	if _, err := os.Stat(clickSystemHooksDir); err != nil {
		os.MkdirAll(clickSystemHooksDir, 0755)
	}
	ioutil.WriteFile(path.Join(clickSystemHooksDir, hookName+".hook"), []byte(hookContent), 0644)
}

func (s *SnapTestSuite) TestReadClickHookFile(c *C) {
	makeClickHook(c, `Hook-Name: systemd
User: root
Exec: /usr/lib/click-systemd/systemd-clickhook
Pattern: /var/lib/systemd/click/${id}`)
	hook, err := readClickHookFile(path.Join(clickSystemHooksDir, "systemd.hook"))
	c.Assert(err, IsNil)
	c.Assert(hook.name, Equals, "systemd")
	c.Assert(hook.user, Equals, "root")
	c.Assert(hook.exec, Equals, "/usr/lib/click-systemd/systemd-clickhook")
	c.Assert(hook.pattern, Equals, "/var/lib/systemd/click/${id}")

	// click allows non-existing "Hook-Name" and uses the filename then
	makeClickHook(c, `Hook-Name: apparmor
Pattern: /var/lib/apparmor/click/${id}`)
	hook, err = readClickHookFile(path.Join(clickSystemHooksDir, "apparmor.hook"))
	c.Assert(err, IsNil)
	c.Assert(hook.name, Equals, "apparmor")
}

func (s *SnapTestSuite) TestReadClickHooksDir(c *C) {
	makeClickHook(c, `Hook-Name: systemd
User: root
Exec: /usr/lib/click-systemd/systemd-clickhook
Pattern: /var/lib/systemd/click/${id}`)
	hooks, err := systemClickHooks()
	c.Assert(err, IsNil)
	c.Assert(hooks, HasLen, 1)
	c.Assert(hooks["systemd"].name, Equals, "systemd")
}

func (s *SnapTestSuite) TestHandleClickHooks(c *C) {
	// we can not strip the global rootdir for the hook tests
	stripGlobalRootDir = func(s string) string { return s }

	// two hooks to ensure iterating works correct
	testSymlinkDir := path.Join(s.tempdir, "/var/lib/systemd/click/")
	os.MkdirAll(testSymlinkDir, 0755)

	content := `Hook-Name: systemd
Pattern: /var/lib/systemd/click/${id}
`
	makeClickHook(c, content)

	os.MkdirAll(path.Join(s.tempdir, "/var/lib/apparmor/click/"), 0755)
	testSymlinkDir2 := path.Join(s.tempdir, "/var/lib/apparmor/click/")
	os.MkdirAll(testSymlinkDir2, 0755)
	content = `Hook-Name: apparmor
Pattern: /var/lib/apparmor/click/${id}
`
	makeClickHook(c, content)

	instDir := path.Join(s.tempdir, "apps", "foo", "1.0")
	os.MkdirAll(instDir, 0755)
	ioutil.WriteFile(path.Join(instDir, "path-to-systemd-file"), []byte(""), 0644)
	ioutil.WriteFile(path.Join(instDir, "path-to-apparmor-file"), []byte(""), 0644)
	manifest := clickManifest{
		Name:    "foo",
		Version: "1.0",
		Hooks: map[string]clickAppHook{
			"app": clickAppHook{
				"systemd":  "path-to-systemd-file",
				"apparmor": "path-to-apparmor-file",
			},
		},
	}
	err := installClickHooks(instDir, manifest, false)
	c.Assert(err, IsNil)
	p := fmt.Sprintf("%s/%s_%s_%s", testSymlinkDir, manifest.Name, "app", manifest.Version)
	_, err = os.Stat(p)
	c.Assert(err, IsNil)
	symlinkTarget, err := filepath.EvalSymlinks(p)
	c.Assert(err, IsNil)
	c.Assert(symlinkTarget, Equals, path.Join(instDir, "path-to-systemd-file"))

	p = fmt.Sprintf("%s/%s_%s_%s", testSymlinkDir2, manifest.Name, "app", manifest.Version)
	_, err = os.Stat(p)
	c.Assert(err, IsNil)
	symlinkTarget, err = filepath.EvalSymlinks(p)
	c.Assert(err, IsNil)
	c.Assert(symlinkTarget, Equals, path.Join(instDir, "path-to-apparmor-file"))

	// now ensure we can remove
	err = removeClickHooks(manifest, false)
	c.Assert(err, IsNil)
	_, err = os.Stat(fmt.Sprintf("%s/%s_%s_%s", testSymlinkDir, manifest.Name, "app", manifest.Version))
	c.Assert(err, NotNil)
}

func (s *SnapTestSuite) TestLocalSnapInstall(c *C) {
	snapFile := makeTestSnapPackage(c, "")
	name, err := installClick(snapFile, 0, nil, testNamespace)
	c.Assert(err, IsNil)
	c.Check(name, Equals, "foo")

	baseDir := filepath.Join(snapAppsDir, fooComposedName, "1.0")
	contentFile := filepath.Join(baseDir, "bin", "foo")
	content, err := ioutil.ReadFile(contentFile)
	c.Assert(err, IsNil)
	c.Assert(string(content), Equals, "#!/bin/sh\necho \"hello\"")

	// ensure we have the manifest too
	_, err = os.Stat(filepath.Join(baseDir, ".click", "info", fooComposedName+".manifest"))
	c.Assert(err, IsNil)

	// ensure we have the data dir
	_, err = os.Stat(path.Join(s.tempdir, "var", "lib", "apps", "foo."+testNamespace, "1.0"))
	c.Assert(err, IsNil)

	// ensure we have the hashes
	snap, err := NewInstalledSnapPart(filepath.Join(baseDir, "meta", "package.yaml"), testNamespace)
	c.Assert(err, IsNil)
	c.Assert(snap.Hash(), Not(Equals), "")
}

func (s *SnapTestSuite) TestLocalSnapInstallDebsigVerifyFails(c *C) {
	runDebsigVerify = func(snapFile string, allowUnauth bool) (err error) {
		return errors.New("something went wrong")
	}

	snapFile := makeTestSnapPackage(c, "")
	_, err := installClick(snapFile, 0, nil, testNamespace)
	c.Assert(err, NotNil)

	contentFile := path.Join(s.tempdir, "apps", fooComposedName, "1.0", "bin", "foo")
	_, err = os.Stat(contentFile)
	c.Assert(err, NotNil)
}

// ensure that the right parameters are passed to runDebsigVerify()
func (s *SnapTestSuite) TestLocalSnapInstallDebsigVerifyPassesUnauth(c *C) {
	var expectedUnauth bool
	runDebsigVerify = func(snapFile string, allowUnauth bool) (err error) {
		c.Assert(allowUnauth, Equals, expectedUnauth)
		return nil
	}

	expectedUnauth = true
	snapFile := makeTestSnapPackage(c, "")
	name, err := installClick(snapFile, AllowUnauthenticated, nil, testNamespace)
	c.Assert(err, IsNil)
	c.Check(name, Equals, "foo")

	expectedUnauth = false
	_, err = installClick(snapFile, 0, nil, testNamespace)
	c.Assert(err, IsNil)
}

type agreerator struct {
	y       bool
	intro   string
	license string
}

func (a *agreerator) Agreed(intro, license string) bool {
	a.intro = intro
	a.license = license
	return a.y
}
func (a *agreerator) Notify(string) {}

// if the snap asks for accepting a license, and an agreer isn't provided,
// install fails
func (s *SnapTestSuite) TestLocalSnapInstallMissingAccepterFails(c *C) {
	pkg := makeTestSnapPackage(c, "explicit-license-agreement: Y")
	_, err := installClick(pkg, 0, nil, testNamespace)
	c.Check(err, Equals, ErrLicenseNotAccepted)
}

// if the snap asks for accepting a license, and an agreer is provided, and
// Agreed returns false, install fails
func (s *SnapTestSuite) TestLocalSnapInstallNegAccepterFails(c *C) {
	pkg := makeTestSnapPackage(c, "explicit-license-agreement: Y")
	_, err := installClick(pkg, 0, &agreerator{y: false}, testNamespace)
	c.Check(err, Equals, ErrLicenseNotAccepted)
}

// if the snap asks for accepting a license, and an agreer is provided, but
// the click has no license, install fails
func (s *SnapTestSuite) TestLocalSnapInstallNoLicenseFails(c *C) {
	licenseChecker = func(string) error { return nil }
	defer func() { licenseChecker = checkLicenseExists }()

	pkg := makeTestSnapPackageFull(c, "explicit-license-agreement: Y", false)
	_, err := installClick(pkg, 0, &agreerator{y: true}, testNamespace)
	c.Check(err, Equals, ErrLicenseNotProvided)
}

// if the snap asks for accepting a license, and an agreer is provided, and
// Agreed returns true, install succeeds
func (s *SnapTestSuite) TestLocalSnapInstallPosAccepterWorks(c *C) {
	pkg := makeTestSnapPackage(c, "explicit-license-agreement: Y")
	_, err := installClick(pkg, 0, &agreerator{y: true}, testNamespace)
	c.Check(err, Equals, nil)
}

// Agreed is given reasonable values for intro and license
func (s *SnapTestSuite) TestLocalSnapInstallAccepterReasonable(c *C) {
	pkg := makeTestSnapPackage(c, "name: foobar\nexplicit-license-agreement: Y")
	ag := &agreerator{y: true}
	_, err := installClick(pkg, 0, ag, testNamespace)
	c.Assert(err, Equals, nil)
	c.Check(ag.intro, Matches, ".*foobar.*requires.*license.*")
	c.Check(ag.license, Equals, "WTFPL")
}

// If a previous version is installed with the same license version, the agreer
// isn't called
func (s *SnapTestSuite) TestPreviouslyAcceptedLicense(c *C) {
	ag := &agreerator{y: true}
	yaml := "name: foox\nexplicit-license-agreement: Y\nlicense-version: 2\n"
	yamlFile, err := makeInstalledMockSnap(s.tempdir, yaml+"version: 1")
	pkgdir := filepath.Dir(filepath.Dir(yamlFile))
	c.Assert(os.MkdirAll(filepath.Join(pkgdir, ".click", "info"), 0755), IsNil)
	c.Assert(ioutil.WriteFile(filepath.Join(pkgdir, ".click", "info", "foox."+testNamespace+".manifest"), []byte(`{"name": "foox"}`), 0644), IsNil)
	c.Assert(setActiveClick(pkgdir, true, ag), IsNil)

	pkg := makeTestSnapPackage(c, yaml+"version: 2")
	_, err = installClick(pkg, 0, ag, testNamespace)
	c.Assert(err, Equals, nil)
	c.Check(ag.intro, Equals, "")
	c.Check(ag.license, Equals, "")
}

// If a previous version is installed with the same license version, but without
// explicit license agreement set, the agreer *is* called
func (s *SnapTestSuite) TestSameLicenseVersionButNotRequired(c *C) {
	ag := &agreerator{y: true}
	yaml := "name: foox\nlicense-version: 2\n"
	yamlFile, err := makeInstalledMockSnap(s.tempdir, yaml+"version: 1")
	pkgdir := filepath.Dir(filepath.Dir(yamlFile))
	c.Assert(os.MkdirAll(filepath.Join(pkgdir, ".click", "info"), 0755), IsNil)
	c.Assert(ioutil.WriteFile(filepath.Join(pkgdir, ".click", "info", "foox."+testNamespace+".manifest"), []byte(`{"name": "foox"}`), 0644), IsNil)
	c.Assert(setActiveClick(pkgdir, true, ag), IsNil)

	pkg := makeTestSnapPackage(c, yaml+"version: 2\nexplicit-license-agreement: Y")
	_, err = installClick(pkg, 0, ag, testNamespace)
	c.Assert(err, Equals, nil)
	c.Check(ag.license, Equals, "WTFPL")
}

// If a previous version is installed with a different license version, the
// agreer *is* called
func (s *SnapTestSuite) TestDifferentLicenseVersion(c *C) {
	ag := &agreerator{y: true}
	yaml := "name: foox\nexplicit-license-agreement: Y\n"
	yamlFile, err := makeInstalledMockSnap(s.tempdir, yaml+"license-version: 2\nversion: 1")
	pkgdir := filepath.Dir(filepath.Dir(yamlFile))
	c.Assert(os.MkdirAll(filepath.Join(pkgdir, ".click", "info"), 0755), IsNil)
	c.Assert(ioutil.WriteFile(filepath.Join(pkgdir, ".click", "info", "foox."+testNamespace+".manifest"), []byte(`{"name": "foox"}`), 0644), IsNil)
	c.Assert(setActiveClick(pkgdir, true, ag), IsNil)

	pkg := makeTestSnapPackage(c, yaml+"license-version: 3\nversion: 2")
	_, err = installClick(pkg, 0, ag, testNamespace)
	c.Assert(err, Equals, nil)
	c.Check(ag.license, Equals, "WTFPL")
}

func (s *SnapTestSuite) TestSnapRemove(c *C) {
	allSystemctl := []string{}
	systemd.SystemctlCmd = func(cmd ...string) ([]byte, error) {
		allSystemctl = append(allSystemctl, cmd[0])
		return nil, nil
	}

	targetDir := path.Join(s.tempdir, "apps")
	_, err := installClick(makeTestSnapPackage(c, ""), 0, nil, testNamespace)
	c.Assert(err, IsNil)

	instDir := path.Join(targetDir, fooComposedName, "1.0")
	_, err = os.Stat(instDir)
	c.Assert(err, IsNil)

	err = removeClick(instDir, nil)
	c.Assert(err, IsNil)

	_, err = os.Stat(instDir)
	c.Assert(err, NotNil)

	// we don't run unneeded systemctl reloads
	c.Assert(allSystemctl, HasLen, 0)
}

func (s *SnapTestSuite) buildFramework(c *C) string {
	allSystemctl := []string{}
	systemd.SystemctlCmd = func(cmd ...string) ([]byte, error) {
		allSystemctl = append(allSystemctl, cmd[0])
		return nil, nil
	}

	tmpdir := c.MkDir()
	appg := filepath.Join(tmpdir, "meta", "framework-policy", "apparmor", "policygroups")
	c.Assert(os.MkdirAll(appg, 0755), IsNil)
	c.Assert(ioutil.WriteFile(filepath.Join(appg, "one"), []byte("hello"), 0644), IsNil)

	yaml := []byte(`name: hello
version: 1.0.1
vendor: Foo <foo@example.com>
type: framework
`)

	yamlFile := path.Join(tmpdir, "meta", "package.yaml")
	c.Assert(ioutil.WriteFile(yamlFile, yaml, 0644), IsNil)
	readmeMd := path.Join(tmpdir, "meta", "readme.md")
	c.Assert(ioutil.WriteFile(readmeMd, []byte("blah\nx"), 0644), IsNil)
	m, err := parsePackageYamlData(yaml)
	c.Assert(err, IsNil)
	c.Assert(writeDebianControl(tmpdir, m), IsNil)
	c.Assert(writeClickManifest(tmpdir, m), IsNil)
	snapName := fmt.Sprintf("%s_%s_all.snap", m.Name, m.Version)
	d, err := clickdeb.Create(snapName)
	c.Assert(err, IsNil)
	defer d.Close()
	c.Assert(d.Build(tmpdir, func(dataTar string) error {
		return writeHashes(tmpdir, dataTar)
	}), IsNil)

	_, err = installClick(snapName, 0, nil, testNamespace)
	c.Assert(err, IsNil)

	return snapName
}

func (s *SnapTestSuite) TestSnapInstallPackagePolicyDelta(c *C) {
	secbase := policy.SecBase
	defer func() { policy.SecBase = secbase }()
	policy.SecBase = c.MkDir()

	snapName := s.buildFramework(c)
	// rename the policy
	//poldir := filepath.Join(tmpdir, "meta", "framework-policy", "apparmor", "policygroups")

	_, err := installClick(snapName, 0, nil, testNamespace)
	c.Assert(err, IsNil)
	// appdir := filepath.Join(s.tempdir, "apps", "hello.testspacethename", "1.0.1")
	// c.Assert(removeClick(appdir, nil), IsNil)
}

func (s *SnapTestSuite) TestSnapRemovePackagePolicy(c *C) {
	secbase := policy.SecBase
	defer func() { policy.SecBase = secbase }()
	policy.SecBase = c.MkDir()

	s.buildFramework(c)
	appdir := filepath.Join(s.tempdir, "apps", "hello", "1.0.1")
	c.Assert(removeClick(appdir, nil), IsNil)
}

func (s *SnapTestSuite) TestSnapRemovePackagePolicyWeirdClickManifest(c *C) {
	secbase := policy.SecBase
	defer func() { policy.SecBase = secbase }()
	policy.SecBase = c.MkDir()

	s.buildFramework(c)
	appdir := filepath.Join(s.tempdir, "apps", "hello", "1.0.1")
	// c.Assert(removeClick(appdir, nil), IsNil)

	manifestFile := path.Join(appdir, ".click", "info", "hello.manifest")
	c.Assert(ioutil.WriteFile(manifestFile, []byte(`{"name": "xyzzy","type":"framework"}`), 0644), IsNil)

	c.Assert(removeClick(appdir, nil), IsNil)
}

func (s *SnapTestSuite) TestLocalOemSnapInstall(c *C) {
	snapFile := makeTestSnapPackage(c, `name: foo
version: 1.0
type: oem
icon: foo.svg
vendor: Foo Bar <foo@example.com>`)
	_, err := installClick(snapFile, 0, nil, testNamespace)
	c.Assert(err, IsNil)

	contentFile := path.Join(s.tempdir, "oem", fooComposedName, "1.0", "bin", "foo")
	_, err = os.Stat(contentFile)
	c.Assert(err, IsNil)
	_, err = os.Stat(path.Join(s.tempdir, "oem", fooComposedName, "1.0", ".click", "info", fooComposedName+".manifest"))
	c.Assert(err, IsNil)
}

func (s *SnapTestSuite) TestClickSetActive(c *C) {
	packageYaml := `name: foo
icon: foo.svg
vendor: Foo Bar <foo@example.com>
`
	snapFile := makeTestSnapPackage(c, packageYaml+"version: 1.0")
	_, err := installClick(snapFile, AllowUnauthenticated, nil, testNamespace)
	c.Assert(err, IsNil)

	snapFile = makeTestSnapPackage(c, packageYaml+"version: 2.0")
	_, err = installClick(snapFile, AllowUnauthenticated, nil, testNamespace)
	c.Assert(err, IsNil)

	// ensure v2 is active
	repo := NewLocalSnapRepository(filepath.Join(s.tempdir, "apps"))
	parts, err := repo.Installed()
	c.Assert(err, IsNil)
	c.Assert(parts, HasLen, 2)
	c.Assert(parts[0].Version(), Equals, "1.0")
	c.Assert(parts[0].IsActive(), Equals, false)
	c.Assert(parts[1].Version(), Equals, "2.0")
	c.Assert(parts[1].IsActive(), Equals, true)

	// set v1 active
	err = setActiveClick(parts[0].(*SnapPart).basedir, false, nil)
	parts, err = repo.Installed()
	c.Assert(err, IsNil)
	c.Assert(parts[0].Version(), Equals, "1.0")
	c.Assert(parts[0].IsActive(), Equals, true)
	c.Assert(parts[1].Version(), Equals, "2.0")
	c.Assert(parts[1].IsActive(), Equals, false)

}

func (s *SnapTestSuite) TestClickCopyData(c *C) {
	snapDataHomeGlob = filepath.Join(s.tempdir, "home", "*", "apps")
	homeDir := filepath.Join(s.tempdir, "home", "user1", "apps")
	appDir := "foo." + testNamespace
	homeData := filepath.Join(homeDir, appDir, "1.0")
	err := helpers.EnsureDir(homeData, 0755)
	c.Assert(err, IsNil)

	packageYaml := `name: foo
icon: foo.svg
vendor: Foo Bar <foo@example.com>
`
	canaryData := []byte("ni ni ni")

	snapFile := makeTestSnapPackage(c, packageYaml+"version: 1.0")
	_, err = installClick(snapFile, AllowUnauthenticated, nil, testNamespace)
	c.Assert(err, IsNil)
	canaryDataFile := filepath.Join(snapDataDir, appDir, "1.0", "canary.txt")
	err = ioutil.WriteFile(canaryDataFile, canaryData, 0644)
	c.Assert(err, IsNil)
	err = ioutil.WriteFile(filepath.Join(homeData, "canary.home"), canaryData, 0644)
	c.Assert(err, IsNil)

	snapFile = makeTestSnapPackage(c, packageYaml+"version: 2.0")
	_, err = installClick(snapFile, AllowUnauthenticated, nil, testNamespace)
	c.Assert(err, IsNil)
	newCanaryDataFile := filepath.Join(snapDataDir, appDir, "2.0", "canary.txt")
	content, err := ioutil.ReadFile(newCanaryDataFile)
	c.Assert(err, IsNil)
	c.Assert(content, DeepEquals, canaryData)

	newHomeDataCanaryFile := filepath.Join(homeDir, appDir, "2.0", "canary.home")
	content, err = ioutil.ReadFile(newHomeDataCanaryFile)
	c.Assert(err, IsNil)
	c.Assert(content, DeepEquals, canaryData)
}

// ensure that even with no home dir there is no error and the
// system data gets copied
func (s *SnapTestSuite) TestClickCopyDataNoUserHomes(c *C) {
	// this home dir path does not exist
	snapDataHomeGlob = filepath.Join(s.tempdir, "no-such-home", "*", "apps")

	packageYaml := `name: foo
icon: foo.svg
vendor: Foo Bar <foo@example.com>
`
	appDir := "foo." + testNamespace
	snapFile := makeTestSnapPackage(c, packageYaml+"version: 1.0")
	_, err := installClick(snapFile, AllowUnauthenticated, nil, testNamespace)
	c.Assert(err, IsNil)
	canaryDataFile := filepath.Join(snapDataDir, appDir, "1.0", "canary.txt")
	err = ioutil.WriteFile(canaryDataFile, []byte(""), 0644)
	c.Assert(err, IsNil)

	snapFile = makeTestSnapPackage(c, packageYaml+"version: 2.0")
	_, err = installClick(snapFile, AllowUnauthenticated, nil, testNamespace)
	c.Assert(err, IsNil)
	_, err = os.Stat(filepath.Join(snapDataDir, appDir, "2.0", "canary.txt"))
	c.Assert(err, IsNil)
}

func (s *SnapTestSuite) TestClickCopyRemovesHooksFirst(c *C) {
	// we can not strip the global rootdir for the hook tests
	stripGlobalRootDir = func(s string) string { return s }

	// this hook will create a hook.trace file with the *.hook
	// files generated, this is then later used to verify that
	// the hook files got generated/removed in the right order
	hookContent := fmt.Sprintf(`Hook-Name: tracehook
User: root
Exec: (cd %s && printf "now: $(find . -name "*.tracehook")\n") >> %s/hook.trace
Pattern: /${id}.tracehook`, s.tempdir, s.tempdir)
	makeClickHook(c, hookContent)

	packageYaml := `name: bar
icon: foo.svg
vendor: Foo Bar <foo@example.com>
integration:
 app:
  tracehook: meta/package.yaml
`
	appDir := "bar." + testNamespace
	// install 1.0 and then upgrade to 2.0
	snapFile := makeTestSnapPackage(c, packageYaml+"version: 1.0")
	_, err := installClick(snapFile, AllowUnauthenticated, nil, testNamespace)
	c.Assert(err, IsNil)
	canaryDataFile := filepath.Join(snapDataDir, appDir, "1.0", "canary.txt")
	err = ioutil.WriteFile(canaryDataFile, []byte(""), 0644)
	c.Assert(err, IsNil)

	snapFile = makeTestSnapPackage(c, packageYaml+"version: 2.0")
	_, err = installClick(snapFile, AllowUnauthenticated, nil, testNamespace)
	c.Assert(err, IsNil)
	_, err = os.Stat(filepath.Join(snapDataDir, appDir, "2.0", "canary.txt"))
	c.Assert(err, IsNil)

	// read the hook trace file, this shows that 1.0 was active, then
	// it go de-activated and finally 2.0 got activated
	content, err := ioutil.ReadFile(filepath.Join(s.tempdir, "hook.trace"))
	c.Assert(err, IsNil)
	// Forcefully in one line to avoid issues with hidden spaces,
	// it is visually obvious in this form.
	hookRun := fmt.Sprintf("now: ./bar.%s_app_1.0.tracehook\nnow: \nnow: ./bar.%s_app_2.0.tracehook\n", testNamespace, testNamespace)
	c.Assert(string(content), Equals, hookRun)
}

func (s *SnapTestSuite) TestClickCopyDataHookFails(c *C) {
	// we can not strip the global rootdir for the hook tests
	stripGlobalRootDir = func(s string) string { return s }

	// this is a special hook that fails on a 2.0 upgrade, this way
	// we can ensure that upgrades can work
	hookContent := fmt.Sprintf(`Hook-Name: hooky
User: root
Exec: if test -e %s/bar.%s_app_2.0.hooky; then echo "this log message is harmless and can be ignored"; false; fi
Pattern: /${id}.hooky`, s.tempdir, testNamespace)
	makeClickHook(c, hookContent)

	packageYaml := `name: bar
icon: foo.svg
vendor: Foo Bar <foo@example.com>
integration:
 app:
  hooky: meta/package.yaml
`

	appDir := "bar." + testNamespace
	// install 1.0 and then upgrade to 2.0
	snapFile := makeTestSnapPackage(c, packageYaml+"version: 1.0")
	_, err := installClick(snapFile, AllowUnauthenticated, nil, testNamespace)
	c.Assert(err, IsNil)
	canaryDataFile := filepath.Join(snapDataDir, appDir, "1.0", "canary.txt")
	err = ioutil.WriteFile(canaryDataFile, []byte(""), 0644)
	c.Assert(err, IsNil)

	snapFile = makeTestSnapPackage(c, packageYaml+"version: 2.0")
	_, err = installClick(snapFile, AllowUnauthenticated, nil, testNamespace)
	c.Assert(err, NotNil)

	// installing 2.0 will fail in the hooks,
	//   so ensure we fall back to v1.0
	content, err := ioutil.ReadFile(filepath.Join(snapAppsDir, appDir, "current", "meta", "package.yaml"))
	c.Assert(err, IsNil)
	c.Assert(strings.Contains(string(content), "version: 1.0"), Equals, true)

	// no leftovers from the failed install
	_, err = os.Stat(filepath.Join(snapAppsDir, fooComposedName, "2.0"))
	c.Assert(err, NotNil)
}

const expectedWrapper = `#!/bin/sh
# !!!never remove this line!!!
##TARGET=/apps/pastebinit.mvo/1.4.0.0.1/bin/pastebinit

set -e

#FIXME: namespace
TMPDIR="/tmp/snaps/pastebinit/1.4.0.0.1/tmp"
if [ ! -d "$TMPDIR" ]; then
    mkdir -p -m1777 "$TMPDIR"
fi
export TMPDIR
export TEMPDIR="$TMPDIR"

# app paths (deprecated)
export SNAPP_APP_PATH="/apps/pastebinit.mvo/1.4.0.0.1/"
export SNAPP_APP_DATA_PATH="/var/lib//apps/pastebinit.mvo/1.4.0.0.1/"
export SNAPP_APP_USER_DATA_PATH="$HOME//apps/pastebinit.mvo/1.4.0.0.1/"
export SNAPP_APP_TMPDIR="$TMPDIR"
export SNAPP_OLD_PWD="$(pwd)"

# app paths
export SNAP_APP_PATH="/apps/pastebinit.mvo/1.4.0.0.1/"
export SNAP_APP_DATA_PATH="/var/lib//apps/pastebinit.mvo/1.4.0.0.1/"
export SNAP_APP_USER_DATA_PATH="$HOME//apps/pastebinit.mvo/1.4.0.0.1/"
export SNAP_APP_TMPDIR="$TMPDIR"

# FIXME: this will need to become snappy arch or something
export SNAPPY_APP_ARCH="$(dpkg --print-architecture)"

if [ ! -d "$SNAP_APP_USER_DATA_PATH" ]; then
   mkdir -p "$SNAP_APP_USER_DATA_PATH"
fi
export HOME="$SNAP_APP_USER_DATA_PATH"

# export old pwd
export SNAP_OLD_PWD="$(pwd)"
cd /apps/pastebinit.mvo/1.4.0.0.1/
ubuntu-core-launcher pastebinit.mvo pastebinit.mvo_pastebinit_1.4.0.0.1 /apps/pastebinit.mvo/1.4.0.0.1/bin/pastebinit "$@"
`

func (s *SnapTestSuite) TestSnappyGenerateSnapBinaryWrapper(c *C) {
	binary := Binary{Name: "pastebinit", Exec: "bin/pastebinit"}
	pkgPath := "/apps/pastebinit.mvo/1.4.0.0.1/"
	aaProfile := "pastebinit.mvo_pastebinit_1.4.0.0.1"
	m := packageYaml{Name: "pastebinit",
		Version: "1.4.0.0.1"}

	generatedWrapper, err := generateSnapBinaryWrapper(binary, pkgPath, aaProfile, &m)
	c.Assert(err, IsNil)
	c.Assert(generatedWrapper, Equals, expectedWrapper)
}

func (s *SnapTestSuite) TestSnappyGenerateSnapBinaryWrapperIllegalChars(c *C) {
	binary := Binary{Name: "bin/pastebinit\nSomething nasty"}
	pkgPath := "/apps/pastebinit.mvo/1.4.0.0.1/"
	aaProfile := "pastebinit.mvo_pastebinit_1.4.0.0.1"
	m := packageYaml{Name: "pastebinit",
		Version: "1.4.0.0.1"}

	_, err := generateSnapBinaryWrapper(binary, pkgPath, aaProfile, &m)
	c.Assert(err, NotNil)
}

func (s *SnapTestSuite) TestSnappyBinPathForBinaryNoExec(c *C) {
	binary := Binary{Name: "pastebinit", Exec: "bin/pastebinit"}
	pkgPath := "/apps/pastebinit.mvo/1.0/"
	c.Assert(binPathForBinary(pkgPath, binary), Equals, "/apps/pastebinit.mvo/1.0/bin/pastebinit")
}

func (s *SnapTestSuite) TestSnappyBinPathForBinaryWithExec(c *C) {
	binary := Binary{
		Name: "pastebinit",
		Exec: "bin/random-pastebin",
	}
	pkgPath := "/apps/pastebinit.mvo/1.1/"
	c.Assert(binPathForBinary(pkgPath, binary), Equals, "/apps/pastebinit.mvo/1.1/bin/random-pastebin")
}

func (s *SnapTestSuite) TestSnappyHandleBinariesOnInstall(c *C) {
	packageYaml := `name: foo
icon: foo.svg
vendor: Foo Bar <foo@example.com>
binaries:
 - name: bin/bar
`
	snapFile := makeTestSnapPackage(c, packageYaml+"version: 1.0")
	_, err := installClick(snapFile, AllowUnauthenticated, nil, "mvo")
	c.Assert(err, IsNil)

	// ensure that the binary wrapper file go generated with the right
	// name
	binaryWrapper := filepath.Join(snapBinariesDir, "foo.bar")
	c.Assert(helpers.FileExists(binaryWrapper), Equals, true)

	// and that it gets removed on remove
	snapDir := filepath.Join(snapAppsDir, "foo.mvo", "1.0")
	err = removeClick(snapDir, nil)
	c.Assert(err, IsNil)
	c.Assert(helpers.FileExists(binaryWrapper), Equals, false)
	c.Assert(helpers.FileExists(snapDir), Equals, false)
}

func (s *SnapTestSuite) TestSnappyHandleBinariesOnUpgrade(c *C) {
	packageYaml := `name: foo
icon: foo.svg
vendor: Foo Bar <foo@example.com>
binaries:
 - name: bin/bar
`
	snapFile := makeTestSnapPackage(c, packageYaml+"version: 1.0")
	_, err := installClick(snapFile, AllowUnauthenticated, nil, "mvo")
	c.Assert(err, IsNil)

	// ensure that the binary wrapper file go generated with the right
	// path
	oldSnapBin := filepath.Join(snapAppsDir[len(globalRootDir):], "foo.mvo", "1.0", "bin", "bar")
	binaryWrapper := filepath.Join(snapBinariesDir, "foo.bar")
	content, err := ioutil.ReadFile(binaryWrapper)
	c.Assert(err, IsNil)
	c.Assert(strings.Contains(string(content), oldSnapBin), Equals, true)

	// and that it gets updated on upgrade
	snapFile = makeTestSnapPackage(c, packageYaml+"version: 2.0")
	_, err = installClick(snapFile, AllowUnauthenticated, nil, "mvo")
	c.Assert(err, IsNil)
	newSnapBin := filepath.Join(snapAppsDir[len(globalRootDir):], "foo.mvo", "2.0", "bin", "bar")
	content, err = ioutil.ReadFile(binaryWrapper)
	c.Assert(err, IsNil)
	c.Assert(strings.Contains(string(content), newSnapBin), Equals, true)
}

func (s *SnapTestSuite) TestSnappyHandleServicesOnInstall(c *C) {
	packageYaml := `name: foo
icon: foo.svg
vendor: Foo Bar <foo@example.com>
services:
 - name: service
   start: bin/hello
`
	snapFile := makeTestSnapPackage(c, packageYaml+"version: 1.0")
	_, err := installClick(snapFile, AllowUnauthenticated, nil, "mvo")
	c.Assert(err, IsNil)

	servicesFile := filepath.Join(snapServicesDir, "foo_service_1.0.service")
	c.Assert(helpers.FileExists(servicesFile), Equals, true)
	st, err := os.Stat(servicesFile)
	c.Assert(err, IsNil)
	// should _not_ be executable
	c.Assert(st.Mode().String(), Equals, "-rw-r--r--")

	// and that it gets removed on remove
	snapDir := filepath.Join(snapAppsDir, "foo.mvo", "1.0")
	err = removeClick(snapDir, new(progress.NullProgress))
	c.Assert(err, IsNil)
	c.Assert(helpers.FileExists(servicesFile), Equals, false)
	c.Assert(helpers.FileExists(snapDir), Equals, false)
}

func (s *SnapTestSuite) TestSnappyHandleServicesOnInstallInhibit(c *C) {
	allSystemctl := [][]string{}
	systemd.SystemctlCmd = func(cmd ...string) ([]byte, error) {
		allSystemctl = append(allSystemctl, cmd)
		return []byte("ActiveState=inactive\n"), nil
	}

	packageYaml := `name: foo
icon: foo.svg
vendor: Foo Bar <foo@example.com>
services:
 - name: service
   start: bin/hello
`
	snapFile := makeTestSnapPackage(c, packageYaml+"version: 1.0")
	_, err := installClick(snapFile, InhibitHooks, nil, testNamespace)
	c.Assert(err, IsNil)

	c.Assert(allSystemctl, HasLen, 0)

}

func (s *SnapTestSuite) TestFindBinaryInPath(c *C) {
	fakeBinDir := c.MkDir()
	runMePath := filepath.Join(fakeBinDir, "runme")
	err := ioutil.WriteFile(runMePath, []byte(""), 0755)
	c.Assert(err, IsNil)

	p := filepath.Join(fakeBinDir, "not-executable")
	err = ioutil.WriteFile(p, []byte(""), 0644)
	c.Assert(err, IsNil)

	fakePATH := fmt.Sprintf("/some/dir:%s", fakeBinDir)
	c.Assert(findBinaryInPath("runme", fakePATH), Equals, runMePath)
	c.Assert(findBinaryInPath("no-such-binary-nowhere", fakePATH), Equals, "")
	c.Assert(findBinaryInPath("not-executable", fakePATH), Equals, "")
}

func (s *SnapTestSuite) TestLocalSnapInstallRunHooks(c *C) {
	// we can not strip the global rootdir for the hook tests
	stripGlobalRootDir = func(s string) string { return s }

	hookSymlinkDir := filepath.Join(s.tempdir, "/var/lib/click/hooks/systemd")
	c.Assert(os.MkdirAll(hookSymlinkDir, 0755), IsNil)

	hookContent := fmt.Sprintf(`Hook-Name: systemd
User: root
Exec: touch %s/i-ran
Pattern: /var/lib/click/hooks/systemd/${id}`, s.tempdir)
	makeClickHook(c, hookContent)

	packageYaml := `name: foo
icon: foo.svg
vendor: Foo Bar <foo@example.com>
integration:
 app:
  systemd: meta/package.yaml
`
	snapFile := makeTestSnapPackage(c, packageYaml+"version: 1.0")

	// install it
	_, err := installClick(snapFile, 0, nil, testNamespace)
	c.Assert(err, IsNil)

	// verify we have the symlink
	c.Assert(helpers.FileExists(filepath.Join(hookSymlinkDir, fmt.Sprintf("foo.%s_app_1.0", testNamespace))), Equals, true)
	// and the hook exec was called
	c.Assert(helpers.FileExists(filepath.Join(s.tempdir, "i-ran")), Equals, true)
}

func (s *SnapTestSuite) TestLocalSnapInstallInhibitHooks(c *C) {
	// we can not strip the global rootdir for the hook tests
	stripGlobalRootDir = func(s string) string { return s }

	hookSymlinkDir := filepath.Join(s.tempdir, "/var/lib/click/hooks/systemd")
	c.Assert(os.MkdirAll(hookSymlinkDir, 0755), IsNil)

	hookContent := fmt.Sprintf(`Hook-Name: systemd
User: root
Exec: touch %s/i-ran
Pattern: /var/lib/click/hooks/systemd/${id}`, s.tempdir)
	makeClickHook(c, hookContent)

	packageYaml := `name: foo
icon: foo.svg
vendor: Foo Bar <foo@example.com>
integration:
 app:
  systemd: meta/package.yaml
`
	snapFile := makeTestSnapPackage(c, packageYaml+"version: 1.0")

	// install it
	_, err := installClick(snapFile, InhibitHooks, nil, testNamespace)
	c.Assert(err, IsNil)

	// verify we have the symlink
	c.Assert(helpers.FileExists(filepath.Join(hookSymlinkDir, fmt.Sprintf("foo.%s_app_1.0", testNamespace))), Equals, true)
	// but the hook exec was not called
	c.Assert(helpers.FileExists(filepath.Join(s.tempdir, "i-ran")), Equals, false)
}

func (s *SnapTestSuite) TestAddPackageServicesStripsGlobalRootdir(c *C) {
	// ensure that even with a global rootdir the paths in the generated
	// .services file are setup correctly (i.e. that the global root
	// is stripped)
	c.Assert(globalRootDir, Not(Equals), "/")

	yamlFile, err := makeInstalledMockSnap(s.tempdir, "")
	c.Assert(err, IsNil)
	baseDir := filepath.Dir(filepath.Dir(yamlFile))
	err = addPackageServices(baseDir, false, nil)
	c.Assert(err, IsNil)

	content, err := ioutil.ReadFile(filepath.Join(s.tempdir, "/etc/systemd/system/hello-app_svc1_1.10.service"))
	c.Assert(err, IsNil)

	baseDirWithoutRootPrefix := "/apps/" + helloAppComposedName + "/1.10"
	expectedExecStart := fmt.Sprintf("\nExecStart=/usr/bin/ubuntu-core-launcher hello-app.%s %s_svc1_1.10 %s/bin/hello\n", testNamespace, helloAppComposedName, baseDirWithoutRootPrefix)
	c.Assert(strings.Contains(string(content), expectedExecStart), Equals, true)
}

func (s *SnapTestSuite) TestAddPackageServicesBusPolicyFramework(c *C) {
	yaml := `name: foo
version: 1
type: framework
services:
  - name: bar
    bus-name: foo.bar.baz
`
	yamlFile, err := makeInstalledMockSnap(s.tempdir, yaml)
	c.Assert(err, IsNil)
	baseDir := filepath.Dir(filepath.Dir(yamlFile))
	err = addPackageServices(baseDir, false, nil)
	c.Assert(err, IsNil)

	content, err := ioutil.ReadFile(filepath.Join(s.tempdir, "/etc/dbus-1/system.d/foo_bar_1.conf"))
	c.Assert(err, IsNil)
	c.Assert(strings.Contains(string(content), "<allow own=\"foo.bar.baz\"/>\n"), Equals, true)
}

func (s *SnapTestSuite) TestAddPackageServicesBusPolicyNoFramework(c *C) {
	yaml := `name: foo
version: 1
type: app
services:
  - name: bar
    bus-name: foo.bar.baz
`
	yamlFile, err := makeInstalledMockSnap(s.tempdir, yaml)
	c.Assert(err, IsNil)
	baseDir := filepath.Dir(filepath.Dir(yamlFile))
	err = addPackageServices(baseDir, false, nil)
	c.Assert(err, IsNil)

	_, err = ioutil.ReadFile(filepath.Join(s.tempdir, "/etc/dbus-1/system.d/foo_bar_1.conf"))
	c.Assert(err, NotNil)
}

func (s *SnapTestSuite) TestAddPackageBinariesStripsGlobalRootdir(c *C) {
	// ensure that even with a global rootdir the paths in the generated
	// .services file are setup correctly (i.e. that the global root
	// is stripped)
	c.Assert(globalRootDir, Not(Equals), "/")

	yamlFile, err := makeInstalledMockSnap(s.tempdir, "")
	c.Assert(err, IsNil)
	baseDir := filepath.Dir(filepath.Dir(yamlFile))
	err = addPackageBinaries(baseDir)
	c.Assert(err, IsNil)

	content, err := ioutil.ReadFile(filepath.Join(s.tempdir, "/apps/bin/hello-app.hello"))
	c.Assert(err, IsNil)

	needle := fmt.Sprintf(`
cd /apps/hello-app.testspacethename/1.10
ubuntu-core-launcher hello-app.%s hello-app.testspacethename_hello_1.10 /apps/hello-app.testspacethename/1.10/bin/hello "$@"
`, testNamespace)
	c.Assert(strings.Contains(string(content), needle), Equals, true)
}

var (
	expectedServiceWrapperFmt = `[Unit]
Description=A fun webserver
%s
X-Snappy=yes

[Service]
ExecStart=/usr/bin/ubuntu-core-launcher xkcd-webserver%s xkcd-webserver.canonical_xkcd-webserver_0.3.4 /apps/xkcd-webserver.canonical/0.3.4/bin/foo start
WorkingDirectory=/apps/xkcd-webserver.canonical/0.3.4/
Environment="SNAPP_APP_PATH=/apps/xkcd-webserver.canonical/0.3.4/" "SNAPP_APP_DATA_PATH=/var/lib/apps/xkcd-webserver.canonical/0.3.4/" "SNAPP_APP_USER_DATA_PATH=%%h/apps/xkcd-webserver.canonical/0.3.4/" "SNAP_APP_PATH=/apps/xkcd-webserver.canonical/0.3.4/" "SNAP_APP_DATA_PATH=/var/lib/apps/xkcd-webserver.canonical/0.3.4/" "SNAP_APP_USER_DATA_PATH=%%h/apps/xkcd-webserver.canonical/0.3.4/" "SNAP_APP=xkcd-webserver_xkcd-webserver_0.3.4" "TMPDIR=/tmp/snaps/xkcd-webserver/0.3.4/tmp" "SNAP_APP_TMPDIR=/tmp/snaps/xkcd-webserver/0.3.4/tmp"
ExecStop=/apps/xkcd-webserver.canonical/0.3.4/bin/foo stop
ExecStopPost=/apps/xkcd-webserver.canonical/0.3.4/bin/foo post-stop
TimeoutStopSec=30
%s

[Install]
WantedBy=multi-user.target
`
	expectedServiceAppWrapper = fmt.Sprintf(expectedServiceWrapperFmt, "After=ubuntu-snappy.frameworks.target\nRequires=ubuntu-snappy.frameworks.target", ".canonical", "\n")
	expectedServiceFmkWrapper = fmt.Sprintf(expectedServiceWrapperFmt, "Before=ubuntu-snappy.frameworks.target\nAfter=ubuntu-snappy.frameworks-pre.target\nRequires=ubuntu-snappy.frameworks-pre.target", "", "BusName=foo.bar.baz\nType=dbus")
)

func (s *SnapTestSuite) TestSnappyGenerateSnapServiceAppWrapper(c *C) {
	service := Service{
		Name:        "xkcd-webserver",
		Start:       "bin/foo start",
		Stop:        "bin/foo stop",
		PostStop:    "bin/foo post-stop",
		StopTimeout: DefaultTimeout,
		Description: "A fun webserver",
	}
	pkgPath := "/apps/xkcd-webserver.canonical/0.3.4/"
	aaProfile := "xkcd-webserver.canonical_xkcd-webserver_0.3.4"
	m := packageYaml{Name: "xkcd-webserver",
		Version: "0.3.4"}

	generatedWrapper, err := generateSnapServicesFile(service, pkgPath, aaProfile, &m)
	c.Assert(err, IsNil)
	c.Assert(generatedWrapper, Equals, expectedServiceAppWrapper)
}

func (s *SnapTestSuite) TestSnappyGenerateSnapServiceFmkWrapper(c *C) {
	service := Service{
		Name:        "xkcd-webserver",
		Start:       "bin/foo start",
		Stop:        "bin/foo stop",
		PostStop:    "bin/foo post-stop",
		StopTimeout: DefaultTimeout,
		Description: "A fun webserver",
		BusName:     "foo.bar.baz",
	}
	pkgPath := "/apps/xkcd-webserver.canonical/0.3.4/"
	aaProfile := "xkcd-webserver.canonical_xkcd-webserver_0.3.4"
	m := packageYaml{
		Name:    "xkcd-webserver",
		Version: "0.3.4",
		Type:    SnapTypeFramework,
	}

	generatedWrapper, err := generateSnapServicesFile(service, pkgPath, aaProfile, &m)
	c.Assert(err, IsNil)
	c.Assert(generatedWrapper, Equals, expectedServiceFmkWrapper)
}

func (s *SnapTestSuite) TestSnappyGenerateSnapServiceWrapperWhitelist(c *C) {
	service := Service{Name: "xkcd-webserver",
		Start:       "bin/foo start",
		Stop:        "bin/foo stop",
		PostStop:    "bin/foo post-stop",
		StopTimeout: DefaultTimeout,
		Description: "A fun webserver\nExec=foo",
	}
	pkgPath := "/apps/xkcd-webserver.canonical/0.3.4/"
	aaProfile := "xkcd-webserver.canonical_xkcd-webserver_0.3.4"
	m := packageYaml{Name: "xkcd-webserver",
		Version: "0.3.4"}

	_, err := generateSnapServicesFile(service, pkgPath, aaProfile, &m)
	c.Assert(err, NotNil)
}

func (s *SnapTestSuite) TestServiceWhitelistSimple(c *C) {
	c.Assert(verifyServiceYaml(Service{Name: "foo"}), IsNil)
	c.Assert(verifyServiceYaml(Service{Description: "foo"}), IsNil)
	c.Assert(verifyServiceYaml(Service{Start: "foo"}), IsNil)
	c.Assert(verifyServiceYaml(Service{Stop: "foo"}), IsNil)
	c.Assert(verifyServiceYaml(Service{PostStop: "foo"}), IsNil)
}

func (s *SnapTestSuite) TestServiceWhitelistIllegal(c *C) {
	c.Assert(verifyServiceYaml(Service{Name: "x\n"}), NotNil)
	c.Assert(verifyServiceYaml(Service{Description: "foo\n"}), NotNil)
	c.Assert(verifyServiceYaml(Service{Start: "foo\n"}), NotNil)
	c.Assert(verifyServiceYaml(Service{Stop: "foo\n"}), NotNil)
	c.Assert(verifyServiceYaml(Service{PostStop: "foo\n"}), NotNil)
}

func (s *SnapTestSuite) TestServiceWhitelistError(c *C) {
	err := verifyServiceYaml(Service{Name: "x\n"})
	c.Assert(err.Error(), Equals, `services description field 'Name' contains illegal 'x
' (legal: '^[A-Za-z0-9/. _#:-]*$')`)
}

func (s *SnapTestSuite) TestBinariesWhitelistSimple(c *C) {
	c.Assert(verifyBinariesYaml(Binary{Name: "foo"}), IsNil)
	c.Assert(verifyBinariesYaml(Binary{Exec: "foo"}), IsNil)
	c.Assert(verifyBinariesYaml(Binary{
		SecurityDefinitions: SecurityDefinitions{
			SecurityTemplate: "foo"},
	}), IsNil)
	c.Assert(verifyBinariesYaml(Binary{
		SecurityDefinitions: SecurityDefinitions{
			SecurityPolicy: &SecurityPolicyDefinition{
				Apparmor: "foo"},
		},
	}), IsNil)
}

func (s *SnapTestSuite) TestBinariesWhitelistIllegal(c *C) {
	c.Assert(verifyBinariesYaml(Binary{Name: "test!me"}), NotNil)
	c.Assert(verifyBinariesYaml(Binary{Name: "x\n"}), NotNil)
	c.Assert(verifyBinariesYaml(Binary{Exec: "x\n"}), NotNil)
	c.Assert(verifyBinariesYaml(Binary{
		SecurityDefinitions: SecurityDefinitions{
			SecurityTemplate: "x\n"},
	}), NotNil)
	c.Assert(verifyBinariesYaml(Binary{
		SecurityDefinitions: SecurityDefinitions{
			SecurityPolicy: &SecurityPolicyDefinition{
				Apparmor: "x\n"},
		},
	}), NotNil)
}

func (s *SnapTestSuite) TestSnappyRunHooks(c *C) {
	hookWasRunStamp := fmt.Sprintf("%s/systemd-was-run", s.tempdir)
	c.Assert(helpers.FileExists(hookWasRunStamp), Equals, false)

	makeClickHook(c, fmt.Sprintf(`Hook-Name: systemd
User: root
Exec: touch %s
Pattern: /var/lib/systemd/click/${id}`, hookWasRunStamp))

	err := RunHooks()
	c.Assert(err, IsNil)
	c.Assert(helpers.FileExists(hookWasRunStamp), Equals, true)
}

func (s *SnapTestSuite) TestInstallChecksForClashes(c *C) {
	// creating the thing by hand (as build refuses to)...
	tmpdir := c.MkDir()
	os.MkdirAll(path.Join(tmpdir, "meta"), 0755)
	yaml := []byte(`name: hello
version: 1.0.1
vendor: Foo <foo@example.com>
services:
 - name: foo
binaries:
 - name: foo
`)
	yamlFile := path.Join(tmpdir, "meta", "package.yaml")
	c.Assert(ioutil.WriteFile(yamlFile, yaml, 0644), IsNil)
	readmeMd := path.Join(tmpdir, "meta", "readme.md")
	c.Assert(ioutil.WriteFile(readmeMd, []byte("blah\nx"), 0644), IsNil)
	m, err := parsePackageYamlData(yaml)
	c.Assert(err, IsNil)
	c.Assert(writeDebianControl(tmpdir, m), IsNil)
	c.Assert(writeClickManifest(tmpdir, m), IsNil)
	snapName := fmt.Sprintf("%s_%s_all.snap", m.Name, m.Version)
	d, err := clickdeb.Create(snapName)
	c.Assert(err, IsNil)
	defer d.Close()
	c.Assert(d.Build(tmpdir, func(dataTar string) error {
		return writeHashes(tmpdir, dataTar)
	}), IsNil)

	_, err = installClick(snapName, 0, nil, testNamespace)
	c.Assert(err, ErrorMatches, ".*binary and service both called foo.*")
}

func (s *SnapTestSuite) TestInstallChecksFrameworks(c *C) {
	packageYaml := `name: foo
version: 0.1
vendor: Foo Bar <foo@example.com>
frameworks:
  - missing
`
	snapFile := makeTestSnapPackage(c, packageYaml)
	_, err := installClick(snapFile, 0, nil, testNamespace)
	c.Assert(err, ErrorMatches, `.*missing framework.*`)
}

func (s *SnapTestSuite) TestInstallClickHooksCallsStripRootDir(c *C) {
	content := `Hook-Name: systemd
Pattern: /var/lib/systemd/click/${id}
`
	makeClickHook(c, content)
	os.MkdirAll(path.Join(s.tempdir, "/var/lib/systemd/click/"), 0755)

	manifest := clickManifest{
		Name:    "foo",
		Version: "1.0",
		Hooks: map[string]clickAppHook{
			"app": clickAppHook{
				"systemd": "path-to-systemd-file",
			},
		},
	}

	stripGlobalRootDirWasCalled := false
	stripGlobalRootDir = func(s string) string {
		stripGlobalRootDirWasCalled = true
		return s
	}

	err := installClickHooks(c.MkDir(), manifest, false)
	c.Assert(err, IsNil)
	c.Assert(stripGlobalRootDirWasCalled, Equals, true)
}

<<<<<<< HEAD
func (s *SnapTestSuite) TestPackageYamlAddSecurityPolicy(c *C) {
	m, err := parsePackageYamlData([]byte(`name: foo
version: 1.0
binaries:
 - name: foo
services:
 - name: bar
   start: baz
`))
	c.Assert(err, IsNil)

	snapSeccompDir = c.MkDir()
	err = m.addSecurityPolicy("/apps/foo.mvo/1.0/")
	c.Assert(err, IsNil)

	binSeccompContent, err := ioutil.ReadFile(filepath.Join(snapSeccompDir, "foo.mvo_foo_1.0"))
	c.Assert(string(binSeccompContent), Equals, scFilterGenFakeResult)

	serviceSeccompContent, err := ioutil.ReadFile(filepath.Join(snapSeccompDir, "foo.mvo_bar_1.0"))
	c.Assert(string(serviceSeccompContent), Equals, scFilterGenFakeResult)

}

func (s *SnapTestSuite) TestPackageYamlRemoveSecurityPolicy(c *C) {
	m, err := parsePackageYamlData([]byte(`name: foo
version: 1.0
binaries:
 - name: foo
services:
 - name: bar
   start: baz
`))
	c.Assert(err, IsNil)

	snapSeccompDir = c.MkDir()
	binSeccomp := filepath.Join(snapSeccompDir, "foo.mvo_foo_1.0")
	serviceSeccomp := filepath.Join(snapSeccompDir, "foo.mvo_bar_1.0")
	c.Assert(helpers.FileExists(binSeccomp), Equals, false)
	c.Assert(helpers.FileExists(serviceSeccomp), Equals, false)

	// add it now
	err = m.addSecurityPolicy("/apps/foo.mvo/1.0/")
	c.Assert(err, IsNil)
	c.Assert(helpers.FileExists(binSeccomp), Equals, true)
	c.Assert(helpers.FileExists(serviceSeccomp), Equals, true)

	// ensure that it removes the files on remove
	err = m.removeSecurityPolicy("/apps/foo.mvo/1.0/")
	c.Assert(err, IsNil)
	c.Assert(helpers.FileExists(binSeccomp), Equals, false)
	c.Assert(helpers.FileExists(serviceSeccomp), Equals, false)
=======
func (s *SnapTestSuite) TestRemovePackageServiceKills(c *C) {
	// make Stop not work
	var sysdLog [][]string
	systemd.SystemctlCmd = func(cmd ...string) ([]byte, error) {
		sysdLog = append(sysdLog, cmd)
		return []byte("ActiveState=active\n"), nil
	}
	yamlFile, err := makeInstalledMockSnap(s.tempdir, `name: wat
version: 42
vendor: WAT <wat@example.com>
icon: meta/wat.ico
services:
 - name: wat
   stop-timeout: 25
`)
	c.Assert(err, IsNil)
	inter := &MockProgressMeter{}
	c.Check(removePackageServices(filepath.Dir(filepath.Dir(yamlFile)), inter), IsNil)
	c.Assert(len(inter.notified) > 0, Equals, true)
	c.Check(inter.notified[len(inter.notified)-1], Equals, "wat_wat_42.service refused to stop, killing.")
	c.Assert(len(sysdLog) >= 3, Equals, true)
	sd1 := sysdLog[len(sysdLog)-3]
	sd2 := sysdLog[len(sysdLog)-2]
	c.Check(sd1, DeepEquals, []string{"kill", "wat_wat_42.service", "-s", "TERM"})
	c.Check(sd2, DeepEquals, []string{"kill", "wat_wat_42.service", "-s", "KILL"})
>>>>>>> a40adc3f
}<|MERGE_RESOLUTION|>--- conflicted
+++ resolved
@@ -1205,7 +1205,6 @@
 	c.Assert(stripGlobalRootDirWasCalled, Equals, true)
 }
 
-<<<<<<< HEAD
 func (s *SnapTestSuite) TestPackageYamlAddSecurityPolicy(c *C) {
 	m, err := parsePackageYamlData([]byte(`name: foo
 version: 1.0
@@ -1257,7 +1256,8 @@
 	c.Assert(err, IsNil)
 	c.Assert(helpers.FileExists(binSeccomp), Equals, false)
 	c.Assert(helpers.FileExists(serviceSeccomp), Equals, false)
-=======
+}
+
 func (s *SnapTestSuite) TestRemovePackageServiceKills(c *C) {
 	// make Stop not work
 	var sysdLog [][]string
@@ -1283,5 +1283,4 @@
 	sd2 := sysdLog[len(sysdLog)-2]
 	c.Check(sd1, DeepEquals, []string{"kill", "wat_wat_42.service", "-s", "TERM"})
 	c.Check(sd2, DeepEquals, []string{"kill", "wat_wat_42.service", "-s", "KILL"})
->>>>>>> a40adc3f
 }