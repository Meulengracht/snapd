--- conflicted
+++ resolved
@@ -5672,537 +5672,6 @@
 	}
 }
 
-<<<<<<< HEAD
-var _ = check.Suite(&postCreateUserSuite{})
-
-type postCreateUserSuite struct {
-	apiBaseSuite
-
-	mockUserHome string
-}
-
-func (s *postCreateUserSuite) SetUpTest(c *check.C) {
-	s.apiBaseSuite.SetUpTest(c)
-
-	s.daemon(c)
-	s.mockUserHome = c.MkDir()
-	userLookup = mkUserLookup(s.mockUserHome)
-}
-
-func (s *postCreateUserSuite) TearDownTest(c *check.C) {
-	s.apiBaseSuite.TearDownTest(c)
-
-	userLookup = user.Lookup
-	osutilAddUser = osutil.AddUser
-}
-
-func mkUserLookup(userHomeDir string) func(string) (*user.User, error) {
-	return func(username string) (*user.User, error) {
-		cur, err := user.Current()
-		cur.Username = username
-		cur.HomeDir = userHomeDir
-		return cur, err
-	}
-}
-
-func (s *postCreateUserSuite) TestPostCreateUserNoSSHKeys(c *check.C) {
-	restore := release.MockOnClassic(false)
-	defer restore()
-
-	s.userInfoExpectedEmail = "popper@lse.ac.uk"
-	s.userInfoResult = &store.User{
-		Username:         "karl",
-		OpenIDIdentifier: "xxyyzz",
-	}
-	buf := bytes.NewBufferString(fmt.Sprintf(`{"email": "%s"}`, s.userInfoExpectedEmail))
-	req, err := http.NewRequest("POST", "/v2/create-user", buf)
-	c.Assert(err, check.IsNil)
-
-	rsp := postCreateUser(createUserCmd, req, nil).(*resp)
-
-	c.Check(rsp.Type, check.Equals, ResponseTypeError)
-	c.Check(rsp.Result.(*errorResult).Message, check.Matches, `cannot create user for "popper@lse.ac.uk": no ssh keys found`)
-}
-
-func (s *postCreateUserSuite) TestPostCreateUser(c *check.C) {
-	restore := release.MockOnClassic(false)
-	defer restore()
-
-	expectedUsername := "karl"
-	s.userInfoExpectedEmail = "popper@lse.ac.uk"
-	s.userInfoResult = &store.User{
-		Username:         expectedUsername,
-		SSHKeys:          []string{"ssh1", "ssh2"},
-		OpenIDIdentifier: "xxyyzz",
-	}
-	osutilAddUser = func(username string, opts *osutil.AddUserOptions) error {
-		c.Check(username, check.Equals, expectedUsername)
-		c.Check(opts.SSHKeys, check.DeepEquals, []string{"ssh1", "ssh2"})
-		c.Check(opts.Gecos, check.Equals, "popper@lse.ac.uk,xxyyzz")
-		c.Check(opts.Sudoer, check.Equals, false)
-		return nil
-	}
-
-	buf := bytes.NewBufferString(fmt.Sprintf(`{"email": "%s"}`, s.userInfoExpectedEmail))
-	req, err := http.NewRequest("POST", "/v2/create-user", buf)
-	c.Assert(err, check.IsNil)
-
-	rsp := postCreateUser(createUserCmd, req, nil).(*resp)
-
-	expected := &userResponseData{
-		Username: expectedUsername,
-		SSHKeys:  []string{"ssh1", "ssh2"},
-	}
-
-	c.Check(rsp.Type, check.Equals, ResponseTypeSync)
-	c.Check(rsp.Result, check.FitsTypeOf, expected)
-	c.Check(rsp.Result, check.DeepEquals, expected)
-
-	// user was setup in state
-	state := s.d.overlord.State()
-	state.Lock()
-	user, err := auth.User(state, 1)
-	state.Unlock()
-	c.Check(err, check.IsNil)
-	c.Check(user.Username, check.Equals, expectedUsername)
-	c.Check(user.Email, check.Equals, s.userInfoExpectedEmail)
-	c.Check(user.Macaroon, check.NotNil)
-	// auth saved to user home dir
-	outfile := filepath.Join(s.mockUserHome, ".snap", "auth.json")
-	c.Check(osutil.FileExists(outfile), check.Equals, true)
-	c.Check(outfile, testutil.FileEquals,
-		fmt.Sprintf(`{"id":%d,"username":"%s","email":"%s","macaroon":"%s"}`,
-			1, expectedUsername, s.userInfoExpectedEmail, user.Macaroon))
-}
-
-func (s *postCreateUserSuite) TestGetUserDetailsFromAssertionModelNotFound(c *check.C) {
-	st := s.d.overlord.State()
-	st.Lock()
-	devicestatetest.SetDevice(st, nil)
-	st.Unlock()
-
-	email := "foo@example.com"
-
-	username, opts, err := getUserDetailsFromAssertion(s.d.overlord, email)
-	c.Check(username, check.Equals, "")
-	c.Check(opts, check.IsNil)
-	c.Check(err, check.ErrorMatches, `cannot add system-user "foo@example.com": cannot get model assertion: no state entry for key`)
-}
-
-func (s *postCreateUserSuite) setupSigner(accountID string, signerPrivKey asserts.PrivateKey) *assertstest.SigningDB {
-	st := s.d.overlord.State()
-
-	signerSigning := s.brands.Register(accountID, signerPrivKey, map[string]interface{}{
-		"account-id":   accountID,
-		"verification": "verified",
-	})
-	acctNKey := s.brands.AccountsAndKeys(accountID)
-
-	assertstest.AddMany(s.storeSigning, acctNKey...)
-	assertstatetest.AddMany(st, acctNKey...)
-
-	return signerSigning
-}
-
-var (
-	brandPrivKey, _   = assertstest.GenerateKey(752)
-	partnerPrivKey, _ = assertstest.GenerateKey(752)
-	unknownPrivKey, _ = assertstest.GenerateKey(752)
-)
-
-func (s *postCreateUserSuite) makeSystemUsers(c *check.C, systemUsers []map[string]interface{}) {
-	st := s.d.overlord.State()
-	st.Lock()
-	defer st.Unlock()
-
-	assertstatetest.AddMany(st, s.storeSigning.StoreAccountKey(""))
-
-	s.setupSigner("my-brand", brandPrivKey)
-	s.setupSigner("partner", partnerPrivKey)
-	s.setupSigner("unknown", unknownPrivKey)
-
-	model := s.brands.Model("my-brand", "my-model", map[string]interface{}{
-		"architecture":          "amd64",
-		"gadget":                "pc",
-		"kernel":                "pc-kernel",
-		"required-snaps":        []interface{}{"required-snap1"},
-		"system-user-authority": []interface{}{"my-brand", "partner"},
-	})
-	// now add model related stuff to the system
-	assertstatetest.AddMany(st, model)
-
-	for _, suMap := range systemUsers {
-		su, err := s.brands.Signing(suMap["authority-id"].(string)).Sign(asserts.SystemUserType, suMap, nil, "")
-		c.Assert(err, check.IsNil)
-		su = su.(*asserts.SystemUser)
-		// now add system-user assertion to the system
-		assertstatetest.AddMany(st, su)
-	}
-	// create fake device
-	err := devicestatetest.SetDevice(st, &auth.DeviceState{
-		Brand:  "my-brand",
-		Model:  "my-model",
-		Serial: "serialserial",
-	})
-	c.Assert(err, check.IsNil)
-}
-
-var goodUser = map[string]interface{}{
-	"authority-id": "my-brand",
-	"brand-id":     "my-brand",
-	"email":        "foo@bar.com",
-	"series":       []interface{}{"16", "18"},
-	"models":       []interface{}{"my-model", "other-model"},
-	"name":         "Boring Guy",
-	"username":     "guy",
-	"password":     "$6$salt$hash",
-	"since":        time.Now().Format(time.RFC3339),
-	"until":        time.Now().Add(24 * 30 * time.Hour).Format(time.RFC3339),
-}
-
-var partnerUser = map[string]interface{}{
-	"authority-id": "partner",
-	"brand-id":     "my-brand",
-	"email":        "p@partner.com",
-	"series":       []interface{}{"16", "18"},
-	"models":       []interface{}{"my-model"},
-	"name":         "Partner Guy",
-	"username":     "partnerguy",
-	"password":     "$6$salt$hash",
-	"since":        time.Now().Format(time.RFC3339),
-	"until":        time.Now().Add(24 * 30 * time.Hour).Format(time.RFC3339),
-}
-
-var badUser = map[string]interface{}{
-	// bad user (not valid for this model)
-	"authority-id": "my-brand",
-	"brand-id":     "my-brand",
-	"email":        "foobar@bar.com",
-	"series":       []interface{}{"16", "18"},
-	"models":       []interface{}{"non-of-the-models-i-have"},
-	"name":         "Random Gal",
-	"username":     "gal",
-	"password":     "$6$salt$hash",
-	"since":        time.Now().Format(time.RFC3339),
-	"until":        time.Now().Add(24 * 30 * time.Hour).Format(time.RFC3339),
-}
-
-var unknownUser = map[string]interface{}{
-	"authority-id": "unknown",
-	"brand-id":     "my-brand",
-	"email":        "x@partner.com",
-	"series":       []interface{}{"16", "18"},
-	"models":       []interface{}{"my-model"},
-	"name":         "XGuy",
-	"username":     "xguy",
-	"password":     "$6$salt$hash",
-	"since":        time.Now().Format(time.RFC3339),
-	"until":        time.Now().Add(24 * 30 * time.Hour).Format(time.RFC3339),
-}
-
-func (s *postCreateUserSuite) TestGetUserDetailsFromAssertionHappy(c *check.C) {
-	s.makeSystemUsers(c, []map[string]interface{}{goodUser})
-
-	// ensure that if we query the details from the assert DB we get
-	// the expected user
-	username, opts, err := getUserDetailsFromAssertion(s.d.overlord, "foo@bar.com")
-	c.Check(username, check.Equals, "guy")
-	c.Check(opts, check.DeepEquals, &osutil.AddUserOptions{
-		Gecos:    "foo@bar.com,Boring Guy",
-		Password: "$6$salt$hash",
-	})
-	c.Check(err, check.IsNil)
-}
-
-// FIXME: These tests all look similar, with small deltas. Would be
-// nice to transform them into a table that is just the deltas, and
-// run on a loop.
-func (s *postCreateUserSuite) TestPostCreateUserFromAssertion(c *check.C) {
-	restore := release.MockOnClassic(false)
-	defer restore()
-
-	s.makeSystemUsers(c, []map[string]interface{}{goodUser})
-
-	// mock the calls that create the user
-	osutilAddUser = func(username string, opts *osutil.AddUserOptions) error {
-		c.Check(username, check.Equals, "guy")
-		c.Check(opts.Gecos, check.Equals, "foo@bar.com,Boring Guy")
-		c.Check(opts.Sudoer, check.Equals, false)
-		c.Check(opts.Password, check.Equals, "$6$salt$hash")
-		c.Check(opts.ForcePasswordChange, check.Equals, false)
-		return nil
-	}
-
-	defer func() {
-		osutilAddUser = osutil.AddUser
-	}()
-
-	// do it!
-	buf := bytes.NewBufferString(`{"email": "foo@bar.com","known":true}`)
-	req, err := http.NewRequest("POST", "/v2/create-user", buf)
-	c.Assert(err, check.IsNil)
-
-	rsp := postCreateUser(createUserCmd, req, nil).(*resp)
-
-	expected := &userResponseData{
-		Username: "guy",
-	}
-
-	c.Check(rsp.Type, check.Equals, ResponseTypeSync)
-	c.Check(rsp.Result, check.FitsTypeOf, expected)
-	c.Check(rsp.Result, check.DeepEquals, expected)
-
-	// ensure the user was added to the state
-	st := s.d.overlord.State()
-	st.Lock()
-	users, err := auth.Users(st)
-	c.Assert(err, check.IsNil)
-	st.Unlock()
-	c.Check(users, check.HasLen, 1)
-}
-
-func (s *postCreateUserSuite) TestPostCreateUserFromAssertionWithForcePasswordChnage(c *check.C) {
-	restore := release.MockOnClassic(false)
-	defer restore()
-
-	lusers := []map[string]interface{}{goodUser}
-	lusers[0]["force-password-change"] = "true"
-	s.makeSystemUsers(c, lusers)
-
-	// mock the calls that create the user
-	osutilAddUser = func(username string, opts *osutil.AddUserOptions) error {
-		c.Check(username, check.Equals, "guy")
-		c.Check(opts.Gecos, check.Equals, "foo@bar.com,Boring Guy")
-		c.Check(opts.Sudoer, check.Equals, false)
-		c.Check(opts.Password, check.Equals, "$6$salt$hash")
-		c.Check(opts.ForcePasswordChange, check.Equals, true)
-		return nil
-	}
-
-	defer func() {
-		osutilAddUser = osutil.AddUser
-	}()
-
-	// do it!
-	buf := bytes.NewBufferString(`{"email": "foo@bar.com","known":true}`)
-	req, err := http.NewRequest("POST", "/v2/create-user", buf)
-	c.Assert(err, check.IsNil)
-
-	rsp := postCreateUser(createUserCmd, req, nil).(*resp)
-
-	expected := &userResponseData{
-		Username: "guy",
-	}
-
-	c.Check(rsp.Type, check.Equals, ResponseTypeSync)
-	c.Check(rsp.Result, check.FitsTypeOf, expected)
-	c.Check(rsp.Result, check.DeepEquals, expected)
-
-	// ensure the user was added to the state
-	st := s.d.overlord.State()
-	st.Lock()
-	users, err := auth.Users(st)
-	c.Assert(err, check.IsNil)
-	st.Unlock()
-	c.Check(users, check.HasLen, 1)
-}
-
-func (s *postCreateUserSuite) TestPostCreateUserFromAssertionAllKnown(c *check.C) {
-	restore := release.MockOnClassic(false)
-	defer restore()
-
-	s.makeSystemUsers(c, []map[string]interface{}{goodUser, partnerUser, badUser, unknownUser})
-
-	// mock the calls that create the user
-	osutilAddUser = func(username string, opts *osutil.AddUserOptions) error {
-		switch username {
-		case "guy":
-			c.Check(opts.Gecos, check.Equals, "foo@bar.com,Boring Guy")
-		case "partnerguy":
-			c.Check(opts.Gecos, check.Equals, "p@partner.com,Partner Guy")
-		default:
-			c.Logf("unexpected username %q", username)
-			c.Fail()
-		}
-		c.Check(opts.Sudoer, check.Equals, false)
-		c.Check(opts.Password, check.Equals, "$6$salt$hash")
-		return nil
-	}
-	defer func() {
-		osutilAddUser = osutil.AddUser
-	}()
-
-	// do it!
-	buf := bytes.NewBufferString(`{"known":true}`)
-	req, err := http.NewRequest("POST", "/v2/create-user", buf)
-	c.Assert(err, check.IsNil)
-
-	rsp := postCreateUser(createUserCmd, req, nil).(*resp)
-
-	c.Check(rsp.Type, check.Equals, ResponseTypeSync)
-	// note that we get a list here instead of a single
-	// userResponseData item
-	c.Check(rsp.Result, check.FitsTypeOf, []userResponseData{})
-	seen := map[string]bool{}
-	for _, u := range rsp.Result.([]userResponseData) {
-		seen[u.Username] = true
-		c.Check(u, check.DeepEquals, userResponseData{Username: u.Username})
-	}
-	c.Check(seen, check.DeepEquals, map[string]bool{
-		"guy":        true,
-		"partnerguy": true,
-	})
-
-	// ensure the user was added to the state
-	st := s.d.overlord.State()
-	st.Lock()
-	users, err := auth.Users(st)
-	c.Assert(err, check.IsNil)
-	st.Unlock()
-	c.Check(users, check.HasLen, 2)
-}
-
-func (s *postCreateUserSuite) TestPostCreateUserFromAssertionAllKnownClassicErrors(c *check.C) {
-	restore := release.MockOnClassic(true)
-	defer restore()
-
-	s.makeSystemUsers(c, []map[string]interface{}{goodUser})
-
-	// do it!
-	buf := bytes.NewBufferString(`{"known":true}`)
-	req, err := http.NewRequest("POST", "/v2/create-user", buf)
-	c.Assert(err, check.IsNil)
-
-	rsp := postCreateUser(createUserCmd, req, nil).(*resp)
-
-	c.Check(rsp.Type, check.Equals, ResponseTypeError)
-	c.Check(rsp.Result.(*errorResult).Message, check.Matches, `cannot create user: device is a classic system`)
-}
-
-func (s *postCreateUserSuite) TestPostCreateUserFromAssertionAllKnownButOwnedErrors(c *check.C) {
-	restore := release.MockOnClassic(false)
-	defer restore()
-
-	s.makeSystemUsers(c, []map[string]interface{}{goodUser})
-
-	st := s.d.overlord.State()
-	st.Lock()
-	_, err := auth.NewUser(st, "username", "email@test.com", "macaroon", []string{"discharge"})
-	st.Unlock()
-	c.Check(err, check.IsNil)
-
-	// do it!
-	buf := bytes.NewBufferString(`{"known":true}`)
-	req, err := http.NewRequest("POST", "/v2/create-user", buf)
-	c.Assert(err, check.IsNil)
-
-	rsp := postCreateUser(createUserCmd, req, nil).(*resp)
-
-	c.Check(rsp.Type, check.Equals, ResponseTypeError)
-	c.Check(rsp.Result.(*errorResult).Message, check.Matches, `cannot create user: device already managed`)
-}
-
-func (s *postCreateUserSuite) TestPostCreateUserFromAssertionAllKnownButOwned(c *check.C) {
-	restore := release.MockOnClassic(false)
-	defer restore()
-
-	s.makeSystemUsers(c, []map[string]interface{}{goodUser})
-
-	st := s.d.overlord.State()
-	st.Lock()
-	_, err := auth.NewUser(st, "username", "email@test.com", "macaroon", []string{"discharge"})
-	st.Unlock()
-	c.Check(err, check.IsNil)
-
-	// mock the calls that create the user
-	osutilAddUser = func(username string, opts *osutil.AddUserOptions) error {
-		c.Check(username, check.Equals, "guy")
-		c.Check(opts.Gecos, check.Equals, "foo@bar.com,Boring Guy")
-		c.Check(opts.Sudoer, check.Equals, false)
-		c.Check(opts.Password, check.Equals, "$6$salt$hash")
-		return nil
-	}
-	defer func() {
-		osutilAddUser = osutil.AddUser
-	}()
-
-	// do it!
-	buf := bytes.NewBufferString(`{"known":true,"force-managed":true}`)
-	req, err := http.NewRequest("POST", "/v2/create-user", buf)
-	c.Assert(err, check.IsNil)
-
-	rsp := postCreateUser(createUserCmd, req, nil).(*resp)
-
-	// note that we get a list here instead of a single
-	// userResponseData item
-	expected := []userResponseData{
-		{Username: "guy"},
-	}
-	c.Check(rsp.Type, check.Equals, ResponseTypeSync)
-	c.Check(rsp.Result, check.FitsTypeOf, expected)
-	c.Check(rsp.Result, check.DeepEquals, expected)
-}
-
-func (s *postCreateUserSuite) TestUsersEmpty(c *check.C) {
-	req, err := http.NewRequest("GET", "/v2/users", nil)
-	c.Assert(err, check.IsNil)
-
-	rsp := getUsers(usersCmd, req, nil).(*resp)
-
-	expected := []userResponseData{}
-	c.Check(rsp.Type, check.Equals, ResponseTypeSync)
-	c.Check(rsp.Result, check.FitsTypeOf, expected)
-	c.Check(rsp.Result, check.DeepEquals, expected)
-}
-
-func (s *postCreateUserSuite) TestUsersHasUser(c *check.C) {
-	st := s.d.overlord.State()
-	st.Lock()
-	u, err := auth.NewUser(st, "someuser", "mymail@test.com", "macaroon", []string{"discharge"})
-	st.Unlock()
-	c.Assert(err, check.IsNil)
-
-	req, err := http.NewRequest("GET", "/v2/users", nil)
-	c.Assert(err, check.IsNil)
-
-	rsp := getUsers(usersCmd, req, nil).(*resp)
-
-	expected := []userResponseData{
-		{ID: u.ID, Username: u.Username, Email: u.Email},
-	}
-	c.Check(rsp.Type, check.Equals, ResponseTypeSync)
-	c.Check(rsp.Result, check.FitsTypeOf, expected)
-	c.Check(rsp.Result, check.DeepEquals, expected)
-}
-
-func (s *postCreateUserSuite) TestSysInfoIsManaged(c *check.C) {
-	st := s.d.overlord.State()
-	st.Lock()
-	_, err := auth.NewUser(st, "someuser", "mymail@test.com", "macaroon", []string{"discharge"})
-	st.Unlock()
-	c.Assert(err, check.IsNil)
-
-	req, err := http.NewRequest("GET", "/v2/system-info", nil)
-	c.Assert(err, check.IsNil)
-
-	rsp := sysInfo(sysInfoCmd, req, nil).(*resp)
-
-	c.Check(rsp.Type, check.Equals, ResponseTypeSync)
-	c.Check(rsp.Result.(map[string]interface{})["managed"], check.Equals, true)
-}
-
-func (s *postCreateUserSuite) TestSysInfoWorksDegraded(c *check.C) {
-	s.d.SetDegradedMode(fmt.Errorf("some error"))
-
-	req, err := http.NewRequest("GET", "/v2/system-info", nil)
-	c.Assert(err, check.IsNil)
-
-	rsp := sysInfo(sysInfoCmd, req, nil).(*resp)
-	c.Check(rsp.Status, check.Equals, 200)
-}
-
-=======
->>>>>>> d3592dc5
 // aliases
 
 func (s *apiSuite) TestAliasSuccess(c *check.C) {
