--- conflicted
+++ resolved
@@ -147,38 +147,21 @@
 // Support code for tests
 
 // InstallSnap "installs" a snap from YAML.
-<<<<<<< HEAD
-func (s *BackendSuite) installSnap(c *C, opts interfaces.ConfinementOptions, instanceName string, snapYaml string, revision int) *snap.Info {
-	snapInfo := snaptest.MockInfo(c, snapYaml, &snap.SideInfo{
-		Revision: snap.R(revision),
-	})
-=======
 func (s *BackendSuite) InstallSnap(c *C, opts interfaces.ConfinementOptions, instanceName, snapYaml string, revision int) *snap.Info {
 	snapInfo := snaptest.MockInfo(c, snapYaml, &snap.SideInfo{
 		Revision: snap.R(revision),
 	})
 
->>>>>>> 9ddbd22e
 	if instanceName != "" {
 		_, instanceKey := snap.SplitInstanceName(instanceName)
 		snapInfo.InstanceKey = instanceKey
 		c.Assert(snapInfo.InstanceName(), Equals, instanceName)
 	}
-<<<<<<< HEAD
-=======
-
->>>>>>> 9ddbd22e
+
 	s.addPlugsSlots(c, snapInfo)
 	err := s.Backend.Setup(snapInfo, opts, s.Repo)
 	c.Assert(err, IsNil)
 	return snapInfo
-}
-func (s *BackendSuite) InstallSnap(c *C, opts interfaces.ConfinementOptions, snapYaml string, revision int) *snap.Info {
-	return s.installSnap(c, opts, "", snapYaml, revision)
-}
-
-func (s *BackendSuite) InstallSnapInstance(c *C, opts interfaces.ConfinementOptions, instanceName string, snapYaml string, revision int) *snap.Info {
-	return s.installSnap(c, opts, instanceName, snapYaml, revision)
 }
 
 // UpdateSnap "updates" an existing snap from YAML.
