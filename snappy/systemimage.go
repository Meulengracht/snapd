// -*- Mode: Go; indent-tabs-mode: t -*-

/*
 * Copyright (C) 2014-2015 Canonical Ltd
 *
 * This program is free software: you can redistribute it and/or modify
 * it under the terms of the GNU General Public License version 3 as
 * published by the Free Software Foundation.
 *
 * This program is distributed in the hope that it will be useful,
 * but WITHOUT ANY WARRANTY; without even the implied warranty of
 * MERCHANTABILITY or FITNESS FOR A PARTICULAR PURPOSE.  See the
 * GNU General Public License for more details.
 *
 * You should have received a copy of the GNU General Public License
 * along with this program.  If not, see <http://www.gnu.org/licenses/>.
 *
 */

package snappy

import (
	"crypto/sha512"
	"encoding/hex"
	"fmt"
	"os"
	"path/filepath"
	"strings"
	"time"

	"github.com/mvo5/goconfigparser"

	"launchpad.net/snappy/coreconfig"
	"launchpad.net/snappy/helpers"
	"launchpad.net/snappy/logger"
	"launchpad.net/snappy/partition"
	"launchpad.net/snappy/pkg"
	"launchpad.net/snappy/progress"
	"launchpad.net/snappy/provisioning"
)

const (
	systemImagePartName   = "ubuntu-core"
	systemImagePartOrigin = "ubuntu"
	systemImagePartVendor = "Canonical Ltd."

	// location of the channel config on the filesystem.
	//
	// This file specifies the s-i version installed on the rootfs
	// and hence s-i updates this file on every update applied to
	// the rootfs (by unpacking file "version-$version.tar.xz").
	systemImageChannelConfig = "/etc/system-image/channel.ini"

	// location of the client config.
	//
	// The full path to this file needs to be passed to
	// systemImageCli when querying a different rootfs.
<<<<<<< HEAD
	systemImageClientConfig = "/etc/system-image/config.d"

	// Full path to file, which if present, marks the system as
	// having been "sideloaded", in other words having been created
	// like this:
	//
	// "ubuntu-device-flash --device-part=unofficial-assets.tar.xz ..."
	//
	// Sideloaded systems cannot be safely upgraded since there are
	// no device-part updates on the system-image server.
	sideLoadedMarkerFile = "/boot/.sideloaded"
=======
	systemImageClientConfig = "/etc/system-image/client.ini"
>>>>>>> 0bcaabca
)

var (
	// the system-image-cli binary
	systemImageCli = "system-image-cli"
)

// This is the root directory of the filesystem. Its only useful to
// change when writing tests
var systemImageRoot = "/"

// will replace newPartition() to return a mockPartition
var newPartition = newPartitionImpl

func newPartitionImpl() (p partition.Interface) {
	return partition.New()
}

// SystemImagePart represents a "core" snap that is managed via the SystemImage
// client
type SystemImagePart struct {
	version        string
	versionDetails string
	channelName    string
	lastUpdate     time.Time

	isInstalled bool
	isActive    bool

	updateSize int64

	partition partition.Interface
}

// Type returns pkg.TypeCore for this snap
func (s *SystemImagePart) Type() pkg.Type {
	return pkg.TypeCore
}

// Name returns the name
func (s *SystemImagePart) Name() string {
	return systemImagePartName
}

// Origin returns the origin ("ubuntu")
func (s *SystemImagePart) Origin() string {
	return systemImagePartOrigin
}

// Vendor returns the vendor ("Canonical Ltd.")
func (s *SystemImagePart) Vendor() string {
	return systemImagePartVendor
}

// Version returns the version
func (s *SystemImagePart) Version() string {
	return s.version
}

// Description returns the description
func (s *SystemImagePart) Description() string {
	return "ubuntu-core description"
}

// Hash returns the hash
func (s *SystemImagePart) Hash() string {
	hasher := sha512.New()
	hasher.Write([]byte(s.versionDetails))
	hexdigest := hex.EncodeToString(hasher.Sum(nil))

	return hexdigest
}

// IsActive returns true if the snap is active
func (s *SystemImagePart) IsActive() bool {
	return s.isActive
}

// IsInstalled returns true if the snap is installed
func (s *SystemImagePart) IsInstalled() bool {
	return s.isInstalled
}

// InstalledSize returns the size of the installed snap
func (s *SystemImagePart) InstalledSize() int64 {
	return -1
}

// DownloadSize returns the dowload size
func (s *SystemImagePart) DownloadSize() int64 {
	return s.updateSize
}

// Date returns the last update date
func (s *SystemImagePart) Date() time.Time {
	return s.lastUpdate
}

// SetActive sets the snap active
func (s *SystemImagePart) SetActive(pb progress.Meter) (err error) {
	isNextBootOther := s.partition.IsNextBootOther()
	// active and no switch scheduled -> nothing to do
	if s.IsActive() && !isNextBootOther {
		return nil
	}
	// not currently active but switch scheduled already -> nothing to do
	if !s.IsActive() && isNextBootOther {
		return nil
	}

	return s.partition.ToggleNextBoot()
}

// Install installs the snap
func (s *SystemImagePart) Install(pb progress.Meter, flags InstallFlags) (name string, err error) {
	if provisioning.IsSideLoaded(s.partition.BootloaderDir()) {
		return "", ErrSideLoaded
	}

	if pb != nil {
		// ensure the progress finishes when we are done
		defer func() {
			pb.Finished()
		}()
	}

	// Ensure there is always a kernel + initrd to boot with, even
	// if the update does not provide new versions.
	if pb != nil {
		pb.Notify("Syncing boot files")
	}
	err = s.partition.SyncBootloaderFiles()
	if err != nil {
		return "", err
	}

	// find out what config file to use, the other partition may be
	// empty so we need to fallback to the current one if it is
	config := systemImageClientConfig
	err = s.partition.RunWithOther(partition.RO, func(otherRoot string) (err error) {
		// XXX: Note that systemImageDownloadUpdate() requires
		// the s-i _client_ config file whereas otherIsEmpty()
		// checks the s-i _channel_ config file.
		otherConfigFile := filepath.Join(systemImageRoot, otherRoot, systemImageClientConfig)
		if !otherIsEmpty(otherRoot) && helpers.FileExists(otherConfigFile) {
			config = otherConfigFile
		}

		return systemImageDownloadUpdate(config, pb)
	})
	if err != nil {
		return "", err
	}

	// Check that the final system state is as expected.
	if err = s.verifyUpgradeWasApplied(); err != nil {
		return "", err
	}

	// XXX: ToggleNextBoot() calls handleAssets() (but not SyncBootloader
	//      files :/) - handleAssets() may copy kernel/initramfs to the
	//      sync mounted /boot/uboot, so its very slow, tell the user
	//      at least that something is going on
	if pb != nil {
		pb.Notify("Updating boot files")
	}
	if err = s.partition.ToggleNextBoot(); err != nil {
		return "", err
	}
	return systemImagePartName, nil
}

// Ensure the expected version update was applied to the expected partition.
func (s *SystemImagePart) verifyUpgradeWasApplied() error {
	// The upgrade has now been applied, so check that the expected
	// update was applied by comparing "self" (which is the newest
	// system-image revision with that installed on the other
	// partition.

	// Determine the latest installed part.
	latestPart := makeOtherPart(s.partition)
	if latestPart == nil {
		// If there is no other part, this system must be a
		// single rootfs one, so re-query current to find the
		// latest installed part.
		latestPart = makeCurrentPart(s.partition)
	}

	if latestPart == nil {
		return &ErrUpgradeVerificationFailed{
			msg: "could not find latest installed partition",
		}
	}

	if s.version != latestPart.Version() {
		return &ErrUpgradeVerificationFailed{
			msg: fmt.Sprintf("found %q but expected %q", latestPart.Version(), s.version),
		}
	}

	return nil
}

// Uninstall can not be used for "core" snaps
func (s *SystemImagePart) Uninstall(progress.Meter) error {
	return ErrPackageNotRemovable
}

// Config is used to to configure the snap
func (s *SystemImagePart) Config(configuration []byte) (newConfig string, err error) {
	if cfg := string(configuration); cfg != "" {
		return coreconfig.Set(cfg)
	}

	return coreconfig.Get()
}

// NeedsReboot returns true if the snap becomes active on the next reboot
func (s *SystemImagePart) NeedsReboot() bool {

	if !s.IsActive() && s.partition.IsNextBootOther() {
		return true
	}

	return false
}

// MarkBootSuccessful marks the *currently* booted rootfs as "good"
// (it booted :)
// Note: Not part of the Part interface.
func (s *SystemImagePart) MarkBootSuccessful() (err error) {

	return s.partition.MarkBootSuccessful()
}

// Channel returns the system-image-server channel used
func (s *SystemImagePart) Channel() string {
	return s.channelName
}

// Icon returns the icon path
func (s *SystemImagePart) Icon() string {
	return ""
}

// Frameworks returns the list of frameworks needed by the snap
func (s *SystemImagePart) Frameworks() ([]string, error) {
	// system image parts can't depend on frameworks.
	return nil, nil
}

// SystemImageRepository is the type used for the system-image-server
type SystemImageRepository struct {
	partition partition.Interface
}

// NewSystemImageRepository returns a new SystemImageRepository
func NewSystemImageRepository() *SystemImageRepository {
	return &SystemImageRepository{partition: newPartition()}
}

func makePartFromSystemImageConfigFile(p partition.Interface, channelIniPath string, isActive bool) (part Part, err error) {
	cfg := goconfigparser.New()
	f, err := os.Open(channelIniPath)
	if err != nil {
		return nil, err
	}
	defer f.Close()
	err = cfg.Read(f)
	if err != nil {
		logger.Noticef("Can not parse config %q: %v", channelIniPath, err)
		return nil, err
	}
	st, err := os.Stat(channelIniPath)
	if err != nil {
		logger.Noticef("Can not stat %q: %v", channelIniPath, err)
		return nil, err
	}

	currentBuildNumber, err := cfg.Get("service", "build_number")
	versionDetails, err := cfg.Get("service", "version_detail")
	channelName, err := cfg.Get("service", "channel")
	return &SystemImagePart{
		isActive:       isActive,
		isInstalled:    true,
		version:        currentBuildNumber,
		versionDetails: versionDetails,
		channelName:    channelName,
		lastUpdate:     st.ModTime(),
		partition:      p}, err
}

// Returns the part associated with the current rootfs
func makeCurrentPart(p partition.Interface) Part {
	configFile := filepath.Join(systemImageRoot, systemImageChannelConfig)
	part, err := makePartFromSystemImageConfigFile(p, configFile, true)
	if err != nil {
		return nil
	}
	return part
}

// otherIsEmpty returns true if the rootfs path specified should be
// considered empty.
//
// Note that the rootfs _may_ not actually be strictly empty, but it
// must be considered empty if it is incomplete.
//
// This function encapsulates the heuristics to determine if the rootfs
// is complete.
func otherIsEmpty(root string) bool {
	configFile := filepath.Join(systemImageRoot, root, systemImageChannelConfig)

	st, err := os.Stat(configFile)

	if err == nil && st.Size() > 0 {
		// the channel config file exists and has a "reasonable"
		// size. The upgrade therefore completed successfully,
		// so consider the rootfs complete.
		return false
	}

	// The upgrader pre-creates the s-i channel config file as a
	// zero-sized file when "other" is first provisioned.
	//
	// So if this file either does not exist, or has a size of zero
	// (indicating the upgrader failed to complete the s-i unpack on
	// a previous boot [which would have made configFile >0 bytes]),
	// the other partition is considered empty.

	return true
}

// Returns the part associated with the other rootfs (if any)
func makeOtherPart(p partition.Interface) Part {
	var part Part
	err := p.RunWithOther(partition.RO, func(otherRoot string) (err error) {
		if otherIsEmpty(otherRoot) {
			return nil
		}

		configFile := filepath.Join(systemImageRoot, otherRoot, systemImageChannelConfig)
		part, err = makePartFromSystemImageConfigFile(p, configFile, false)
		if err != nil {
			logger.Noticef("Can not make system-image part for %q: %v", configFile, err)
		}
		return err
	})
	if err == partition.ErrNoDualPartition {
		return nil
	}
	return part
}

// Description describes the repository
func (s *SystemImageRepository) Description() string {
	return "SystemImageRepository"
}

// Search searches the SystemImageRepository for the given terms
func (s *SystemImageRepository) Search(terms string) (versions []Part, err error) {
	if strings.Contains(terms, systemImagePartName) {
		part := makeCurrentPart(s.partition)
		versions = append(versions, part)
	}
	return versions, err
}

// Details returns details for the given snap
func (s *SystemImageRepository) Details(snapName string) (versions []Part, err error) {
	if snapName == systemImagePartName {
		part := makeCurrentPart(s.partition)
		versions = append(versions, part)
	}
	return versions, err
}

// Updates returns the available updates
func (s *SystemImageRepository) Updates() (parts []Part, err error) {
	configFile := filepath.Join(systemImageRoot, systemImageChannelConfig)
	updateStatus, err := systemImageClientCheckForUpdates(configFile)

	current := makeCurrentPart(s.partition)
	// no VersionCompare here because the channel provides a "order" and
	// that may go backwards when switching channels(?)
	if current.Version() != updateStatus.targetVersion {
		parts = append(parts, &SystemImagePart{
			version:        updateStatus.targetVersion,
			versionDetails: updateStatus.targetVersionDetails,
			lastUpdate:     updateStatus.lastUpdate,
			updateSize:     updateStatus.updateSize,
			channelName:    current.(*SystemImagePart).channelName,
			partition:      s.partition})
	}

	return parts, err
}

// Installed returns the installed snaps from this repository
func (s *SystemImageRepository) Installed() (parts []Part, err error) {
	// current partition
	curr := makeCurrentPart(s.partition)
	if curr != nil {
		parts = append(parts, curr)
	}

	// other partition
	other := makeOtherPart(s.partition)
	if other != nil {
		parts = append(parts, other)
	}

	return parts, err
}<|MERGE_RESOLUTION|>--- conflicted
+++ resolved
@@ -55,7 +55,6 @@
 	//
 	// The full path to this file needs to be passed to
 	// systemImageCli when querying a different rootfs.
-<<<<<<< HEAD
 	systemImageClientConfig = "/etc/system-image/config.d"
 
 	// Full path to file, which if present, marks the system as
@@ -67,9 +66,6 @@
 	// Sideloaded systems cannot be safely upgraded since there are
 	// no device-part updates on the system-image server.
 	sideLoadedMarkerFile = "/boot/.sideloaded"
-=======
-	systemImageClientConfig = "/etc/system-image/client.ini"
->>>>>>> 0bcaabca
 )
 
 var (
