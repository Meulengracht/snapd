--- conflicted
+++ resolved
@@ -48,9 +48,6 @@
 	c.Assert(err, IsNil)
 }
 
-<<<<<<< HEAD
-	c.Assert(helpers.FileExists(lockfile), Equals, false)
-=======
 func (ts *FileLockTestSuite) TestFileLockLocks(c *C) {
 	lockfile := filepath.Join(c.MkDir(), "lock")
 	ch1 := make(chan bool)
@@ -92,5 +89,4 @@
 			c.Fatal("timeout")
 		}
 	}
->>>>>>> 403825b7
 }