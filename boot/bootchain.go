// -*- Mode: Go; indent-tabs-mode: t -*-

/*
 * Copyright (C) 2020 Canonical Ltd
 *
 * This program is free software: you can redistribute it and/or modify
 * it under the terms of the GNU General Public License version 3 as
 * published by the Free Software Foundation.
 *
 * This program is distributed in the hope that it will be useful,
 * but WITHOUT ANY WARRANTY; without even the implied warranty of
 * MERCHANTABILITY or FITNESS FOR A PARTICULAR PURPOSE.  See the
 * GNU General Public License for more details.
 *
 * You should have received a copy of the GNU General Public License
 * along with this program.  If not, see <http://www.gnu.org/licenses/>.
 *
 */

package boot

import (
	"bytes"
	"encoding/json"
	"sort"

	"github.com/snapcore/snapd/asserts"
	"github.com/snapcore/snapd/bootloader"
)

// TODO:UC20 add a doc comment when this is stabilized
type bootChain struct {
	BrandID        string      `json:"brand-id"`
	Model          string      `json:"model"`
	Grade          string      `json:"grade"`
	ModelSignKeyID string      `json:"model-sign-key-id"`
	AssetChain     []bootAsset `json:"asset-chain"`
	Kernel         string      `json:"kernel"`
	// KernelRevision is the revision of the kernel snap. It is empty if
	// kernel is unasserted, in which case always reseal.
<<<<<<< HEAD
	KernelRevision string `json:"kernel-revision"`
	KernelCmdline  string `json:"kernel-cmdline"`
	model          *asserts.Model
	kernelBootFile bootloader.BootFile
	blName         string
=======
	KernelRevision string   `json:"kernel-revision"`
	KernelCmdlines []string `json:"kernel-cmdlines"`

	model          *asserts.Model
	kernelBootFile bootloader.BootFile
>>>>>>> 2180f7e5
}

// TODO:UC20 add a doc comment when this is stabilized
type bootAsset struct {
	Role   string   `json:"role"`
	Name   string   `json:"name"`
	Hashes []string `json:"hashes"`
}

func bootAssetLess(b, other *bootAsset) bool {
	byRole := b.Role < other.Role
	byName := b.Name < other.Name
	// sort order: role -> name -> hash list (len -> lexical)
	if b.Role != other.Role {
		return byRole
	}
	if b.Name != other.Name {
		return byName
	}
	return stringListsLess(b.Hashes, other.Hashes)
}

func stringListsEqual(sl1, sl2 []string) bool {
	if len(sl1) != len(sl2) {
		return false
	}
	for i := range sl1 {
		if sl1[i] != sl2[i] {
			return false
		}
	}
	return true
}

func stringListsLess(sl1, sl2 []string) bool {
	if len(sl1) != len(sl2) {
		return len(sl1) < len(sl2)
	}
	for idx := range sl1 {
		if sl1[idx] < sl2[idx] {
			return true
		}
	}
	return false
}

func toPredictableBootAsset(b *bootAsset) *bootAsset {
	if b == nil {
		return nil
	}
	newB := *b
	if b.Hashes != nil {
		newB.Hashes = make([]string, len(b.Hashes))
		copy(newB.Hashes, b.Hashes)
		sort.Strings(newB.Hashes)
	}
	return &newB
}

type byBootAssetOrder []bootAsset

func (b byBootAssetOrder) Len() int      { return len(b) }
func (b byBootAssetOrder) Swap(i, j int) { b[i], b[j] = b[j], b[i] }
func (b byBootAssetOrder) Less(i, j int) bool {
	return bootAssetLess(&b[i], &b[j])
}

func toPredictableBootChain(b *bootChain) *bootChain {
	if b == nil {
		return nil
	}
	newB := *b
	if b.AssetChain != nil {
		newB.AssetChain = make([]bootAsset, len(b.AssetChain))
		for i := range b.AssetChain {
			newB.AssetChain[i] = *toPredictableBootAsset(&b.AssetChain[i])
		}
		sort.Sort(byBootAssetOrder(newB.AssetChain))
	}
	if b.KernelCmdlines != nil {
		newB.KernelCmdlines = make([]string, len(b.KernelCmdlines))
		copy(newB.KernelCmdlines, b.KernelCmdlines)
		sort.Strings(newB.KernelCmdlines)
	}
	return &newB
}

func predictableBootAssetsEqual(b1, b2 []bootAsset) bool {
	b1JSON, err := json.Marshal(b1)
	if err != nil {
		return false
	}
	b2JSON, err := json.Marshal(b2)
	if err != nil {
		return false
	}
	return bytes.Equal(b1JSON, b2JSON)
}

func predictableBootAssetsLess(b1, b2 []bootAsset) bool {
	if len(b1) != len(b2) {
		return len(b1) < len(b2)
	}
	for i := range b1 {
		if bootAssetLess(&b1[i], &b2[i]) {
			return true
		}
	}
	return false
}

type byBootChainOrder []bootChain

func (b byBootChainOrder) Len() int      { return len(b) }
func (b byBootChainOrder) Swap(i, j int) { b[i], b[j] = b[j], b[i] }
func (b byBootChainOrder) Less(i, j int) bool {
	// sort by model info
	if b[i].BrandID != b[j].BrandID {
		return b[i].BrandID < b[j].BrandID
	}
	if b[i].Model != b[j].Model {
		return b[i].Model < b[j].Model
	}
	if b[i].Grade != b[j].Grade {
		return b[i].Grade < b[j].Grade
	}
	if b[i].ModelSignKeyID != b[j].ModelSignKeyID {
		return b[i].ModelSignKeyID < b[j].ModelSignKeyID
	}
	// then boot assets
	if !predictableBootAssetsEqual(b[i].AssetChain, b[j].AssetChain) {
		return predictableBootAssetsLess(b[i].AssetChain, b[j].AssetChain)
	}
	// then kernel
	if b[i].Kernel != b[j].Kernel {
		return b[i].Kernel < b[j].Kernel
	}
	if b[i].KernelRevision != b[j].KernelRevision {
		return b[i].KernelRevision < b[j].KernelRevision
	}
	// and last kernel command line
	if !stringListsEqual(b[i].KernelCmdlines, b[j].KernelCmdlines) {
		return stringListsLess(b[i].KernelCmdlines, b[j].KernelCmdlines)
	}
	return false
}

type predictableBootChains []bootChain

func toPredictableBootChains(chains []bootChain) predictableBootChains {
	if chains == nil {
		return nil
	}
	predictableChains := make([]bootChain, len(chains))
	for i := range chains {
		predictableChains[i] = *toPredictableBootChain(&chains[i])
	}
	sort.Sort(byBootChainOrder(predictableChains))
	return predictableChains
}

// predictableBootChainsEqualForReseal returns true when boot chains are
// equivalent for reseal.
func predictableBootChainsEqualForReseal(pb1, pb2 predictableBootChains) bool {
	pb1JSON, err := json.Marshal(pb1)
	if err != nil {
		return false
	}
	pb2JSON, err := json.Marshal(pb2)
	if err != nil {
		return false
	}
	// TODO:UC20: return false if either chains have unasserted kernels
	return bytes.Equal(pb1JSON, pb2JSON)
}<|MERGE_RESOLUTION|>--- conflicted
+++ resolved
@@ -38,19 +38,11 @@
 	Kernel         string      `json:"kernel"`
 	// KernelRevision is the revision of the kernel snap. It is empty if
 	// kernel is unasserted, in which case always reseal.
-<<<<<<< HEAD
-	KernelRevision string `json:"kernel-revision"`
-	KernelCmdline  string `json:"kernel-cmdline"`
+	KernelRevision string   `json:"kernel-revision"`
+	KernelCmdlines []string `json:"kernel-cmdlines"`
+
 	model          *asserts.Model
 	kernelBootFile bootloader.BootFile
-	blName         string
-=======
-	KernelRevision string   `json:"kernel-revision"`
-	KernelCmdlines []string `json:"kernel-cmdlines"`
-
-	model          *asserts.Model
-	kernelBootFile bootloader.BootFile
->>>>>>> 2180f7e5
 }
 
 // TODO:UC20 add a doc comment when this is stabilized
