// -*- Mode: Go; indent-tabs-mode: t -*-

/*
 * Copyright (C) 2016 Canonical Ltd
 *
 * This program is free software: you can redistribute it and/or modify
 * it under the terms of the GNU General Public License version 3 as
 * published by the Free Software Foundation.
 *
 * This program is distributed in the hope that it will be useful,
 * but WITHOUT ANY WARRANTY; without even the implied warranty of
 * MERCHANTABILITY or FITNESS FOR A PARTICULAR PURPOSE.  See the
 * GNU General Public License for more details.
 *
 * You should have received a copy of the GNU General Public License
 * along with this program.  If not, see <http://www.gnu.org/licenses/>.
 *
 */

package builtin

import (
	"fmt"

	"github.com/snapcore/snapd/snap"
)

const snapdControlSummary = `allows communicating with snapd`

const snapdControlBaseDeclarationPlugs = `
  snapd-control:
    allow-installation: false
    deny-auto-connection: true
`

const snapdControlBaseDeclarationSlots = `
  snapd-control:
    allow-installation:
      slot-snap-type:
        - core
    deny-auto-connection: true
`

const snapdControlConnectedPlugAppArmor = `
# Description: Can manage snaps via snapd.

/run/snapd.socket rw,
`

type snapControlInterface struct {
	commonInterface
}

<<<<<<< HEAD
func (iface *snapControlInterface) SanitizePlug(plug *snap.PlugInfo) error {
	refreshSchedule, ok := plug.Attrs["refresh-schedule"].(string)
	if ok {
		if refreshSchedule != "" && refreshSchedule != "managed" {
=======
func (iface *snapControlInterface) SanitizePlug(plug *interfaces.Plug) error {
	if refreshSchedule, ok := plug.Attrs["refresh-schedule"].(string); ok {
		if refreshSchedule != "managed" {
>>>>>>> 5183c61c
			return fmt.Errorf("unsupported refresh-schedule value: %q", refreshSchedule)
		}
	}

	return nil
}

func init() {
	registerIface(&snapControlInterface{commonInterface{
		name:                  "snapd-control",
		summary:               snapdControlSummary,
		implicitOnCore:        true,
		implicitOnClassic:     true,
		baseDeclarationPlugs:  snapdControlBaseDeclarationPlugs,
		baseDeclarationSlots:  snapdControlBaseDeclarationSlots,
		connectedPlugAppArmor: snapdControlConnectedPlugAppArmor,
		reservedForOS:         true,
	}})
}<|MERGE_RESOLUTION|>--- conflicted
+++ resolved
@@ -51,16 +51,9 @@
 	commonInterface
 }
 
-<<<<<<< HEAD
 func (iface *snapControlInterface) SanitizePlug(plug *snap.PlugInfo) error {
-	refreshSchedule, ok := plug.Attrs["refresh-schedule"].(string)
-	if ok {
-		if refreshSchedule != "" && refreshSchedule != "managed" {
-=======
-func (iface *snapControlInterface) SanitizePlug(plug *interfaces.Plug) error {
 	if refreshSchedule, ok := plug.Attrs["refresh-schedule"].(string); ok {
 		if refreshSchedule != "managed" {
->>>>>>> 5183c61c
 			return fmt.Errorf("unsupported refresh-schedule value: %q", refreshSchedule)
 		}
 	}
