--- conflicted
+++ resolved
@@ -71,17 +71,9 @@
 	reset func()
 }
 
-<<<<<<< HEAD
-func (s *snapmgrTestSuite) settle() {
-	err := s.o.Settle(15 * time.Second)
-	if err != nil {
-		panic(fmt.Sprintf("Settle: %v", err))
-	}
-=======
 func (s *snapmgrTestSuite) settle(c *C) {
 	err := s.o.Settle(5 * time.Second)
 	c.Assert(err, IsNil)
->>>>>>> f38e7d8d
 }
 
 var _ = Suite(&snapmgrTestSuite{})
@@ -7234,7 +7226,9 @@
 		chg2.AddAll(ts2)
 
 		s.state.Unlock()
-		s.settle(c)
+		// we use our own settle as we need a bigger timeout
+		err := s.o.Settle(15 * time.Second)
+		c.Assert(err, IsNil)
 		s.state.Lock()
 
 		// ensure expected change states
