summary: Check that a broken kernel snap automatically rolls itself back

# TODO:UC20: write equivalent test for base snap failover
systems: [ubuntu-20.04-64]

prepare: |
  echo "Build a broken kernel snap where the initramfs panic's"

  # shellcheck source=tests/lib/prepare.sh
  . "$TESTSLIB/prepare.sh"

  # shellcheck source=tests/lib/nested.sh
  . "$TESTSLIB/nested.sh"

  # use the kernel snap from the nested VM and repack it so that it panic's in
  # the initramfs and rolls back to the original version
  # TODO:UC20: this doesn't work for some reason when we copy it from the 
  #            running system, we should look into that, but for now just 
  #            re-download the snap
  snap download pc-kernel --channel=20/edge --basename=pc-kernel
  uc20_build_initramfs_kernel_snap pc-kernel.snap "$PWD" --inject-kernel-panic-in-initramfs
  mv pc-kernel_*.snap panicking-initramfs-kernel.snap

execute: |
  # shellcheck source=tests/lib/nested.sh
  . "$TESTSLIB/nested.sh"

  echo "Copy the broken initramfs kernel snap to the UC20 VM"
  nested_copy panicking-initramfs-kernel.snap

  echo "Wait for snapd to be available"
<<<<<<< HEAD
  nested_wait_for_snap_command
=======
  retry=120
  wait=1
  until tests.nested exec command -v snap; do
      retry=$(( retry - 1 ))
      if [ $retry -le 0 ]; then
          echo "Timed out waiting for no snap command. Aborting!"
          exit 1
      fi
      sleep "$wait"
  done
>>>>>>> 788bd0be

  echo "Wait for snapd to be seeded"
  tests.nested exec sudo snap wait system seed.loaded

  # Get the current revision of the kernel snap
  # TODO:UC20: enable for pi-kernel, etc. when used with external systems
  startRevision=$(tests.nested exec sudo snap list pc-kernel | grep pc-kernel | awk '{print $3}')
  if [ -z "${startRevision}" ]; then
    echo "missing pc-kernel revision"
    exit 1
  fi

  boot_id="$( nested_get_boot_id )"

  echo "Install it and get the ID for the change"
  REMOTE_CHG_ID=$(tests.nested exec sudo snap install --dangerous panicking-initramfs-kernel.snap --no-wait)

  # wait for a reboot
  nested_wait_for_reboot "${boot_id}"

  # Wait for the change to finish - note it will exit with non-zero since the 
  # change will fail, so don't let that kill the test here
  if tests.nested exec sudo snap watch "${REMOTE_CHG_ID}"; then 
    echo "remote snap change ${REMOTE_CHG_ID} for broken kernel snap refresh should have failed!"
    exit 1
  fi

  echo "Check that the refresh failed"
  tests.nested exec sudo snap changes | grep "${REMOTE_CHG_ID}" | MATCH Error
  tests.nested exec sudo snap tasks "${REMOTE_CHG_ID}" | MATCH "cannot finish .* installation, there was a rollback across reboot"

  echo "Check We should be on the same revision of the kernel snap"
  if [ "$(tests.nested exec sudo snap list pc-kernel | grep pc-kernel | awk '{print $3}')" != "${startRevision}" ]; then
    echo "pc-kernel is on the wrong revision"
    exit 1
  fi

  echo "Check we don't have leftover bootenv"
  tests.nested exec sudo snap debug boot-vars --uc20 | MATCH '^kernel_status=$'

  echo "Check that we don't have extra assets in the ubuntu-boot dir and that the currently enabled kernel is the original kernel"

  # kernel.efi symlink should point to the original kernel
  tests.nested exec readlink /run/mnt/ubuntu-boot/EFI/ubuntu/kernel.efi | MATCH "pc-kernel_${startRevision}.snap/kernel.efi"
  # should still have pc-kernel_$rev.snap dir
  tests.nested exec test -d "/run/mnt/ubuntu-boot/EFI/ubuntu/pc-kernel_${startRevision}.snap"
  if [ "$(tests.nested exec ls /run/mnt/ubuntu-boot/EFI/ubuntu/pc-kernel_*.snap | wc -l)" != 1 ]; then
    echo "Extra leftover pc-kernel assets in ubuntu-boot:"
    tests.nested exec ls /run/mnt/ubuntu-boot/EFI/ubuntu/pc-kernel_*.snap
    exit 1
  fi<|MERGE_RESOLUTION|>--- conflicted
+++ resolved
@@ -29,20 +29,7 @@
   nested_copy panicking-initramfs-kernel.snap
 
   echo "Wait for snapd to be available"
-<<<<<<< HEAD
   nested_wait_for_snap_command
-=======
-  retry=120
-  wait=1
-  until tests.nested exec command -v snap; do
-      retry=$(( retry - 1 ))
-      if [ $retry -le 0 ]; then
-          echo "Timed out waiting for no snap command. Aborting!"
-          exit 1
-      fi
-      sleep "$wait"
-  done
->>>>>>> 788bd0be
 
   echo "Wait for snapd to be seeded"
   tests.nested exec sudo snap wait system seed.loaded
