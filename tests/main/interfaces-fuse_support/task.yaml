--- conflicted
+++ resolved
@@ -1,9 +1,6 @@
 summary: Ensure that the fuse-support interface works.
 
-<<<<<<< HEAD
-=======
 # no support for fuse on 14.04
->>>>>>> 8a226ad0
 systems: [-ubuntu-14.04-64]
 
 details: |
