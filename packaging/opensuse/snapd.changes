--- conflicted
+++ resolved
@@ -1,9 +1,9 @@
 -------------------------------------------------------------------
-<<<<<<< HEAD
 Tue May 12 15:17:57 UTC 2020 - mvo@ubuntu.com
 
 - Update to upstream release 2.45
-=======
+
+-------------------------------------------------------------------
 Thu Apr 30 07:09:22 UTC 2020 - mvo@ubuntu.com
 
 - Update to upstream release 2.44.5
@@ -12,7 +12,6 @@
 Wed Apr 29 06:43:56 UTC 2020 - mvo@ubuntu.com
 
 - Update to upstream release 2.44.4
->>>>>>> b7ae7bbb
 
 -------------------------------------------------------------------
 Thu Apr 10 14:57:25 UTC 2020 - mvo@ubuntu.com
