--- conflicted
+++ resolved
@@ -381,15 +381,9 @@
         mkdir -p /mnt/system-data/etc/systemd/system/multi-user.target.wants
         for f in group gshadow passwd shadow; do
             # the passwd from core without root
-<<<<<<< HEAD
-            tail -n +2 "$UNPACKD/etc/$f" > /mnt/system-data/root/test-etc/$f
-            # append this systems root user so that linode can connect
-            head -n1 /etc/$f >> /mnt/system-data/root/test-etc/$f
-=======
             grep -v "^root:" "$UNPACKD/etc/$f" > /mnt/system-data/root/test-etc/$f
             # append this systems root user so that linode can connect
             grep "^root:" /etc/$f >> /mnt/system-data/root/test-etc/$f
->>>>>>> a6034170
 
             # make sure the group is as expected
             chgrp --reference "$UNPACKD/etc/$f" /mnt/system-data/root/test-etc/$f
@@ -414,11 +408,8 @@
             # append ubuntu, test user for the testing
             cp -a "$UNPACKD/var/lib/extrausers/$f" /mnt/system-data/var/lib/extrausers/$f
             tail -n2 /etc/$f >> /mnt/system-data/var/lib/extrausers/$f
-<<<<<<< HEAD
-=======
             # check test was copied
             cat /mnt/system-data/var/lib/extrausers/$f| MATCH "^test:"
->>>>>>> a6034170
 
         done
 
