// -*- Mode: Go; indent-tabs-mode: t -*-

/*
 * Copyright (C) 2016 Canonical Ltd
 *
 * This program is free software: you can redistribute it and/or modify
 * it under the terms of the GNU General Public License version 3 as
 * published by the Free Software Foundation.
 *
 * This program is distributed in the hope that it will be useful,
 * but WITHOUT ANY WARRANTY; without even the implied warranty of
 * MERCHANTABILITY or FITNESS FOR A PARTICULAR PURPOSE.  See the
 * GNU General Public License for more details.
 *
 * You should have received a copy of the GNU General Public License
 * along with this program.  If not, see <http://www.gnu.org/licenses/>.
 *
 */

package skills

import (
	"errors"
	"sort"
	"sync"
)

// Repository stores all known snappy skills and slots and types.
type Repository struct {
	// Protects the internals from concurrent access.
	m      sync.Mutex
	types  []Type
	skills []*Skill
}

var (
<<<<<<< HEAD
	// ErrDuplicate is reported when type, skill or slot already exist.
	ErrDuplicate = errors.New("duplicate found")
	// ErrSkillNotFound is reported when skill cannot be looked up.
	ErrSkillNotFound = errors.New("skill not found")
	// ErrTypeNotFound is reported when skill type cannot found.
	ErrTypeNotFound = errors.New("skill type not found")
=======
	// ErrDuplicateType is reported when type with duplicate name is being added to a repository.
	ErrDuplicateType = errors.New("duplicate type name")
>>>>>>> e9db26ed
)

// NewRepository creates an empty skill repository.
func NewRepository() *Repository {
	return &Repository{}
}

// AllTypes returns all skill types known to the repository.
func (r *Repository) AllTypes() []Type {
	r.m.Lock()
	defer r.m.Unlock()

	return append([]Type(nil), r.types...)
}

// Type returns a type with a given name.
func (r *Repository) Type(typeName string) Type {
	r.m.Lock()
	defer r.m.Unlock()

	return r.unlockedType(typeName)
}

// AddType adds the provided skill type to the repository.
func (r *Repository) AddType(t Type) error {
	r.m.Lock()
	defer r.m.Unlock()

	typeName := t.Name()
	if err := ValidateName(typeName); err != nil {
		return err
	}
	if i, found := r.unlockedTypeIndex(typeName); !found {
		r.types = append(r.types[:i], append([]Type{t}, r.types[i:]...)...)
		return nil
	}
	return ErrDuplicateType
}

// AllSkills returns all skills of the given type.
// If skillType is the empty string, all skills are returned.
func (r *Repository) AllSkills(skillType string) []*Skill {
	r.m.Lock()
	defer r.m.Unlock()

	var result []*Skill
	if skillType == "" {
		result = make([]*Skill, len(r.skills))
		copy(result, r.skills)
	} else {
		result = make([]*Skill, 0)
		for _, skill := range r.skills {
			if skill.Type == skillType {
				result = append(result, skill)
			}
		}
	}
	return result
}

// Skills returns the skills offered by the named snap.
func (r *Repository) Skills(snapName string) []*Skill {
	r.m.Lock()
	defer r.m.Unlock()

	var result []*Skill
	for _, skill := range r.skills {
		if skill.Snap == snapName {
			result = append(result, skill)
		}
	}
	return result
}

// Skill returns the specified skill from the named snap.
func (r *Repository) Skill(snapName, skillName string) *Skill {
	r.m.Lock()
	defer r.m.Unlock()

	return r.unlockedSkill(snapName, skillName)
}

// AddSkill adds a skill to the repository.
// Skill names must be valid snap names, as defined by ValidateName.
// Skill name must be unique within a particular snap.
func (r *Repository) AddSkill(snapName, skillName, typeName, label string, attrs map[string]interface{}) error {
	r.m.Lock()
	defer r.m.Unlock()

	// Reject skill with invalid names
	if err := ValidateName(snapName); err != nil {
		return err
	}
	if err := ValidateName(skillName); err != nil {
		return err
	}
	// TODO: ensure that given snap really exists
	t := r.unlockedType(typeName)
	if t == nil {
		return ErrTypeNotFound
	}
	skill := &Skill{
		Name:  skillName,
		Snap:  snapName,
		Type:  typeName,
		Attrs: attrs,
		Label: label,
	}
	// Reject skill that don't pass type-specific sanitization
	if err := t.Sanitize(skill); err != nil {
		return err
	}
	if i, found := r.unlockedSkillIndex(snapName, skillName); !found {
		r.skills = append(r.skills[:i], append([]*Skill{skill}, r.skills[i:]...)...)
		return nil
	}
	return ErrDuplicate
}

// RemoveSkill removes the named skill provided by a given snap.
// Removing a skill that doesn't exist returns a ErrSkillNotFound.
// Removing a skill that is granted returns ErrSkillBusy.
func (r *Repository) RemoveSkill(snapName, skillName string) error {
	r.m.Lock()
	defer r.m.Unlock()

	// TODO: Ensure that the skill is not used anywhere
	for i, skill := range r.skills {
		if skill.Snap == snapName && skill.Name == skillName {
			r.skills = append(r.skills[:i], r.skills[i+1:]...)
			return nil
		}
	}
	return ErrSkillNotFound
}

// Private unlocked APIs

func (r *Repository) unlockedType(typeName string) Type {
	if i, found := r.unlockedTypeIndex(typeName); found {
		return r.types[i]
	}
	return nil
}

func (r *Repository) unlockedTypeIndex(typeName string) (int, bool) {
	// Assumption: r.types is sorted
	i := sort.Search(len(r.types), func(i int) bool { return r.types[i].Name() >= typeName })
	if i < len(r.types) && r.types[i].Name() == typeName {
		return i, true
	}
	return i, false
}

func (r *Repository) unlockedSkill(snapName, skillName string) *Skill {
	if i, found := r.unlockedSkillIndex(snapName, skillName); found {
		return r.skills[i]
	}
	return nil
}

func (r *Repository) unlockedSkillIndex(snapName, skillName string) (int, bool) {
	// Assumption: r.skills is sorted
	i := sort.Search(len(r.skills), func(i int) bool {
		if r.skills[i].Snap != snapName {
			return r.skills[i].Snap >= snapName
		}
		return r.skills[i].Name >= skillName
	})
	if i < len(r.skills) && r.skills[i].Snap == snapName && r.skills[i].Name == skillName {
		return i, true
	}
	return i, false
}<|MERGE_RESOLUTION|>--- conflicted
+++ resolved
@@ -34,17 +34,14 @@
 }
 
 var (
-<<<<<<< HEAD
-	// ErrDuplicate is reported when type, skill or slot already exist.
-	ErrDuplicate = errors.New("duplicate found")
+	// ErrTypeNotFound is reported when skill type cannot found.
+	ErrTypeNotFound = errors.New("skill type not found")
+	// ErrDuplicateType is reported when type with duplicate name is being added to a repository.
+	ErrDuplicateType = errors.New("duplicate type name")
 	// ErrSkillNotFound is reported when skill cannot be looked up.
 	ErrSkillNotFound = errors.New("skill not found")
-	// ErrTypeNotFound is reported when skill type cannot found.
-	ErrTypeNotFound = errors.New("skill type not found")
-=======
-	// ErrDuplicateType is reported when type with duplicate name is being added to a repository.
-	ErrDuplicateType = errors.New("duplicate type name")
->>>>>>> e9db26ed
+	// ErrDuplicateSkill is reported when skill with duplicate name is being added to a repository.
+	ErrDuplicateSkill = errors.New("duplicate skill name")
 )
 
 // NewRepository creates an empty skill repository.
@@ -161,7 +158,7 @@
 		r.skills = append(r.skills[:i], append([]*Skill{skill}, r.skills[i:]...)...)
 		return nil
 	}
-	return ErrDuplicate
+	return ErrDuplicateSkill
 }
 
 // RemoveSkill removes the named skill provided by a given snap.
