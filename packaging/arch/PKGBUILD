--- conflicted
+++ resolved
@@ -8,16 +8,10 @@
 
 pkgname=snapd
 pkgdesc="Service and tools for management of snap packages."
-<<<<<<< HEAD
 depends=('squashfs-tools' 'libseccomp' 'libsystemd' 'apparmor')
 optdepends=('bash-completion: bash completion support'
             'xdg-desktop-portal: desktop integration')
-pkgver=2.45.1
-=======
-depends=('squashfs-tools' 'libseccomp' 'libsystemd')
-optdepends=('bash-completion: bash completion support')
 pkgver=2.45.2
->>>>>>> bfd7c333
 pkgrel=1
 arch=('x86_64' 'i686' 'armv7h' 'aarch64')
 url="https://github.com/snapcore/snapd"
