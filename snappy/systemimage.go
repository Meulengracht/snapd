--- conflicted
+++ resolved
@@ -50,15 +50,11 @@
 	// the rootfs (by unpacking file "version-$version.tar.xz").
 	systemImageChannelConfig = "/etc/system-image/channel.ini"
 
-<<<<<<< HEAD
-	// the location for the ReloadConfig
-	systemImageClientConfig = "/etc/system-image/config.d"
-=======
 	// location of the client config.
 	//
 	// The full path to this file needs to be passed to
 	// systemImageCli when querying a different rootfs.
-	systemImageClientConfig = "/etc/system-image/client.ini"
+	systemImageClientConfig = "/etc/system-image/config.d"
 
 	// Full path to file, which if present, marks the system as
 	// having been "sideloaded", in other words having been created
@@ -69,7 +65,6 @@
 	// Sideloaded systems cannot be safely upgraded since there are
 	// no device-part updates on the system-image server.
 	sideLoadedMarkerFile = "/boot/.sideloaded"
->>>>>>> 7690858a
 )
 
 var (
@@ -212,18 +207,12 @@
 	// empty so we need to fallback to the current one if it is
 	config := systemImageClientConfig
 	err = s.partition.RunWithOther(partition.RO, func(otherRoot string) (err error) {
-<<<<<<< HEAD
-		otherConfig := filepath.Join(systemImageRoot, otherRoot, systemImageClientConfig)
-		if _, err := os.Stat(otherConfig); err == nil {
-			config = otherConfig
-=======
 		// XXX: Note that systemImageDownloadUpdate() requires
 		// the s-i _client_ config file whereas otherIsEmpty()
 		// checks the s-i _channel_ config file.
 		otherConfigFile := filepath.Join(systemImageRoot, otherRoot, systemImageClientConfig)
 		if !otherIsEmpty(otherRoot) && helpers.FileExists(otherConfigFile) {
-			configFile = otherConfigFile
->>>>>>> 7690858a
+			config = otherConfigFile
 		}
 
 		return systemImageDownloadUpdate(config, pb)
