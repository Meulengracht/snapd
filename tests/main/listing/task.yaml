summary: Check snap listings

prepare: |
    . $TESTSLIB/snaps.sh
    install_local test-snapd-tools

execute: |

    echo "List prints core snap version"
    if [ "$SPREAD_BACKEND" = "linode" -o "$SPREAD_BACKEND" == "qemu" ] && [ "$SPREAD_SYSTEM" = "ubuntu-core-16-64" ]; then
        echo "With customized images the ubuntu-core snap is sideloaded"
<<<<<<< HEAD
        expected="^core +.* +([0-9]{2}\-[0-9]+) + x[0-9]+ +- *$"
    else
        expected="^core +.* +([0-9]{2}\-[0-9]+) + [0-9]+ +canonical +- *$"
=======
        expected="^core +.*? +([0-9]{2}-[0-9.]+) + x\d+ +- *"
    else
        expected="^core +.*? +([0-9]{2}-[0-9.]+) + \d+ +canonical +- *"
>>>>>>> 58c648bf
    fi
    snap list | MATCH "$expected"

    echo "List prints installed snap version"
    snap list | MATCH '^test-snapd-tools +[0-9]+(\.[0-9]+)* +x[0-9]+ +- *$'

    echo "Install test-snapd-tools again"
    . $TESTSLIB/snaps.sh
    install_local test-snapd-tools
    echo "And run snap list --all"
    output=$(snap list --all |grep test-snapd-tools)
    if [ "$(grep -c test-snapd-tools <<< "$output")" != "2" ]; then
        echo "Expected two test-snapd-tools in the output, got:"
        echo $output
        exit 1
    fi
    if [ "$(grep -c disabled <<< "$output")" != "1" ]; then
        echo "Expected one disabled line in in the output, got:"
        echo $output
        exit 1
    fi<|MERGE_RESOLUTION|>--- conflicted
+++ resolved
@@ -9,15 +9,9 @@
     echo "List prints core snap version"
     if [ "$SPREAD_BACKEND" = "linode" -o "$SPREAD_BACKEND" == "qemu" ] && [ "$SPREAD_SYSTEM" = "ubuntu-core-16-64" ]; then
         echo "With customized images the ubuntu-core snap is sideloaded"
-<<<<<<< HEAD
-        expected="^core +.* +([0-9]{2}\-[0-9]+) + x[0-9]+ +- *$"
+        expected="^core .* [0-9]{2}-[0-9.]+  +x[0-9]+ +- *$"
     else
-        expected="^core +.* +([0-9]{2}\-[0-9]+) + [0-9]+ +canonical +- *$"
-=======
-        expected="^core +.*? +([0-9]{2}-[0-9.]+) + x\d+ +- *"
-    else
-        expected="^core +.*? +([0-9]{2}-[0-9.]+) + \d+ +canonical +- *"
->>>>>>> 58c648bf
+        expected="^core .* [0-9]{2}-[0-9.]+ +[0-9]+ +canonical +- *$"
     fi
     snap list | MATCH "$expected"
 
