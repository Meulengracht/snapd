// -*- Mode: Go; indent-tabs-mode: t -*-

/*
 * Copyright (C) 2019 Canonical Ltd
 *
 * This program is free software: you can redistribute it and/or modify
 * it under the terms of the GNU General Public License version 3 as
 * published by the Free Software Foundation.
 *
 * This program is distributed in the hope that it will be useful,
 * but WITHOUT ANY WARRANTY; without even the implied warranty of
 * MERCHANTABILITY or FITNESS FOR A PARTICULAR PURPOSE.  See the
 * GNU General Public License for more details.
 *
 * You should have received a copy of the GNU General Public License
 * along with this program.  If not, see <http://www.gnu.org/licenses/>.
 *
 */

package gadget

import (
	"fmt"
	"os"
	"path/filepath"
	"sort"
	"strings"

	"github.com/snapcore/snapd/gadget/quantity"
	"github.com/snapcore/snapd/kernel"
	"github.com/snapcore/snapd/strutil"
)

// LayoutConstraints defines the constraints for arranging structures within a
// volume
type LayoutConstraints struct {
	// NonMBRStartOffset is the default start offset of non-MBR structure in
	// the volume.
	NonMBRStartOffset quantity.Offset
	// SectorSize is the size of the sector to be used for calculations
	SectorSize quantity.Size
	// SkipResolveContent will skip resolving content paths
	// and `$kernel:` style references
	SkipResolveContent bool
}

// LaidOutVolume defines the size of a volume and arrangement of all the
// structures within it
type LaidOutVolume struct {
	*Volume
	// Size is the total size of the volume
	Size quantity.Size
	// SectorSize sector size of the volume
	SectorSize quantity.Size
	// LaidOutStructure is a list of structures within the volume, sorted
	// by their start offsets
	LaidOutStructure []LaidOutStructure
	// RootDir is the root directory for volume data
	RootDir string
}

// PartiallyLaidOutVolume defines the layout of volume structures, but lacks the
// details about the layout of raw image content within the bare structures.
type PartiallyLaidOutVolume struct {
	*Volume
	// SectorSize sector size of the volume
	SectorSize quantity.Size
	// LaidOutStructure is a list of structures within the volume, sorted
	// by their start offsets
	LaidOutStructure []LaidOutStructure
}

// LaidOutStructure describes a VolumeStructure that has been placed within the
// volume
type LaidOutStructure struct {
	*VolumeStructure
	// StartOffset defines the start offset of the structure within the
	// enclosing volume
	StartOffset quantity.Offset
	// AbsoluteOffsetWrite is the resolved absolute position of offset-write
	// for this structure element within the enclosing volume
	AbsoluteOffsetWrite *quantity.Offset
	// Index of the structure definition in gadget YAML
	Index int
	// LaidOutContent is a list of raw content inside the structure
	LaidOutContent []LaidOutContent
	// ResolvedContent is a list of filesystem content that has all
	// relative paths or references resolved
	ResolvedContent []ResolvedContent
}

func (p LaidOutStructure) String() string {
	return fmtIndexAndName(p.Index, p.Name)
}

type byStartOffset []LaidOutStructure

func (b byStartOffset) Len() int           { return len(b) }
func (b byStartOffset) Swap(i, j int)      { b[i], b[j] = b[j], b[i] }
func (b byStartOffset) Less(i, j int) bool { return b[i].StartOffset < b[j].StartOffset }

// LaidOutContent describes raw content that has been placed within the
// encompassing structure and volume
//
// TODO: this can't have "$kernel:" refs at this point, fail in validate
//       for bare structures with "$kernel:" refs
type LaidOutContent struct {
	*VolumeContent

	// StartOffset defines the start offset of this content image
	StartOffset quantity.Offset
	// AbsoluteOffsetWrite is the resolved absolute position of offset-write
	// for this content element within the enclosing volume
	AbsoluteOffsetWrite *quantity.Offset
	// Size is the maximum size occupied by this image
	Size quantity.Size
	// Index of the content in structure declaration inside gadget YAML
	Index int
}

func (p LaidOutContent) String() string {
	if p.Image != "" {
		return fmt.Sprintf("#%v (%q@%#x{%v})", p.Index, p.Image, p.StartOffset, p.Size)
	}
	return fmt.Sprintf("#%v (source:%q)", p.Index, p.UnresolvedSource)
}

type ResolvedContent struct {
	*VolumeContent

	// ResolvedSource is the absolute path of the Source after resolving
	// any references (e.g. to a "$kernel:" snap).
	ResolvedSource string

	// KernelUpdateSet is true if this content comes from the kernel
	// and has the "Update" property set
	KernelUpdateFlag bool
}

func layoutVolumeStructures(volume *Volume, constraints LayoutConstraints) (structures []LaidOutStructure, byName map[string]*LaidOutStructure, err error) {
	previousEnd := quantity.Offset(0)
	structures = make([]LaidOutStructure, len(volume.Structure))
	byName = make(map[string]*LaidOutStructure, len(volume.Structure))

	if constraints.SectorSize == 0 {
		return nil, nil, fmt.Errorf("cannot lay out volume, invalid constraints: sector size cannot be 0")
	}

	for idx, s := range volume.Structure {
		var start quantity.Offset
		if s.Offset == nil {
			if s.Role != schemaMBR && previousEnd < constraints.NonMBRStartOffset {
				start = constraints.NonMBRStartOffset
			} else {
				start = previousEnd
			}
		} else {
			start = *s.Offset
		}

		end := start + quantity.Offset(s.Size)
		ps := LaidOutStructure{
			VolumeStructure: &volume.Structure[idx],
			StartOffset:     start,
			Index:           idx,
		}

		if ps.Role != schemaMBR {
			if s.Size%constraints.SectorSize != 0 {
				return nil, nil, fmt.Errorf("cannot lay out volume, structure %v size is not a multiple of sector size %v",
					ps, constraints.SectorSize)
			}
		}

		if ps.Name != "" {
			byName[ps.Name] = &ps
		}

		structures[idx] = ps

		previousEnd = end
	}

	// sort by starting offset
	sort.Sort(byStartOffset(structures))

	previousEnd = quantity.Offset(0)
	for idx, ps := range structures {
		if ps.StartOffset < previousEnd {
			return nil, nil, fmt.Errorf("cannot lay out volume, structure %v overlaps with preceding structure %v", ps, structures[idx-1])
		}
		previousEnd = ps.StartOffset + quantity.Offset(ps.Size)

		offsetWrite, err := resolveOffsetWrite(ps.OffsetWrite, byName)
		if err != nil {
			return nil, nil, fmt.Errorf("cannot resolve offset-write of structure %v: %v", ps, err)
		}
		structures[idx].AbsoluteOffsetWrite = offsetWrite
	}

	return structures, byName, nil
}

// LayoutVolumePartially attempts to lay out only the structures in the volume using provided constraints
func LayoutVolumePartially(volume *Volume, constraints LayoutConstraints) (*PartiallyLaidOutVolume, error) {
	structures, _, err := layoutVolumeStructures(volume, constraints)
	if err != nil {
		return nil, err
	}
	vol := &PartiallyLaidOutVolume{
		Volume:           volume,
		SectorSize:       constraints.SectorSize,
		LaidOutStructure: structures,
	}
	return vol, nil
}

// LayoutVolume attempts to completely lay out the volume, that is the
// structures and their content, using provided constraints
func LayoutVolume(gadgetRootDir, kernelRootDir string, volume *Volume, constraints LayoutConstraints) (*LaidOutVolume, error) {
	var err error

	var kernelInfo *kernel.Info
	if !constraints.SkipResolveContent {
		// TODO:UC20: check and error if kernelRootDir == "" here
		// This needs the upper layer of gadget updates to be
		// updated to pass the kernel root first.
		//
		// Note that the kernelRootDir may reference the running
		// kernel if there is a gadget update or the new kernel if
		// there is a kernel update.
		kernelInfo, err = kernel.ReadInfo(kernelRootDir)
		if err != nil {
			return nil, err
		}
	}

	structures, byName, err := layoutVolumeStructures(volume, constraints)
	if err != nil {
		return nil, err
	}

	farthestEnd := quantity.Offset(0)
	fartherstOffsetWrite := quantity.Offset(0)

	for idx, ps := range structures {
		if ps.AbsoluteOffsetWrite != nil && *ps.AbsoluteOffsetWrite > fartherstOffsetWrite {
			fartherstOffsetWrite = *ps.AbsoluteOffsetWrite
		}
		if end := ps.StartOffset + quantity.Offset(ps.Size); end > farthestEnd {
			farthestEnd = end
		}

		// lay out raw content
		content, err := layOutStructureContent(gadgetRootDir, &structures[idx], byName)
		if err != nil {
			return nil, err
		}

		for _, c := range content {
			if c.AbsoluteOffsetWrite != nil && *c.AbsoluteOffsetWrite > fartherstOffsetWrite {
				fartherstOffsetWrite = *c.AbsoluteOffsetWrite
			}
		}

		structures[idx].LaidOutContent = content

		// resolve filesystem content
		if !constraints.SkipResolveContent {
			resolvedContent, err := resolveVolumeContent(gadgetRootDir, kernelRootDir, kernelInfo, &structures[idx])
			if err != nil {
				return nil, err
			}
			structures[idx].ResolvedContent = resolvedContent
		}
	}

	volumeSize := quantity.Size(farthestEnd)
	if fartherstOffsetWrite+quantity.Offset(SizeLBA48Pointer) > farthestEnd {
		volumeSize = quantity.Size(fartherstOffsetWrite) + SizeLBA48Pointer
	}

	vol := &LaidOutVolume{
		Volume:           volume,
		Size:             volumeSize,
		SectorSize:       constraints.SectorSize,
		LaidOutStructure: structures,
		RootDir:          gadgetRootDir,
	}
	return vol, nil
}

func resolveVolumeContent(gadgetRootDir, kernelRootDir string, kernelInfo *kernel.Info, ps *LaidOutStructure) ([]ResolvedContent, error) {
	if !ps.HasFilesystem() {
		// structures without a file system are not resolved here
		return nil, nil
	}
	if len(ps.Content) == 0 {
		return nil, nil
	}

	content := make([]ResolvedContent, len(ps.Content))
	for idx := range ps.Content {
		resolvedSource, kupdate, err := resolveContentPathOrRef(gadgetRootDir, kernelRootDir, kernelInfo, ps.Content[idx].UnresolvedSource)
		if err != nil {
			return nil, fmt.Errorf("cannot resolve content for structure %v at index %v: %v", ps, idx, err)
		}
		content[idx] = ResolvedContent{
			VolumeContent:    &ps.Content[idx],
			ResolvedSource:   resolvedSource,
			KernelUpdateFlag: kupdate,
		}
	}

	return content, nil
}

// resolveContentPathOrRef resolves the relative path from gadget
// assets and any "$kernel:" references from "pathOrRef" using the
// provided gadget/kernel directories and the kernel info. It returns
// an absolute path or an error.
<<<<<<< HEAD
func resolveContentPathOrRef(gadgetRootDir, kernelRootDir string, kernelInfo *kernel.Info, pathOrRef string) (resolved string, kupdate bool, err error) {
	// TODO: what to here? we could error instead?
	if pathOrRef == "" {
		return "", false, nil
=======
func resolveContentPathOrRef(gadgetRootDir, kernelRootDir string, kernelInfo *kernel.Info, pathOrRef string) (string, error) {

	// TODO: add kernelRootDir == "" error too once all the higher
	//       layers in devicestate call gadget.Update() with a
	//       kernel dir set
	switch {
	case gadgetRootDir == "":
		return "", fmt.Errorf("internal error: gadget root dir cannot beempty")
	case pathOrRef == "":
		return "", fmt.Errorf("cannot use empty source")
>>>>>>> 75b3d4d6
	}

	// content may refer to "$kernel:<name>/<content>"
	var resolvedSource string
	if strings.HasPrefix(pathOrRef, "$kernel:") {
		wantedAsset, wantedContent, err := splitKernelRef(pathOrRef)
		if err != nil {
			return "", false, fmt.Errorf("cannot parse kernel ref: %v", err)
		}
		kernelAsset, ok := kernelInfo.Assets[wantedAsset]
		if !ok {
			return "", false, fmt.Errorf("cannot find %q in kernel info from %q", wantedAsset, kernelRootDir)
		}
		if !strutil.ListContains(kernelAsset.Content, wantedContent) {
			return "", false, fmt.Errorf("cannot find wanted kernel content %q in %q", wantedContent, kernelRootDir)
		}
		resolvedSource = filepath.Join(kernelRootDir, wantedContent)
		kupdate = kernelAsset.Update
	} else {
		resolvedSource = filepath.Join(gadgetRootDir, pathOrRef)
	}

	// restore trailing / if one was there
	if strings.HasSuffix(pathOrRef, "/") {
		resolvedSource += "/"
	}

	return resolvedSource, kupdate, nil
}

type byContentStartOffset []LaidOutContent

func (b byContentStartOffset) Len() int           { return len(b) }
func (b byContentStartOffset) Swap(i, j int)      { b[i], b[j] = b[j], b[i] }
func (b byContentStartOffset) Less(i, j int) bool { return b[i].StartOffset < b[j].StartOffset }

func getImageSize(path string) (quantity.Size, error) {
	stat, err := os.Stat(path)
	if err != nil {
		return 0, err
	}
	return quantity.Size(stat.Size()), nil
}

func layOutStructureContent(gadgetRootDir string, ps *LaidOutStructure, known map[string]*LaidOutStructure) ([]LaidOutContent, error) {
	if ps.HasFilesystem() {
		// structures with a filesystem do not need any extra layout
		return nil, nil
	}
	if len(ps.Content) == 0 {
		return nil, nil
	}

	content := make([]LaidOutContent, len(ps.Content))
	previousEnd := quantity.Offset(0)

	for idx, c := range ps.Content {
		imageSize, err := getImageSize(filepath.Join(gadgetRootDir, c.Image))
		if err != nil {
			return nil, fmt.Errorf("cannot lay out structure %v: content %q: %v", ps, c.Image, err)
		}

		var start quantity.Offset
		if c.Offset != nil {
			start = *c.Offset
		} else {
			start = previousEnd
		}

		actualSize := imageSize

		if c.Size != 0 {
			if c.Size < imageSize {
				return nil, fmt.Errorf("cannot lay out structure %v: content %q size %v is larger than declared %v", ps, c.Image, actualSize, c.Size)
			}
			actualSize = c.Size
		}

		offsetWrite, err := resolveOffsetWrite(c.OffsetWrite, known)
		if err != nil {
			return nil, fmt.Errorf("cannot resolve offset-write of structure %v content %q: %v", ps, c.Image, err)
		}

		content[idx] = LaidOutContent{
			VolumeContent: &ps.Content[idx],
			Size:          actualSize,
			StartOffset:   ps.StartOffset + start,
			Index:         idx,
			// break for gofmt < 1.11
			AbsoluteOffsetWrite: offsetWrite,
		}
		previousEnd = start + quantity.Offset(actualSize)
		if quantity.Size(previousEnd) > ps.Size {
			return nil, fmt.Errorf("cannot lay out structure %v: content %q does not fit in the structure", ps, c.Image)
		}
	}

	sort.Sort(byContentStartOffset(content))

	previousEnd = ps.StartOffset
	for idx, pc := range content {
		if pc.StartOffset < previousEnd {
			return nil, fmt.Errorf("cannot lay out structure %v: content %q overlaps with preceding image %q", ps, pc.Image, content[idx-1].Image)
		}
		previousEnd = pc.StartOffset + quantity.Offset(pc.Size)
	}

	return content, nil
}

func resolveOffsetWrite(offsetWrite *RelativeOffset, knownStructs map[string]*LaidOutStructure) (*quantity.Offset, error) {
	if offsetWrite == nil {
		return nil, nil
	}

	var relativeToOffset quantity.Offset
	if offsetWrite.RelativeTo != "" {
		otherStruct, ok := knownStructs[offsetWrite.RelativeTo]
		if !ok {
			return nil, fmt.Errorf("refers to an unknown structure %q", offsetWrite.RelativeTo)
		}
		relativeToOffset = otherStruct.StartOffset
	}

	resolvedOffsetWrite := relativeToOffset + offsetWrite.Offset
	return &resolvedOffsetWrite, nil
}

// ShiftStructureTo translates the starting offset of a laid out structure and
// its content to the provided offset.
func ShiftStructureTo(ps LaidOutStructure, offset quantity.Offset) LaidOutStructure {
	change := int64(offset - ps.StartOffset)

	newPs := ps
	newPs.StartOffset = quantity.Offset(int64(ps.StartOffset) + change)

	newPs.LaidOutContent = make([]LaidOutContent, len(ps.LaidOutContent))
	for idx, pc := range ps.LaidOutContent {
		newPc := pc
		newPc.StartOffset = quantity.Offset(int64(pc.StartOffset) + change)
		newPs.LaidOutContent[idx] = newPc
	}
	return newPs
}

func isLayoutCompatible(current, new *PartiallyLaidOutVolume) error {
	if current.ID != new.ID {
		return fmt.Errorf("incompatible ID change from %v to %v", current.ID, new.ID)
	}
	if current.Schema != new.Schema {
		return fmt.Errorf("incompatible schema change from %v to %v",
			current.Schema, new.Schema)
	}
	if current.Bootloader != new.Bootloader {
		return fmt.Errorf("incompatible bootloader change from %v to %v",
			current.Bootloader, new.Bootloader)
	}

	// XXX: the code below asssumes both volumes have the same number of
	// structures, this limitation may be lifter later
	if len(current.LaidOutStructure) != len(new.LaidOutStructure) {
		return fmt.Errorf("incompatible change in the number of structures from %v to %v",
			len(current.LaidOutStructure), len(new.LaidOutStructure))
	}

	// at the structure level we expect the volume to be identical
	for i := range current.LaidOutStructure {
		from := &current.LaidOutStructure[i]
		to := &new.LaidOutStructure[i]
		if err := canUpdateStructure(from, to, new.Schema); err != nil {
			return fmt.Errorf("incompatible structure %v change: %v", to, err)
		}
	}
	return nil
}<|MERGE_RESOLUTION|>--- conflicted
+++ resolved
@@ -319,23 +319,16 @@
 // assets and any "$kernel:" references from "pathOrRef" using the
 // provided gadget/kernel directories and the kernel info. It returns
 // an absolute path or an error.
-<<<<<<< HEAD
 func resolveContentPathOrRef(gadgetRootDir, kernelRootDir string, kernelInfo *kernel.Info, pathOrRef string) (resolved string, kupdate bool, err error) {
-	// TODO: what to here? we could error instead?
-	if pathOrRef == "" {
-		return "", false, nil
-=======
-func resolveContentPathOrRef(gadgetRootDir, kernelRootDir string, kernelInfo *kernel.Info, pathOrRef string) (string, error) {
 
 	// TODO: add kernelRootDir == "" error too once all the higher
 	//       layers in devicestate call gadget.Update() with a
 	//       kernel dir set
 	switch {
 	case gadgetRootDir == "":
-		return "", fmt.Errorf("internal error: gadget root dir cannot beempty")
+		return "", false, fmt.Errorf("internal error: gadget root dir cannot beempty")
 	case pathOrRef == "":
-		return "", fmt.Errorf("cannot use empty source")
->>>>>>> 75b3d4d6
+		return "", false, fmt.Errorf("cannot use empty source")
 	}
 
 	// content may refer to "$kernel:<name>/<content>"
