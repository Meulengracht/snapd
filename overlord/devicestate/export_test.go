// -*- Mode: Go; indent-tabs-mode: t -*-

/*
 * Copyright (C) 2016-2018 Canonical Ltd
 *
 * This program is free software: you can redistribute it and/or modify
 * it under the terms of the GNU General Public License version 3 as
 * published by the Free Software Foundation.
 *
 * This program is distributed in the hope that it will be useful,
 * but WITHOUT ANY WARRANTY; without even the implied warranty of
 * MERCHANTABILITY or FITNESS FOR A PARTICULAR PURPOSE.  See the
 * GNU General Public License for more details.
 *
 * You should have received a copy of the GNU General Public License
 * along with this program.  If not, see <http://www.gnu.org/licenses/>.
 *
 */

package devicestate

import (
	"time"

	"github.com/snapcore/snapd/asserts"
	"github.com/snapcore/snapd/overlord/snapstate"
	"github.com/snapcore/snapd/overlord/state"
	"github.com/snapcore/snapd/snap"
)

func MockKeyLength(n int) (restore func()) {
	if n < 1024 {
		panic("key length must be >= 1024")
	}

	oldKeyLength := keyLength
	keyLength = n
	return func() {
		keyLength = oldKeyLength
	}
}

func MockBaseStoreURL(url string) (restore func()) {
	oldURL := baseStoreURL
	baseStoreURL = mustParse(url).ResolveReference(authRef)
	return func() {
		baseStoreURL = oldURL
	}
}

func MockRetryInterval(interval time.Duration) (restore func()) {
	old := retryInterval
	retryInterval = interval
	return func() {
		retryInterval = old
	}
}

func MockMaxTentatives(max int) (restore func()) {
	old := maxTentatives
	maxTentatives = max
	return func() {
		maxTentatives = old
	}
}

func KeypairManager(m *DeviceManager) asserts.KeypairManager {
	return m.keypairMgr
}

func EnsureOperationalShouldBackoff(m *DeviceManager, now time.Time) bool {
	return m.ensureOperationalShouldBackoff(now)
}

func BecomeOperationalBackoff(m *DeviceManager) time.Duration {
	return m.becomeOperationalBackoff
}

func SetLastBecomeOperationalAttempt(m *DeviceManager, t time.Time) {
	m.lastBecomeOperationalAttempt = t
}

func MockRepeatRequestSerial(label string) (restore func()) {
	old := repeatRequestSerial
	repeatRequestSerial = label
	return func() {
		repeatRequestSerial = old
	}
}

func MockSnapstateInstall(f func(st *state.State, name, channel string, revision snap.Revision, userID int, flags snapstate.Flags) (*state.TaskSet, error)) (restore func()) {
	old := snapstateInstall
	snapstateInstall = f
	return func() {
		snapstateInstall = old
	}
}

<<<<<<< HEAD
=======
func MockSnapstateUpdate(f func(st *state.State, name, channel string, revision snap.Revision, userID int, flags snapstate.Flags) (*state.TaskSet, error)) (restore func()) {
	old := snapstateUpdate
	snapstateUpdate = f
	return func() {
		snapstateUpdate = old
	}
}

>>>>>>> bb3c3e53
func EnsureSeedYaml(m *DeviceManager) error {
	return m.ensureSeedYaml()
}

var PopulateStateFromSeedImpl = populateStateFromSeedImpl

func MockPopulateStateFromSeed(f func(*state.State) ([]*state.TaskSet, error)) (restore func()) {
	old := populateStateFromSeed
	populateStateFromSeed = f
	return func() {
		populateStateFromSeed = old
	}
}

func EnsureBootOk(m *DeviceManager) error {
	return m.ensureBootOk()
}

func SetBootOkRan(m *DeviceManager, b bool) {
	m.bootOkRan = b
}

var (
	ImportAssertionsFromSeed = importAssertionsFromSeed
	CheckGadgetOrKernel      = checkGadgetOrKernel
	CanAutoRefresh           = canAutoRefresh
	NewEnoughProxy           = newEnoughProxy

	IncEnsureOperationalAttempts = incEnsureOperationalAttempts
	EnsureOperationalAttempts    = ensureOperationalAttempts
)<|MERGE_RESOLUTION|>--- conflicted
+++ resolved
@@ -96,8 +96,6 @@
 	}
 }
 
-<<<<<<< HEAD
-=======
 func MockSnapstateUpdate(f func(st *state.State, name, channel string, revision snap.Revision, userID int, flags snapstate.Flags) (*state.TaskSet, error)) (restore func()) {
 	old := snapstateUpdate
 	snapstateUpdate = f
@@ -106,7 +104,6 @@
 	}
 }
 
->>>>>>> bb3c3e53
 func EnsureSeedYaml(m *DeviceManager) error {
 	return m.ensureSeedYaml()
 }
