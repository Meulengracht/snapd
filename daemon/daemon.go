// -*- Mode: Go; indent-tabs-mode: t -*-

/*
 * Copyright (C) 2015-2016 Canonical Ltd
 *
 * This program is free software: you can redistribute it and/or modify
 * it under the terms of the GNU General Public License version 3 as
 * published by the Free Software Foundation.
 *
 * This program is distributed in the hope that it will be useful,
 * but WITHOUT ANY WARRANTY; without even the implied warranty of
 * MERCHANTABILITY or FITNESS FOR A PARTICULAR PURPOSE.  See the
 * GNU General Public License for more details.
 *
 * You should have received a copy of the GNU General Public License
 * along with this program.  If not, see <http://www.gnu.org/licenses/>.
 *
 */

package daemon

import (
	"fmt"
	"net"
	"net/http"
	"os"
	"os/exec"
	"os/signal"
	"runtime"
	"strconv"
	"strings"
	"sync"
	unix "syscall"
	"time"

	"github.com/coreos/go-systemd/activation"
	"github.com/gorilla/mux"
	"gopkg.in/tomb.v2"

	"github.com/snapcore/snapd/client"
	"github.com/snapcore/snapd/dirs"
	"github.com/snapcore/snapd/httputil"
	"github.com/snapcore/snapd/i18n"
	"github.com/snapcore/snapd/logger"
	"github.com/snapcore/snapd/osutil"
	"github.com/snapcore/snapd/overlord"
	"github.com/snapcore/snapd/overlord/auth"
	"github.com/snapcore/snapd/overlord/standby"
	"github.com/snapcore/snapd/overlord/state"
	"github.com/snapcore/snapd/polkit"
	"github.com/snapcore/snapd/systemd"
)

var ErrRestartSocket = fmt.Errorf("daemon stop requested to wait for socket activation")

var systemdSdNotify = systemd.SdNotify

// A Daemon listens for requests and routes them to the right command
type Daemon struct {
	Version       string
	overlord      *overlord.Overlord
	snapdListener net.Listener
	snapdServe    *shutdownServer
	snapListener  net.Listener
	snapServe     *shutdownServer
	tomb          tomb.Tomb
	router        *mux.Router
	standbyHelper *standby.StandbyHelper

	// enableInternalInterfaceActions controls if adding and removing slots and plugs is allowed.
	enableInternalInterfaceActions bool
	// set to remember we need to restart the system
	restartSystem bool
	// set to remember that we need to exit the daemon in a way that
	// prevents systemd from restarting it
	restartSocket bool
	mu            sync.Mutex
}

// A ResponseFunc handles one of the individual verbs for a method
type ResponseFunc func(*Command, *http.Request, *auth.UserState) Response

// A Command routes a request to an individual per-verb ResponseFUnc
type Command struct {
	Path string
	//
	GET    ResponseFunc
	PUT    ResponseFunc
	POST   ResponseFunc
	DELETE ResponseFunc
	// can guest GET?
	GuestOK bool
	// can non-admin GET?
	UserOK bool
	// is this path accessible on the snapd-snap socket?
	SnapOK bool

	// can polkit grant access? set to polkit action ID if so
	PolkitOK string

	d *Daemon
}

type accessResult int

const (
	accessOK accessResult = iota
	accessUnauthorized
	accessForbidden
	accessCancelled
)

var polkitCheckAuthorization = polkit.CheckAuthorization

// canAccess checks the following properties:
//
// - if a user is logged in (via `snap login`) everything is allowed
// - if the user is `root` everything is allowed
// - POST/PUT/DELETE all require `snap login` or `root`
//
// Otherwise for GET requests the following parameters are honored:
// - GuestOK: anyone can access GET
// - UserOK: any uid on the local system can access GET
// - SnapOK: a snap can access this via `snapctl`
func (c *Command) canAccess(r *http.Request, user *auth.UserState) accessResult {
	if user != nil {
		// Authenticated users do anything for now.
		return accessOK
	}

	// isUser means we have a UID for the request
	isUser := false
	pid, uid, socket, err := ucrednetGet(r.RemoteAddr)
	if err == nil {
		isUser = true
	} else if err != errNoID {
		logger.Noticef("unexpected error when attempting to get UID: %s", err)
		return accessForbidden
	}
	isSnap := (socket == dirs.SnapSocket)

	// ensure that snaps can only access SnapOK things
	if isSnap {
		if c.SnapOK {
			return accessOK
		}
		return accessUnauthorized
	}

	if r.Method == "GET" {
		// Guest and user access restricted to GET requests
		if c.GuestOK {
			return accessOK
		}

		if isUser && c.UserOK {
			return accessOK
		}
	}

	// Remaining admin checks rely on identifying peer uid
	if !isUser {
		return accessUnauthorized
	}

	if uid == 0 {
		// Superuser does anything.
		return accessOK
	}

	if c.PolkitOK != "" {
		var flags polkit.CheckFlags
		allowHeader := r.Header.Get(client.AllowInteractionHeader)
		if allowHeader != "" {
			if allow, err := strconv.ParseBool(allowHeader); err != nil {
				logger.Noticef("error parsing %s header: %s", client.AllowInteractionHeader, err)
			} else if allow {
				flags |= polkit.CheckAllowInteraction
			}
		}
		// Pass both pid and uid from the peer ucred to avoid pid race
		if authorized, err := polkitCheckAuthorization(pid, uid, c.PolkitOK, nil, flags); err == nil {
			if authorized {
				// polkit says user is authorised
				return accessOK
			}
		} else if err == polkit.ErrDismissed {
			return accessCancelled
		} else {
			logger.Noticef("polkit error: %s", err)
		}
	}

	return accessUnauthorized
}

func (c *Command) ServeHTTP(w http.ResponseWriter, r *http.Request) {
	st := c.d.overlord.State()
	st.Lock()
	// TODO Look at the error and fail if there's an attempt to authenticate with invalid data.
	user, _ := UserFromRequest(st, r)
	st.Unlock()

	switch c.canAccess(r, user) {
	case accessOK:
		// nothing
	case accessUnauthorized:
		Unauthorized("access denied").ServeHTTP(w, r)
		return
	case accessForbidden:
		Forbidden("forbidden").ServeHTTP(w, r)
		return
	case accessCancelled:
		AuthCancelled("cancelled").ServeHTTP(w, r)
		return
	}

	var rspf ResponseFunc
	var rsp = MethodNotAllowed("method %q not allowed", r.Method)

	switch r.Method {
	case "GET":
		rspf = c.GET
	case "PUT":
		rspf = c.PUT
	case "POST":
		rspf = c.POST
	case "DELETE":
		rspf = c.DELETE
	}

	if rspf != nil {
		rsp = rspf(c, r, user)
	}

	if rsp, ok := rsp.(*resp); ok {
		_, rst := st.Restarting()
		switch rst {
		case state.RestartSystem:
			rsp.transmitMaintenance(errorKindSystemRestart, "system is restarting")
		case state.RestartDaemon:
<<<<<<< HEAD
			maintTransmitter.transmitMaintenance(errorKindDaemonRestart, "daemon is restarting")
		case state.RestartSocket:
			maintTransmitter.transmitMaintenance(errorKindDaemonRestart, "daemon is stopping to wait for socket activation")
=======
			rsp.transmitMaintenance(errorKindDaemonRestart, "daemon is restarting")
		}
		if rsp.Type != ResponseTypeError {
			st.Lock()
			count, stamp := st.WarningsSummary()
			st.Unlock()
			rsp.addWarningsToMeta(count, stamp)
>>>>>>> a53f527f
		}
	}

	rsp.ServeHTTP(w, r)
}

type wrappedWriter struct {
	w http.ResponseWriter
	s int
}

func (w *wrappedWriter) Header() http.Header {
	return w.w.Header()
}

func (w *wrappedWriter) Write(bs []byte) (int, error) {
	return w.w.Write(bs)
}

func (w *wrappedWriter) WriteHeader(s int) {
	w.w.WriteHeader(s)
	w.s = s
}

func (w *wrappedWriter) Flush() {
	if f, ok := w.w.(http.Flusher); ok {
		f.Flush()
	}
}

func logit(handler http.Handler) http.Handler {
	return http.HandlerFunc(func(w http.ResponseWriter, r *http.Request) {
		ww := &wrappedWriter{w: w}
		t0 := time.Now()
		handler.ServeHTTP(ww, r)
		t := time.Now().Sub(t0)
		url := r.URL.String()
		if !strings.Contains(url, "/changes/") {
			logger.Debugf("%s %s %s %s %d", r.RemoteAddr, r.Method, r.URL, t, ww.s)
		}
	})
}

// getListener tries to get a listener for the given socket path from
// the listener map, and if it fails it tries to set it up directly.
func getListener(socketPath string, listenerMap map[string]net.Listener) (net.Listener, error) {
	if listener, ok := listenerMap[socketPath]; ok {
		return listener, nil
	}

	if c, err := net.Dial("unix", socketPath); err == nil {
		c.Close()
		return nil, fmt.Errorf("socket %q already in use", socketPath)
	}

	if err := os.Remove(socketPath); err != nil && !os.IsNotExist(err) {
		return nil, err
	}

	address, err := net.ResolveUnixAddr("unix", socketPath)
	if err != nil {
		return nil, err
	}

	runtime.LockOSThread()
	oldmask := unix.Umask(0111)
	listener, err := net.ListenUnix("unix", address)
	unix.Umask(oldmask)
	runtime.UnlockOSThread()
	if err != nil {
		return nil, err
	}

	logger.Debugf("socket %q was not activated; listening", socketPath)

	return listener, nil
}

// Init sets up the Daemon's internal workings.
// Don't call more than once.
func (d *Daemon) Init() error {
	listeners, err := activation.Listeners(false)
	if err != nil {
		return err
	}

	listenerMap := make(map[string]net.Listener, len(listeners))

	for _, listener := range listeners {
		listenerMap[listener.Addr().String()] = listener
	}

	// The SnapdSocket is required-- without it, die.
	if listener, err := getListener(dirs.SnapdSocket, listenerMap); err == nil {
		d.snapdListener = &ucrednetListener{listener}
	} else {
		return fmt.Errorf("when trying to listen on %s: %v", dirs.SnapdSocket, err)
	}

	if listener, err := getListener(dirs.SnapSocket, listenerMap); err == nil {
		// This listener may also be nil if that socket wasn't among
		// the listeners, so check it before using it.
		d.snapListener = &ucrednetListener{listener}
	} else {
		logger.Debugf("cannot get listener for %q: %v", dirs.SnapSocket, err)
	}

	d.addRoutes()

	logger.Noticef("started %v.", httputil.UserAgent())

	return nil
}

func (d *Daemon) addRoutes() {
	d.router = mux.NewRouter()

	for _, c := range api {
		c.d = d
		d.router.Handle(c.Path, c).Name(c.Path)
	}

	// also maybe add a /favicon.ico handler...

	d.router.NotFoundHandler = NotFound("not found")
}

var (
	shutdownTimeout = 5 * time.Second
)

// shutdownServer supplements a http.Server with graceful shutdown.
// TODO: with go1.8 http.Server itself grows a graceful Shutdown method
type shutdownServer struct {
	l       net.Listener
	httpSrv *http.Server

	mu           sync.Mutex
	conns        map[net.Conn]http.ConnState
	shuttingDown bool
}

func newShutdownServer(l net.Listener, h http.Handler) *shutdownServer {
	srv := &http.Server{
		Handler: h,
	}
	ssrv := &shutdownServer{
		l:       l,
		httpSrv: srv,
		conns:   make(map[net.Conn]http.ConnState),
	}
	srv.ConnState = ssrv.trackConn
	return ssrv
}

func (srv *shutdownServer) Serve() error {
	return srv.httpSrv.Serve(srv.l)
}

func (srv *shutdownServer) CanStandby() bool {
	srv.mu.Lock()
	defer srv.mu.Unlock()

	for _, state := range srv.conns {
		if state != http.StateIdle {
			return false
		}
	}
	return true
}

func (srv *shutdownServer) trackConn(conn net.Conn, state http.ConnState) {
	srv.mu.Lock()
	defer srv.mu.Unlock()
	// we ignore hijacked connections, if we do things with websockets
	// we'll need custom shutdown handling for them
	if state == http.StateClosed || state == http.StateHijacked {
		delete(srv.conns, conn)
		return
	}
	if srv.shuttingDown && state == http.StateIdle {
		conn.Close()
		delete(srv.conns, conn)
		return
	}
	srv.conns[conn] = state
}

func (srv *shutdownServer) finishShutdown() error {
	toutC := time.After(shutdownTimeout)

	srv.mu.Lock()
	defer srv.mu.Unlock()

	srv.shuttingDown = true
	for conn, state := range srv.conns {
		if state == http.StateIdle {
			conn.Close()
			delete(srv.conns, conn)
		}
	}

	doWait := true
	for doWait {
		if len(srv.conns) == 0 {
			return nil
		}
		srv.mu.Unlock()
		select {
		case <-time.After(200 * time.Millisecond):
		case <-toutC:
			doWait = false
		}
		srv.mu.Lock()
	}
	return fmt.Errorf("cannot gracefully finish, still active connections on %v after %v", srv.l.Addr(), shutdownTimeout)
}

func (d *Daemon) initStandbyHandling() {
	d.standbyHelper = standby.New(d.overlord.State())
	d.standbyHelper.AddOpinion(d.snapdServe)
	d.standbyHelper.AddOpinion(d.snapServe)
	d.standbyHelper.AddOpinion(d.overlord)
	d.standbyHelper.AddOpinion(d.overlord.SnapManager())
	d.standbyHelper.AddOpinion(d.overlord.DeviceManager())
	// loop runs in its own go-routine
	d.standbyHelper.Loop()
}

// Start the Daemon
func (d *Daemon) Start() {
	// die when asked to restart (systemd should get us back up!)
	d.overlord.SetRestartHandler(func(t state.RestartType) {
		switch t {
		case state.RestartDaemon:
			d.tomb.Kill(nil)
		case state.RestartSystem:
			// try to schedule a fallback slow reboot already here
			// in case we get stuck shutting down
			if err := reboot(rebootWaitTimeout); err != nil {
				logger.Noticef("%s", err)
			}

			d.mu.Lock()
			defer d.mu.Unlock()
			// remember we need to restart the system
			d.restartSystem = true
			d.tomb.Kill(nil)
		case state.RestartSocket:
			d.restartSocket = true
			d.tomb.Kill(nil)
		default:
			logger.Noticef("internal error: restart handler called with unknown restart type: %v", t)
			d.tomb.Kill(nil)
		}
	})

	if d.snapListener != nil {
		d.snapServe = newShutdownServer(d.snapListener, logit(d.router))
	}
	d.snapdServe = newShutdownServer(d.snapdListener, logit(d.router))

	// enable standby handling
	d.initStandbyHandling()

	// the loop runs in its own goroutine
	d.overlord.Loop()

	d.tomb.Go(func() error {
		if d.snapListener != nil {
			d.tomb.Go(func() error {
				if err := d.snapServe.Serve(); err != nil && d.tomb.Err() == tomb.ErrStillAlive {
					return err
				}

				return nil
			})
		}

		if err := d.snapdServe.Serve(); err != nil && d.tomb.Err() == tomb.ErrStillAlive {
			return err
		}

		return nil
	})

	// notify systemd that we are ready
	systemdSdNotify("READY=1")
}

var shutdownMsg = i18n.G("reboot scheduled to update the system")

func rebootImpl(rebootDelay time.Duration) error {
	if rebootDelay < 0 {
		rebootDelay = 0
	}
	mins := int64((rebootDelay + time.Minute - 1) / time.Minute)
	cmd := exec.Command("shutdown", "-r", fmt.Sprintf("+%d", mins), shutdownMsg)
	if out, err := cmd.CombinedOutput(); err != nil {
		return osutil.OutputErr(out, err)
	}
	return nil
}

var reboot = rebootImpl

var (
	rebootNoticeWait  = 3 * time.Second
	rebootWaitTimeout = 10 * time.Minute
)

// Stop shuts down the Daemon
func (d *Daemon) Stop(sigCh chan<- os.Signal) error {
	d.tomb.Kill(nil)

	d.mu.Lock()
	restartSystem := d.restartSystem
	restartSocket := d.restartSocket
	d.mu.Unlock()

	d.snapdListener.Close()

	if d.snapListener != nil {
		// stop running hooks first
		// and do it more gracefully if we are restarting
		hookMgr := d.overlord.HookManager()
		if ok, _ := d.overlord.State().Restarting(); ok {
			logger.Noticef("gracefully waiting for running hooks")
			hookMgr.GracefullyWaitRunningHooks()
			logger.Noticef("done waiting for running hooks")
		}
		hookMgr.StopHooks()
		d.snapListener.Close()
	}

	if restartSystem {
		// give time to polling clients to notice restart
		time.Sleep(rebootNoticeWait)
	}

	d.tomb.Kill(d.snapdServe.finishShutdown())
	if d.snapListener != nil {
		d.tomb.Kill(d.snapServe.finishShutdown())
	}

	if !restartSystem {
		// tell systemd that we are stopping
		systemdSdNotify("STOPPING=1")

	}

	if restartSocket {
		// At this point we processed all open requests (and
		// stopped accepting new requests) - before going into
		// socket activated mode we need to check if any of
		// those open requests resulted in something that
		// prevents us from going into socket activation mode.
		//
		// If this is the case we do a "normal" snapd restart
		// to process the new changes.
		if !d.standbyHelper.CanStandby() {
			d.restartSocket = false
		}
	}
	d.overlord.Stop()

	err := d.tomb.Wait()
	if err != nil {
		return err
	}

	if restartSystem {
		// ask for shutdown and wait for it to happen.
		// if we exit snapd will be restared by systemd
		rebootDelay := 1 * time.Minute
		ovr := os.Getenv("SNAPD_REBOOT_DELAY") // for tests
		if ovr != "" {
			d, err := time.ParseDuration(ovr)
			if err == nil {
				rebootDelay = d
			}
		}
		if err := reboot(rebootDelay); err != nil {
			return err
		}
		// wait for reboot to happen
		logger.Noticef("Waiting for system reboot")
		if sigCh != nil {
			signal.Stop(sigCh)
			if len(sigCh) > 0 {
				// a signal arrived in between
				return nil
			}
			close(sigCh)
		}
		time.Sleep(rebootWaitTimeout)
		return fmt.Errorf("expected reboot did not happen")
	}
	if d.restartSocket {
		return ErrRestartSocket
	}

	return nil
}

// Dying is a tomb-ish thing
func (d *Daemon) Dying() <-chan struct{} {
	return d.tomb.Dying()
}

// New Daemon
func New() (*Daemon, error) {
	ovld, err := overlord.New()
	if err != nil {
		return nil, err
	}
	return &Daemon{
		overlord: ovld,
		// TODO: Decide when this should be disabled by default.
		enableInternalInterfaceActions: true,
	}, nil
}<|MERGE_RESOLUTION|>--- conflicted
+++ resolved
@@ -239,19 +239,15 @@
 		case state.RestartSystem:
 			rsp.transmitMaintenance(errorKindSystemRestart, "system is restarting")
 		case state.RestartDaemon:
-<<<<<<< HEAD
-			maintTransmitter.transmitMaintenance(errorKindDaemonRestart, "daemon is restarting")
+			rsp.transmitMaintenance(errorKindDaemonRestart, "daemon is restarting")
 		case state.RestartSocket:
-			maintTransmitter.transmitMaintenance(errorKindDaemonRestart, "daemon is stopping to wait for socket activation")
-=======
-			rsp.transmitMaintenance(errorKindDaemonRestart, "daemon is restarting")
+			rsp.transmitMaintenance(errorKindDaemonRestart, "daemon is stopping to wait for socket activation")
 		}
 		if rsp.Type != ResponseTypeError {
 			st.Lock()
 			count, stamp := st.WarningsSummary()
 			st.Unlock()
 			rsp.addWarningsToMeta(count, stamp)
->>>>>>> a53f527f
 		}
 	}
 
