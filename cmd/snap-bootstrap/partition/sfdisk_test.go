--- conflicted
+++ resolved
@@ -331,15 +331,9 @@
 	dl, err := partition.DeviceLayoutFromPartitionTable(ptable)
 	c.Assert(err, IsNil)
 
-<<<<<<< HEAD
 	// the expected expanded writable partition size is (1200M + 8388574*512 - (2M + 1200M + 1200M))/512
-	sfdiskInput, created := partition.BuildPartitionList(dl, pv)
-	c.Assert(sfdiskInput.String(), Equals, `/dev/node2 : start=        4096, size=     2457600, type=C12A7328-F81F-11D2-BA4B-00A0C93EC93B, name="Recovery"
-/dev/node3 : start=     2461696, size=     5926878, type=0FC63DAF-8483-4772-8E79-3D69D8477DE4, name="Writable"
-=======
 	sfdiskInput, create := partition.BuildPartitionList(dl, pv)
 	c.Assert(sfdiskInput.String(), Equals, `/dev/node3 : start=     2461696, size=     2457600, type=0FC63DAF-8483-4772-8E79-3D69D8477DE4, name="Writable", attrs="GUID:59"
->>>>>>> 578f4d27
 `)
 	c.Assert(create, DeepEquals, []partition.DeviceStructure{mockDeviceStructureWritable})
 }
