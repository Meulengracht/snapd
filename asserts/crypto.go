--- conflicted
+++ resolved
@@ -39,41 +39,14 @@
 )
 
 func encodeFormatAndData(format string, data []byte) []byte {
-<<<<<<< HEAD
-	buf := bytes.NewBufferString(format)
-	buf.WriteByte(' ')
-	buf.Grow(base64.StdEncoding.EncodedLen(len(data)))
-=======
 	buf := new(bytes.Buffer)
 	buf.Grow(len(format) + 1 + base64.StdEncoding.EncodedLen(len(data)))
 	buf.WriteString(format)
 	buf.WriteByte(' ')
->>>>>>> 837bf92c
 	enc := base64.NewEncoder(base64.StdEncoding, buf)
 	enc.Write(data)
 	enc.Close()
 	flat := buf.Bytes()
-<<<<<<< HEAD
-
-	buf = new(bytes.Buffer)
-	flatSize := len(flat)
-	lines := flatSize / maxEncodeLineLength
-	rest := flatSize % maxEncodeLineLength
-	newlines := lines
-	if rest > 0 {
-		newlines++
-	}
-
-	buf.Grow(flatSize + newlines)
-	off := 0
-	for i := 0; i < lines; i++ {
-		buf.Write(flat[off : off+maxEncodeLineLength])
-		buf.WriteByte('\n')
-		off += maxEncodeLineLength
-	}
-	if rest > 0 {
-		buf.Write(flat[off:])
-=======
 	flatSize := len(flat)
 
 	buf = new(bytes.Buffer)
@@ -89,7 +62,6 @@
 		if off >= flatSize {
 			break
 		}
->>>>>>> 837bf92c
 		buf.WriteByte('\n')
 	}
 
@@ -239,13 +211,8 @@
 	return opgPubKey.pubKey.Serialize(w)
 }
 
-<<<<<<< HEAD
-// WrapPublicKey returns a database useable public key out of a opengpg packet.PulicKey.
-func WrapPublicKey(pubKey *packet.PublicKey) PublicKey {
-=======
 // OpenPGPPublicKey returns a database useable public key out of a opengpg packet.PulicKey.
 func OpenPGPPublicKey(pubKey *packet.PublicKey) PublicKey {
->>>>>>> 837bf92c
 	return &openpgpPubKey{pubKey: pubKey, fp: hex.EncodeToString(pubKey.Fingerprint[:])}
 }
 
@@ -258,17 +225,10 @@
 	if !ok {
 		return nil, fmt.Errorf("expected public key, got instead: %T", pkt)
 	}
-<<<<<<< HEAD
-	return WrapPublicKey(pubk), nil
-}
-
-// EncodePublicKey encodes a public key in its wire format.
-=======
 	return OpenPGPPublicKey(pubk), nil
 }
 
 // EncodePublicKey serializes a public key, typically for embedding in an assertion.
->>>>>>> 837bf92c
 func EncodePublicKey(pubKey PublicKey) ([]byte, error) {
 	return encodeOpenpgp(pubKey, "public key")
 }
@@ -284,24 +244,15 @@
 }
 
 func (opgPrivK openpgpPrivateKey) PublicKey() PublicKey {
-<<<<<<< HEAD
-	return WrapPublicKey(&opgPrivK.privk.PublicKey)
-=======
 	return OpenPGPPublicKey(&opgPrivK.privk.PublicKey)
->>>>>>> 837bf92c
 }
 
 func (opgPrivK openpgpPrivateKey) openpgpSerialize(w io.Writer) error {
 	return opgPrivK.privk.Serialize(w)
 }
 
-<<<<<<< HEAD
-func parsePrivateKey(privKey []byte) (PrivateKey, error) {
-	pkt, err := parseOpenpgp(privKey, "private key")
-=======
 func decodePrivateKey(privKey []byte) (PrivateKey, error) {
 	pkt, err := decodeOpenpgp(privKey, "private key")
->>>>>>> 837bf92c
 	if err != nil {
 		return nil, err
 	}
@@ -312,13 +263,8 @@
 	return openpgpPrivateKey{privk}, nil
 }
 
-<<<<<<< HEAD
-// WrapPrivateKey returns a PrivateKey for database use out of a opengpg packet.PrivateKey.
-func WrapPrivateKey(privk *packet.PrivateKey) PrivateKey {
-=======
 // OpenPGPPrivateKey returns a PrivateKey for database use out of a opengpg packet.PrivateKey.
 func OpenPGPPrivateKey(privk *packet.PrivateKey) PrivateKey {
->>>>>>> 837bf92c
 	return openpgpPrivateKey{privk}
 }
 
