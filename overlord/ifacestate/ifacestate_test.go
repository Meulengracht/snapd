--- conflicted
+++ resolved
@@ -1892,8 +1892,6 @@
 	// slots are present and unchanged
 	c.Assert(mgr.Repository().Slot("core", "network-bind"), Not(IsNil))
 	c.Assert(mgr.Repository().Slot("core", "core-support"), Not(IsNil))
-<<<<<<< HEAD
-=======
 }
 
 func (s *interfaceManagerSuite) TestAutoConnectDuringCoreTransition(c *C) {
@@ -1944,5 +1942,4 @@
 	plug := repo.Plug("snap", "network")
 	c.Assert(plug, Not(IsNil))
 	c.Check(plug.Connections, HasLen, 1)
->>>>>>> 05df1478
 }