--- conflicted
+++ resolved
@@ -95,13 +95,8 @@
         echo "Refreshing to a version of snapd with the fix"
         if os.query is-xenial; then
             # build the core snap for this run
-<<<<<<< HEAD
             "$TESTSTOOLS"/snaps-state repack_snapd_deb_into_snap core
-            nested_copy "$PWD/core-from-snapd-deb.snap"
-=======
-            repack_snapd_deb_into_core_snap "$PWD"
             tests.nested copy "$PWD/core-from-snapd-deb.snap"
->>>>>>> b7bdcb2c
 
             # install the core snap
             tests.nested exec "sudo snap install core-from-snapd-deb.snap --dangerous"
@@ -111,13 +106,8 @@
             tests.nested wait-for ssh        
         else
             # build the snapd snap for this run
-<<<<<<< HEAD
             "$TESTSTOOLS"/snaps-state repack_snapd_deb_into_snap snapd
-            nested_copy "$PWD/snapd-from-deb.snap"
-=======
-            repack_snapd_deb_into_snapd_snap "$PWD"
             tests.nested copy "$PWD/snapd-from-deb.snap"
->>>>>>> b7bdcb2c
 
             # install the snapd snap
             tests.nested exec "sudo snap install snapd-from-deb.snap --dangerous"
