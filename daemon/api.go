// -*- Mode: Go; indent-tabs-mode: t -*-

/*
 * Copyright (C) 2015-2016 Canonical Ltd
 *
 * This program is free software: you can redistribute it and/or modify
 * it under the terms of the GNU General Public License version 3 as
 * published by the Free Software Foundation.
 *
 * This program is distributed in the hope that it will be useful,
 * but WITHOUT ANY WARRANTY; without even the implied warranty of
 * MERCHANTABILITY or FITNESS FOR A PARTICULAR PURPOSE.  See the
 * GNU General Public License for more details.
 *
 * You should have received a copy of the GNU General Public License
 * along with this program.  If not, see <http://www.gnu.org/licenses/>.
 *
 */

package daemon

import (
	"encoding/json"
	"fmt"
	"io"
	"io/ioutil"
	"mime"
	"mime/multipart"
	"net/http"
	"os"
	"path/filepath"
	"strings"

	"github.com/gorilla/mux"

	"github.com/ubuntu-core/snappy/asserts"
	"github.com/ubuntu-core/snappy/dirs"
	"github.com/ubuntu-core/snappy/i18n"
	"github.com/ubuntu-core/snappy/interfaces"
	"github.com/ubuntu-core/snappy/lockfile"
	"github.com/ubuntu-core/snappy/overlord"
	"github.com/ubuntu-core/snappy/overlord/auth"
	"github.com/ubuntu-core/snappy/overlord/ifacestate"
	"github.com/ubuntu-core/snappy/overlord/snapstate"
	"github.com/ubuntu-core/snappy/overlord/state"
	"github.com/ubuntu-core/snappy/progress"
	"github.com/ubuntu-core/snappy/release"
	"github.com/ubuntu-core/snappy/snap"
	"github.com/ubuntu-core/snappy/snappy"
	"github.com/ubuntu-core/snappy/store"
)

// increase this every time you make a minor (backwards-compatible)
// change to the API.
const apiCompatLevel = "0"

var api = []*Command{
	rootCmd,
	sysInfoCmd,
	loginCmd,
	appIconCmd,
	snapsCmd,
	snapCmd,
	//FIXME: renenable config for GA
	//snapConfigCmd,
	interfacesCmd,
	assertsCmd,
	assertsFindManyCmd,
	eventsCmd,
	stateChangeCmd,
	stateChangesCmd,
}

var (
	rootCmd = &Command{
		Path:    "/",
		GuestOK: true,
		GET:     SyncResponse([]string{"TBD"}, nil).Self,
	}

	sysInfoCmd = &Command{
		Path:    "/v2/system-info",
		GuestOK: true,
		GET:     sysInfo,
	}

	loginCmd = &Command{
		Path: "/v2/login",
		POST: loginUser,
	}

	appIconCmd = &Command{
		Path:   "/v2/icons/{name}/icon",
		UserOK: true,
		GET:    appIconGet,
	}

	snapsCmd = &Command{
		Path:   "/v2/snaps",
		UserOK: true,
		GET:    getSnapsInfo,
		POST:   sideloadSnap,
	}

	snapCmd = &Command{
		Path:   "/v2/snaps/{name}",
		UserOK: true,
		GET:    getSnapInfo,
		POST:   postSnap,
	}
	//FIXME: renenable config for GA
	/*
		snapConfigCmd = &Command{
			Path: "/v2/snaps/{name}/config",
			GET:  snapConfig,
			PUT:  snapConfig,
		}
	*/

	interfacesCmd = &Command{
		Path:   "/v2/interfaces",
		UserOK: true,
		GET:    getInterfaces,
		POST:   changeInterfaces,
	}

	// TODO: allow to post assertions for UserOK? they are verified anyway
	assertsCmd = &Command{
		Path: "/v2/assertions",
		POST: doAssert,
	}

	assertsFindManyCmd = &Command{
		Path:   "/v2/assertions/{assertType}",
		UserOK: true,
		GET:    assertsFindMany,
	}

	eventsCmd = &Command{
		Path: "/v2/events",
		GET:  getEvents,
	}

	stateChangeCmd = &Command{
		Path:   "/v2/changes/{id}",
		UserOK: true,
		GET:    getChange,
	}

	stateChangesCmd = &Command{
		Path:   "/v2/changes",
		UserOK: true,
		GET:    getChanges,
	}
)

func sysInfo(c *Command, r *http.Request) Response {
	lock, err := lockfile.Lock(dirs.SnapLockFile, true)
	if err != nil {
		return InternalError("unable to acquire lock: %v", err)
	}
	defer lock.Unlock()

	rel := release.Get()
	m := map[string]string{
		"flavor":          rel.Flavor,
		"release":         rel.Series,
		"default-channel": rel.Channel,
		"api-compat":      apiCompatLevel,
	}

	if store := snappy.StoreID(); store != "" {
		m["store"] = store
	}

	return SyncResponse(m, nil)
}

type loginResponseData struct {
	Macaroon   string   `json:"macaroon,omitempty"`
	Discharges []string `json:"discharges,omitempty"`
}

func loginUser(c *Command, r *http.Request) Response {
	var loginData struct {
		Username string `json:"username"`
		Password string `json:"password"`
		Otp      string `json:"otp"`
	}

	decoder := json.NewDecoder(r.Body)
	if err := decoder.Decode(&loginData); err != nil {
		return BadRequest("cannot decode login data from request body: %v", err)
	}

	macaroon, err := store.RequestPackageAccessMacaroon()
	if err != nil {
		return InternalError(err.Error())
	}

	discharge, err := store.DischargeAuthCaveat(loginData.Username, loginData.Password, macaroon, loginData.Otp)
	if err == store.ErrAuthenticationNeeds2fa {
		twofactorRequiredResponse := &resp{
			Type: ResponseTypeError,
			Result: &errorResult{
				Kind:    errorKindTwoFactorRequired,
				Message: store.ErrAuthenticationNeeds2fa.Error(),
			},
			Status: http.StatusUnauthorized,
		}
		return SyncResponse(twofactorRequiredResponse, nil)
	}
	if err != nil {
		return Unauthorized(err.Error())
	}

	overlord := c.d.overlord
	state := overlord.State()
	state.Lock()
	_, err = auth.NewUser(state, loginData.Username, macaroon, []string{discharge})
	state.Unlock()
	if err != nil {
		return InternalError("cannot persist authentication details: %v", err)
	}

	result := loginResponseData{
		Macaroon:   macaroon,
		Discharges: []string{discharge},
	}
	return SyncResponse(result, nil)
}

// UserFromRequest extracts user information from request and return the respective user in state, if valid
// It requires the state to be locked
func UserFromRequest(st *state.State, req *http.Request) (*auth.UserState, error) {
	// extract macaroons data from request
	header := req.Header.Get("Authorization")
	if header == "" {
		return nil, errNoAuth
	}

	authorizationData := strings.SplitN(header, " ", 2)
	if len(authorizationData) != 2 || authorizationData[0] != "Macaroon" {
		return nil, fmt.Errorf("authorization header misses Macaroon prefix")
	}

	var macaroon string
	var discharges []string
	for _, field := range strings.Split(authorizationData[1], ",") {
		field := strings.TrimSpace(field)
		if strings.HasPrefix(field, `root="`) {
			macaroon = strings.TrimSuffix(field[6:], `"`)
		}
		if strings.HasPrefix(field, `discharge="`) {
			discharges = append(discharges, strings.TrimSuffix(field[11:], `"`))
		}
	}

	if macaroon == "" || len(discharges) == 0 {
		return nil, fmt.Errorf("invalid authorization header")
	}

	user, err := auth.CheckMacaroon(st, macaroon, discharges)
	return user, err
}

type metarepo interface {
	Snap(string, string, store.Authenticator) (*snap.Info, error)
	FindSnaps(string, string, store.Authenticator) ([]*snap.Info, error)
	SuggestedCurrency() string
}

var newRemoteRepo = func() metarepo {
	return snappy.NewConfiguredUbuntuStoreSnapRepository()
}

var muxVars = mux.Vars

func getSnapInfo(c *Command, r *http.Request) Response {
	vars := muxVars(r)
	name := vars["name"]

	channel := ""
	remoteRepo := newRemoteRepo()
	suggestedCurrency := remoteRepo.SuggestedCurrency()

	localSnap, active, err := localSnapInfo(c.d.overlord.State(), name)
	if err != nil {
		return InternalError("%v", err)
	}

	if localSnap != nil {
		channel = localSnap.Channel
	}

	auther, err := c.d.auther(r)
	if err != nil && err != errNoAuth {
		return InternalError("%v", err)
	}

	remoteSnap, _ := remoteRepo.Snap(name, channel, auther)

	if localSnap == nil && remoteSnap == nil {
		return NotFound("cannot find snap %q", name)
	}

	route := c.d.router.Get(c.Path)
	if route == nil {
		return InternalError("router can't find route for snap %s", name)
	}

	url, err := route.URL("name", name)
	if err != nil {
		return InternalError("route can't build URL for snap %s: %v", name, err)
	}

	result := webify(mapSnap(localSnap, active, remoteSnap), url.String())

	meta := &Meta{
		SuggestedCurrency: suggestedCurrency,
	}
	return SyncResponse(result, meta)
}

func webify(result map[string]interface{}, resource string) map[string]interface{} {
	result["resource"] = resource

	icon, ok := result["icon"].(string)
	if !ok || icon == "" || strings.HasPrefix(icon, "http") {
		return result
	}
	result["icon"] = ""

	route := appIconCmd.d.router.Get(appIconCmd.Path)
	if route != nil {
		name, _ := result["name"].(string)
		url, err := route.URL("name", name)
		if err == nil {
			result["icon"] = url.String()
		}
	}

	return result
}

// plural!
func getSnapsInfo(c *Command, r *http.Request) Response {
	route := c.d.router.Get(snapCmd.Path)
	if route == nil {
		return InternalError("router can't find route for snaps")
	}

	sources := make([]string, 0, 2)
	query := r.URL.Query()

	var includeStore, includeLocal bool
	if len(query["sources"]) > 0 {
		for _, v := range strings.Split(query["sources"][0], ",") {
			if v == "store" {
				includeStore = true
			} else if v == "local" {
				includeLocal = true
			}
		}
	} else {
		includeStore = true
		includeLocal = true
	}

	searchTerm := query.Get("q")

	var includeTypes []string
	if len(query["types"]) > 0 {
		includeTypes = strings.Split(query["types"][0], ",")
	}

	var aboutSnaps []aboutSnap
	var remoteSnapMap map[string]*snap.Info

	if includeLocal {
		sources = append(sources, "local")
		aboutSnaps, _ = allLocalSnapInfos(c.d.overlord.State())
	}

	var suggestedCurrency string

	if includeStore {
		remoteSnapMap = make(map[string]*snap.Info)

		remoteRepo := newRemoteRepo()

		auther, err := c.d.auther(r)
		if err != nil && err != errNoAuth {
			return InternalError("%v", err)
		}

		// repo.Find("") finds all
		//
		// TODO: Instead of ignoring the error from Find:
		//   * if there are no results, return an error response.
		//   * If there are results at all (perhaps local), include a
		//     warning in the response
		found, _ := remoteRepo.FindSnaps(searchTerm, "", auther)
		suggestedCurrency = remoteRepo.SuggestedCurrency()

		sources = append(sources, "store")

		for _, snap := range found {
			remoteSnapMap[snap.Name()] = snap
		}
	}

	seen := make(map[string]bool)
	results := make([]*json.RawMessage, 0, len(aboutSnaps)+len(remoteSnapMap))

	addResult := func(name string, m map[string]interface{}) {
		if seen[name] {
			return
		}
		seen[name] = true

		// TODO Search the store for "content" with multiple values. See:
		//      https://wiki.ubuntu.com/AppStore/Interfaces/ClickPackageIndex#Search
		if len(includeTypes) > 0 && !resultHasType(m, includeTypes) {
			return
		}

		resource := ""
		url, err := route.URL("name", name)
		if err == nil {
			resource = url.String()
		}

		data, err := json.Marshal(webify(m, resource))
		if err != nil {
			return
		}
		raw := json.RawMessage(data)
		results = append(results, &raw)
	}

	for _, about := range aboutSnaps {
		info := about.info
		name := info.Name()
		// strings.Contains(name, "") is true
		if strings.Contains(name, searchTerm) {
			active := about.snapst.Active
			addResult(name, mapSnap(info, active, remoteSnapMap[name]))
		}
	}

	for name, remoteSnap := range remoteSnapMap {
		addResult(name, mapSnap(nil, false, remoteSnap))
	}

	meta := &Meta{
		Sources: sources,
		Paging: &Paging{
			Page:  1,
			Pages: 1,
		},
		SuggestedCurrency: suggestedCurrency,
	}
	return SyncResponse(results, meta)
}

func resultHasType(r map[string]interface{}, allowedTypes []string) bool {
	for _, t := range allowedTypes {
		if r["type"] == t {
			return true
		}
	}
	return false
}

// licenseData holds details about the snap license, and may be
// marshaled back as an error when the license agreement is pending,
// and is expected as input to accept (or not) that license
// agreement. As such, its field names are part of the API.
type licenseData struct {
	Intro   string `json:"intro"`
	License string `json:"license"`
	Agreed  bool   `json:"agreed"`
}

func (*licenseData) Error() string {
	return "license agreement required"
}

type snapInstruction struct {
	progress.NullProgress
	Action   string       `json:"action"`
	Channel  string       `json:"channel"`
	LeaveOld bool         `json:"leave-old"`
	License  *licenseData `json:"license"`
	pkg      string

	overlord *overlord.Overlord
}

// Agreed is part of the progress.Meter interface (q.v.)
// ask the user whether they agree to the given license's text
func (inst *snapInstruction) Agreed(intro, license string) bool {
	if inst.License == nil || !inst.License.Agreed || inst.License.Intro != intro || inst.License.License != license {
		inst.License = &licenseData{Intro: intro, License: license, Agreed: false}
		return false
	}

	return true
}

var snapstateInstall = snapstate.Install
var snapstateInstallPath = snapstate.InstallPath
var snapstateGet = snapstate.Get

func waitChange(chg *state.Change) error {
	select {
	case <-chg.Ready():
	}
	// TODO case <-daemon.Dying():
	st := chg.State()
	st.Lock()
	defer st.Unlock()
	return chg.Err()
}

func ensureUbuntuCore(chg *state.Change) error {
	var ss snapstate.SnapState

	ubuntuCore := "ubuntu-core"
	err := snapstateGet(chg.State(), ubuntuCore, &ss)
	if err != state.ErrNoState {
		return err
	}

	// FIXME: workaround because we are not fully state based yet
	installed, err := (&snappy.Overlord{}).Installed()
	snaps := snappy.FindSnapsByName(ubuntuCore, installed)
	if len(snaps) > 0 {
		return nil
	}

	return installSnap(chg, ubuntuCore, "stable", 0)
}

func installSnap(chg *state.Change, name, channel string, flags snappy.InstallFlags) error {
	st := chg.State()
	ts, err := snapstateInstall(st, name, channel, flags)
	if err != nil {
		return err
	}

	// ensure that each of our task runs after the existing tasks
	chgts := state.NewTaskSet(chg.Tasks()...)
	for _, t := range ts.Tasks() {
		t.WaitAll(chgts)
	}
	chg.AddAll(ts)

	return nil
}

func (inst *snapInstruction) install() (*state.Change, error) {
	flags := snappy.DoInstallGC
	if inst.LeaveOld {
		flags = 0
	}
	msg := fmt.Sprintf(i18n.G("Install %q snap"), inst.pkg)
	if inst.Channel != "stable" {
		msg = fmt.Sprintf(i18n.G("Install %q snap from %q channel"), inst.pkg, inst.Channel)
	}

	st := inst.overlord.State()
	st.Lock()
	chg := st.NewChange("install-snap", msg)
	err := ensureUbuntuCore(chg)
	if err == nil {
		err = installSnap(chg, inst.pkg, inst.Channel, flags)
	}
	st.Unlock()
	if err != nil {
		return nil, err
	}

	st.EnsureBefore(0)

	return chg, nil

	// FIXME: handle license agreement need to happen in the above
	//        code
	/*
		_, err := snappyInstall(inst.pkg, inst.Channel, flags, inst)
		if err != nil {
			if inst.License != nil && snappy.IsLicenseNotAccepted(err) {
				return inst.License
			}
			return err
		}
	*/
}

func (inst *snapInstruction) update() (*state.Change, error) {
	flags := snappy.DoInstallGC
	if inst.LeaveOld {
		flags = 0
	}
	state := inst.overlord.State()
	state.Lock()
	msg := fmt.Sprintf(i18n.G("Update %q snap"), inst.pkg)
	if inst.Channel != "stable" {
		msg = fmt.Sprintf(i18n.G("Update %q snap from %q channel"), inst.pkg, inst.Channel)
	}
	chg := state.NewChange("update-snap", msg)
	ts, err := snapstate.Update(state, inst.pkg, inst.Channel, flags)
	if err == nil {
		chg.AddAll(ts)
	}
	state.Unlock()
	if err != nil {
		return nil, err
	}

	state.EnsureBefore(0)

	return chg, nil
}

func (inst *snapInstruction) remove() (*state.Change, error) {
	flags := snappy.DoRemoveGC
	if inst.LeaveOld {
		flags = 0
	}
	state := inst.overlord.State()
	state.Lock()
	msg := fmt.Sprintf(i18n.G("Remove %q snap"), inst.pkg)
	chg := state.NewChange("remove-snap", msg)
	ts, err := snapstate.Remove(state, inst.pkg, flags)
	if err == nil {
		chg.AddAll(ts)
	}
	state.Unlock()
	if err != nil {
		return nil, err
	}

	state.EnsureBefore(0)

	return chg, nil
}

func (inst *snapInstruction) rollback() (*state.Change, error) {
	state := inst.overlord.State()
	state.Lock()
	msg := fmt.Sprintf(i18n.G("Rollback %q snap"), inst.pkg)
	chg := state.NewChange("rollback-snap", msg)
	// use previous version
	ver := ""
	ts, err := snapstate.Rollback(state, inst.pkg, ver)
	if err == nil {
		chg.AddAll(ts)
	}
	state.Unlock()
	if err != nil {
		return nil, err
	}

	state.EnsureBefore(0)

	return chg, nil
}

func (inst *snapInstruction) activate() (*state.Change, error) {
	state := inst.overlord.State()
	state.Lock()
	msg := fmt.Sprintf(i18n.G("Activate %q snap"), inst.pkg)
	chg := state.NewChange("activate-snap", msg)
	ts, err := snapstate.Activate(state, inst.pkg)
	if err == nil {
		chg.AddAll(ts)
	}
	state.Unlock()
	if err != nil {
		return nil, err
	}

	state.EnsureBefore(0)

	return chg, nil
}

func (inst *snapInstruction) deactivate() (*state.Change, error) {
	state := inst.overlord.State()
	state.Lock()
	msg := fmt.Sprintf(i18n.G("Deactivate %q snap"), inst.pkg)
	chg := state.NewChange("deactivate-snap", msg)
	ts, err := snapstate.Deactivate(state, inst.pkg)
	if err == nil {
		chg.AddAll(ts)
	}
	state.Unlock()
	if err != nil {
		return nil, err
	}

	state.EnsureBefore(0)

	return chg, nil
}

func (inst *snapInstruction) dispatch() func() (*state.Change, error) {
	switch inst.Action {
	case "install":
		return inst.install
	case "refresh":
		return inst.update
	case "remove":
		return inst.remove
	case "rollback":
		return inst.rollback
	case "activate":
		return inst.activate
	case "deactivate":
		return inst.deactivate
	default:
		return nil
	}
}

func pkgActionDispatchImpl(inst *snapInstruction) func() (*state.Change, error) {
	return inst.dispatch()
}

var pkgActionDispatch = pkgActionDispatchImpl

func postSnap(c *Command, r *http.Request) Response {
	route := c.d.router.Get(stateChangeCmd.Path)
	if route == nil {
		return InternalError("router can't find route for change")
	}

	decoder := json.NewDecoder(r.Body)
	var inst snapInstruction
	if err := decoder.Decode(&inst); err != nil {
		return BadRequest("can't decode request body into snap instruction: %v", err)
	}

	vars := muxVars(r)
	inst.pkg = vars["name"]
	inst.overlord = c.d.overlord

	f := pkgActionDispatch(&inst)
	if f == nil {
		return BadRequest("unknown action %s", inst.Action)
	}

	chg, err := f()
	if err != nil {
		return InternalError("can't %s %q: %v", inst.Action, inst.pkg, err)
	}

	return AsyncResponse(nil, &Meta{Change: chg.ID()})
}

const maxReadBuflen = 1024 * 1024

func sideloadSnap(c *Command, r *http.Request) Response {
	route := c.d.router.Get(stateChangeCmd.Path)
	if route == nil {
		return InternalError("cannot find route for change")
	}

	body := r.Body
	contentType := r.Header.Get("Content-Type")

	if !strings.HasPrefix(contentType, "multipart/") {
		return BadRequest("unknown content type: %s", contentType)
	}

	// POSTs to sideload snaps must be a multipart/form-data file upload.
	_, params, err := mime.ParseMediaType(contentType)
	if err != nil {
		return BadRequest("cannot parse POST body: %v", err)
	}

	form, err := multipart.NewReader(r.Body, params["boundary"]).ReadForm(maxReadBuflen)
	if err != nil {
		return BadRequest("cannot read POST form: %v", err)
	}

	// form.File is a map of arrays of *FileHeader things
	// we just allow one (for now at least)
out:
	for _, v := range form.File {
		for i := range v {
			body, err = v[i].Open()
			if err != nil {
				return BadRequest("cannot open POST form file: %v", err)
			}
			defer body.Close()

			break out
		}
	}
	defer form.RemoveAll()

	tmpf, err := ioutil.TempFile("", "snapd-sideload-pkg-")
	if err != nil {
		return InternalError("cannot create temporary file: %v", err)
	}

	if _, err := io.Copy(tmpf, body); err != nil {
		os.Remove(tmpf.Name())
		return InternalError("cannot copy request into temporary file: %v", err)
	}

	snap := tmpf.Name()

	state := c.d.overlord.State()
	state.Lock()
	msg := fmt.Sprintf(i18n.G("Install local %q snap"), snap)
	chg := state.NewChange("install-snap", msg)
<<<<<<< HEAD
	ts, err := snapstateInstallPath(state, snap, "", 0)
=======

	err = ensureUbuntuCore(chg)
>>>>>>> 60aebb82
	if err == nil {
		ts, err := snapstateInstallPath(state, snap, "", flags)
		if err == nil {
			chg.AddAll(ts)
		}
	}
	state.Unlock()
	go func() {
		// XXX this needs to be a task in the manager; this is a hack to keep this branch smaller
		<-chg.Ready()
		os.Remove(snap)
	}()
	if err != nil {
		return InternalError("cannot install snap file: %v", err)
	}
	state.EnsureBefore(0)

	return AsyncResponse(nil, &Meta{Change: chg.ID()})
}

func iconGet(st *state.State, name string) Response {
	info, _, err := localSnapInfo(st, name)
	if err != nil {
		return InternalError("%v", err)
	}
	if info == nil {
		return NotFound("cannot find snap %q", name)
	}

	path := filepath.Clean(snapIcon(info))
	if !strings.HasPrefix(path, dirs.SnapSnapsDir) {
		// XXX: how could this happen?
		return BadRequest("requested icon is not in snap path")
	}

	return FileResponse(path)
}

func appIconGet(c *Command, r *http.Request) Response {
	vars := muxVars(r)
	name := vars["name"]

	return iconGet(c.d.overlord.State(), name)
}

// getInterfaces returns all plugs and slots.
func getInterfaces(c *Command, r *http.Request) Response {
	repo := c.d.overlord.InterfaceManager().Repository()
	return SyncResponse(repo.Interfaces(), nil)
}

// plugJSON aids in marshaling Plug into JSON.
type plugJSON struct {
	Snap        string                 `json:"snap"`
	Name        string                 `json:"plug"`
	Interface   string                 `json:"interface"`
	Attrs       map[string]interface{} `json:"attrs,omitempty"`
	Apps        []string               `json:"apps,omitempty"`
	Label       string                 `json:"label"`
	Connections []interfaces.SlotRef   `json:"connections,omitempty"`
}

// slotJSON aids in marshaling Slot into JSON.
type slotJSON struct {
	Snap        string                 `json:"snap"`
	Name        string                 `json:"slot"`
	Interface   string                 `json:"interface"`
	Attrs       map[string]interface{} `json:"attrs,omitempty"`
	Apps        []string               `json:"apps,omitempty"`
	Label       string                 `json:"label"`
	Connections []interfaces.PlugRef   `json:"connections,omitempty"`
}

// interfaceAction is an action performed on the interface system.
type interfaceAction struct {
	Action string     `json:"action"`
	Plugs  []plugJSON `json:"plugs,omitempty"`
	Slots  []slotJSON `json:"slots,omitempty"`
}

// changeInterfaces controls the interfaces system.
// Plugs can be connected to and disconnected from slots.
// When enableInternalInterfaceActions is true plugs and slots can also be
// explicitly added and removed.
func changeInterfaces(c *Command, r *http.Request) Response {
	var a interfaceAction
	decoder := json.NewDecoder(r.Body)
	if err := decoder.Decode(&a); err != nil {
		return BadRequest("cannot decode request body into an interface action: %v", err)
	}
	if a.Action == "" {
		return BadRequest("interface action not specified")
	}
	if !c.d.enableInternalInterfaceActions && a.Action != "connect" && a.Action != "disconnect" {
		return BadRequest("internal interface actions are disabled")
	}
	if len(a.Plugs) > 1 || len(a.Slots) > 1 {
		return NotImplemented("many-to-many operations are not implemented")
	}
	if a.Action != "connect" && a.Action != "disconnect" {
		return BadRequest("unsupported interface action: %q", a.Action)
	}
	if len(a.Plugs) == 0 || len(a.Slots) == 0 {
		return BadRequest("at least one plug and slot is required")
	}

	var change *state.Change
	var taskset *state.TaskSet
	var err error

	state := c.d.overlord.State()
	state.Lock()
	defer state.Unlock()

	switch a.Action {
	case "connect":
		summary := fmt.Sprintf("Connect %s:%s to %s:%s", a.Plugs[0].Snap, a.Plugs[0].Name, a.Slots[0].Snap, a.Slots[0].Name)
		change = state.NewChange("connect-snap", summary)
		taskset, err = ifacestate.Connect(state, a.Plugs[0].Snap, a.Plugs[0].Name, a.Slots[0].Snap, a.Slots[0].Name)
	case "disconnect":
		summary := fmt.Sprintf("Disconnect %s:%s from %s:%s", a.Plugs[0].Snap, a.Plugs[0].Name, a.Slots[0].Snap, a.Slots[0].Name)
		change = state.NewChange("disconnect-snap", summary)
		taskset, err = ifacestate.Disconnect(state, a.Plugs[0].Snap, a.Plugs[0].Name, a.Slots[0].Snap, a.Slots[0].Name)
	}

	if err == nil {
		change.AddAll(taskset)
	}

	if err != nil {
		return BadRequest("%v", err)
	}

	state.EnsureBefore(0)

	return AsyncResponse(nil, &Meta{Change: change.ID()})
}

func doAssert(c *Command, r *http.Request) Response {
	b, err := ioutil.ReadAll(r.Body)
	if err != nil {
		return BadRequest("reading assert request body gave %v", err)
	}
	a, err := asserts.Decode(b)
	if err != nil {
		return BadRequest("can't decode request body into an assertion: %v", err)
	}
	// TODO/XXX: turn this into a Change/Task combination
	amgr := c.d.overlord.AssertManager()
	if err := amgr.DB().Add(a); err != nil {
		// TODO: have a specific error to be able to return  409 for not newer revision?
		return BadRequest("assert failed: %v", err)
	}
	// TODO: what more info do we want to return on success?
	return &resp{
		Type:   ResponseTypeSync,
		Status: http.StatusOK,
	}
}

func assertsFindMany(c *Command, r *http.Request) Response {
	assertTypeName := muxVars(r)["assertType"]
	assertType := asserts.Type(assertTypeName)
	if assertType == nil {
		return BadRequest("invalid assert type: %q", assertTypeName)
	}
	headers := map[string]string{}
	q := r.URL.Query()
	for k := range q {
		headers[k] = q.Get(k)
	}
	amgr := c.d.overlord.AssertManager()
	assertions, err := amgr.DB().FindMany(assertType, headers)
	if err == asserts.ErrNotFound {
		return AssertResponse(nil, true)
	} else if err != nil {
		return InternalError("searching assertions failed: %v", err)
	}
	return AssertResponse(assertions, true)
}

func getEvents(c *Command, r *http.Request) Response {
	return EventResponse(c.d.hub)
}

type changeInfo struct {
	ID      string      `json:"id"`
	Kind    string      `json:"kind"`
	Summary string      `json:"summary"`
	Status  string      `json:"status"`
	Tasks   []*taskInfo `json:"tasks,omitempty"`
	Ready   bool        `json:"ready"`
	Err     string      `json:"err,omitempty"`
}

type taskInfo struct {
	ID       string           `json:"id"`
	Kind     string           `json:"kind"`
	Summary  string           `json:"summary"`
	Status   string           `json:"status"`
	Log      []string         `json:"log,omitempty"`
	Progress taskInfoProgress `json:"progress"`
}

type taskInfoProgress struct {
	Done  int `json:"done"`
	Total int `json:"total"`
}

func change2changeInfo(chg *state.Change) *changeInfo {
	status := chg.Status()
	chgInfo := &changeInfo{
		ID:      chg.ID(),
		Kind:    chg.Kind(),
		Summary: chg.Summary(),
		Status:  status.String(),
		Ready:   status.Ready(),
	}
	if err := chg.Err(); err != nil {
		chgInfo.Err = err.Error()
	}

	tasks := chg.Tasks()
	taskInfos := make([]*taskInfo, len(tasks))
	for j, t := range tasks {
		done, total := t.Progress()
		taskInfo := &taskInfo{
			ID:      t.ID(),
			Kind:    t.Kind(),
			Summary: t.Summary(),
			Status:  t.Status().String(),
			Log:     t.Log(),
			Progress: taskInfoProgress{
				Done:  done,
				Total: total,
			},
		}
		taskInfos[j] = taskInfo
	}
	chgInfo.Tasks = taskInfos

	return chgInfo
}

func getChange(c *Command, r *http.Request) Response {
	chID := muxVars(r)["id"]
	state := c.d.overlord.State()
	state.Lock()
	defer state.Unlock()
	chg := state.Change(chID)
	if chg == nil {
		return NotFound("unable to find change with id %q", chID)
	}

	return SyncResponse(change2changeInfo(chg), nil)
}

func getChanges(c *Command, r *http.Request) Response {
	query := r.URL.Query()
	qselect := query.Get("select")
	if qselect == "" {
		qselect = "in-progress"
	}
	var filter func(*state.Change) bool
	switch qselect {
	case "all":
		filter = func(*state.Change) bool { return true }
	case "in-progress":
		filter = func(chg *state.Change) bool { return !chg.Status().Ready() }
	case "ready":
		filter = func(chg *state.Change) bool { return chg.Status().Ready() }
	default:
		return BadRequest("select should be one of: all,in-progress,ready")
	}

	state := c.d.overlord.State()
	state.Lock()
	defer state.Unlock()
	chgs := state.Changes()
	chgInfos := make([]*changeInfo, 0, len(chgs))
	for _, chg := range chgs {
		if !filter(chg) {
			continue
		}
		chgInfos = append(chgInfos, change2changeInfo(chg))
	}
	return SyncResponse(chgInfos, nil)
}<|MERGE_RESOLUTION|>--- conflicted
+++ resolved
@@ -819,14 +819,10 @@
 	state.Lock()
 	msg := fmt.Sprintf(i18n.G("Install local %q snap"), snap)
 	chg := state.NewChange("install-snap", msg)
-<<<<<<< HEAD
-	ts, err := snapstateInstallPath(state, snap, "", 0)
-=======
 
 	err = ensureUbuntuCore(chg)
->>>>>>> 60aebb82
 	if err == nil {
-		ts, err := snapstateInstallPath(state, snap, "", flags)
+		ts, err := snapstateInstallPath(state, snap, "", 0)
 		if err == nil {
 			chg.AddAll(ts)
 		}
