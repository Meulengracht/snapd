--- conflicted
+++ resolved
@@ -56,11 +56,8 @@
 	authorized      bool
 	err             error
 	lastPolkitFlags polkit.CheckFlags
-<<<<<<< HEAD
 	restoreUDevMon  func()
-=======
 	notified        []string
->>>>>>> 433d60d2
 }
 
 var _ = check.Suite(&daemonSuite{})
