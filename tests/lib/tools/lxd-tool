--- conflicted
+++ resolved
@@ -24,11 +24,7 @@
         # https://github.com/systemd/systemd/commit/4095205ecccdfddb822ee8fdc44d11f2ded9be24
         # The kernel version must be made compatible with the strict version
         # comparison. I chose to cut at the "-" and take the stuff before it.
-<<<<<<< HEAD
-        if [ "$(mountinfo-tool /sys/fs/cgroup/unified .fs_type)" = cgroup2 ] && "$TESTSTOOLS"/version-compare --strict "$(uname -r | cut -d- -f 1)" -ge 4.13; then
-=======
-        if [ "$(mountinfo.query /sys/fs/cgroup/unified .fs_type)" = cgroup2 ] && version-tool --strict "$(uname -r | cut -d- -f 1)" -ge 4.13; then
->>>>>>> 2c7d2819
+        if [ "$(mountinfo.query /sys/fs/cgroup/unified .fs_type)" = cgroup2 ] && "$TESTSTOOLS"/version-compare --strict "$(uname -r | cut -d- -f 1)" -ge 4.13; then
             mount -o remount,nsdelegate /sys/fs/cgroup/unified
         fi
         ;;
