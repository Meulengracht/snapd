// -*- Mode: Go; indent-tabs-mode: t -*-

/*
 * Copyright (C) 2014-2020 Canonical Ltd
 *
 * This program is free software: you can redistribute it and/or modify
 * it under the terms of the GNU General Public License version 3 as
 * published by the Free Software Foundation.
 *
 * This program is distributed in the hope that it will be useful,
 * but WITHOUT ANY WARRANTY; without even the implied warranty of
 * MERCHANTABILITY or FITNESS FOR A PARTICULAR PURPOSE.  See the
 * GNU General Public License for more details.
 *
 * You should have received a copy of the GNU General Public License
 * along with this program.  If not, see <http://www.gnu.org/licenses/>.
 *
 */

package daemon

import (
	"fmt"
	"mime/multipart"
	"net/http"
	"strings"

	"gopkg.in/check.v1"

	"github.com/snapcore/snapd/overlord/auth"
	"github.com/snapcore/snapd/testutil"
)

type apiSuite struct {
	APIBaseSuite
}

var _ = check.Suite(&apiSuite{})

func (s *apiSuite) TestUsersOnlyRoot(c *check.C) {
	for _, cmd := range api {
		if strings.Contains(cmd.Path, "user") {
			if cmd.ReadAccess != nil {
				c.Check(cmd.ReadAccess, check.Equals, rootAccess{}, check.Commentf(cmd.Path))
			}
			if cmd.WriteAccess != nil {
				c.Check(cmd.WriteAccess, check.Equals, rootAccess{}, check.Commentf(cmd.Path))
			}
		}
	}
}

func (s *apiSuite) TestListIncludesAll(c *check.C) {
	// Very basic check to help stop us from not adding all the
	// commands to the command list.
	found := countCommandDecls(c, check.Commentf("TestListIncludesAll"))

	c.Check(found, check.Equals, len(api),
		check.Commentf(`At a glance it looks like you've not added all the Commands defined in api to the api list.`))
}

func (s *apiSuite) TestUserFromRequestNoHeader(c *check.C) {
	req, _ := http.NewRequest("GET", "http://example.com", nil)

	state := snapCmd.d.overlord.State()
	state.Lock()
	user, err := UserFromRequest(state, req)
	state.Unlock()

	c.Check(err, check.Equals, auth.ErrInvalidAuth)
	c.Check(user, check.IsNil)
}

func (s *apiSuite) TestUserFromRequestHeaderNoMacaroons(c *check.C) {
	req, _ := http.NewRequest("GET", "http://example.com", nil)
	req.Header.Set("Authorization", "Invalid")

	state := snapCmd.d.overlord.State()
	state.Lock()
	user, err := UserFromRequest(state, req)
	state.Unlock()

	c.Check(err, check.ErrorMatches, "authorization header misses Macaroon prefix")
	c.Check(user, check.IsNil)
}

func (s *apiSuite) TestUserFromRequestHeaderIncomplete(c *check.C) {
	req, _ := http.NewRequest("GET", "http://example.com", nil)
	req.Header.Set("Authorization", `Macaroon root=""`)

	state := snapCmd.d.overlord.State()
	state.Lock()
	user, err := UserFromRequest(state, req)
	state.Unlock()

	c.Check(err, check.ErrorMatches, "invalid authorization header")
	c.Check(user, check.IsNil)
}

func (s *apiSuite) TestUserFromRequestHeaderCorrectMissingUser(c *check.C) {
	req, _ := http.NewRequest("GET", "http://example.com", nil)
	req.Header.Set("Authorization", `Macaroon root="macaroon", discharge="discharge"`)

	state := snapCmd.d.overlord.State()
	state.Lock()
	user, err := UserFromRequest(state, req)
	state.Unlock()

	c.Check(err, check.Equals, auth.ErrInvalidAuth)
	c.Check(user, check.IsNil)
}

func (s *apiSuite) TestUserFromRequestHeaderValidUser(c *check.C) {
	state := snapCmd.d.overlord.State()
	state.Lock()
	expectedUser, err := auth.NewUser(state, "username", "email@test.com", "macaroon", []string{"discharge"})
	state.Unlock()
	c.Check(err, check.IsNil)

	req, _ := http.NewRequest("GET", "http://example.com", nil)
	req.Header.Set("Authorization", fmt.Sprintf(`Macaroon root="%s"`, expectedUser.Macaroon))

	state.Lock()
	user, err := UserFromRequest(state, req)
	state.Unlock()

	c.Check(err, check.IsNil)
	c.Check(user, check.DeepEquals, expectedUser)
}

func (s *apiSuite) TestIsTrue(c *check.C) {
	form := &multipart.Form{}
	c.Check(isTrue(form, "foo"), check.Equals, false)
	for _, f := range []string{"", "false", "0", "False", "f", "try"} {
		form.Value = map[string][]string{"foo": {f}}
		c.Check(isTrue(form, "foo"), check.Equals, false, check.Commentf("expected %q to be false", f))
	}
	for _, t := range []string{"true", "1", "True", "t"} {
		form.Value = map[string][]string{"foo": {t}}
		c.Check(isTrue(form, "foo"), check.Equals, true, check.Commentf("expected %q to be true", t))
	}
}

func (s *apiSuite) TestLogsNoServices(c *check.C) {
	// NOTE this is *apiSuite, not *appSuite, so there are no
	// installed snaps with services

	cmd := testutil.MockCommand(c, "systemctl", "").Also("journalctl", "")
	defer cmd.Restore()
	s.daemon(c)
	s.d.overlord.Loop()
	defer s.d.overlord.Stop()

<<<<<<< HEAD
	buf := bytes.NewBufferString(`{"action": "install"}`)
	req, err := http.NewRequest("POST", "/v2/snaps/ubuntu-core", buf)
	c.Assert(err, check.IsNil)
	s.vars = map[string]string{"name": "ubuntu-core"}

	rsp := postSnap(snapCmd, req, nil).(*resp)

	c.Check(rsp.Type, check.Equals, ResponseTypeError)
	c.Check(rsp.Status, check.Equals, 400)
	c.Check(rsp.Result.(*errorResult).Message, testutil.Contains, `cannot install "ubuntu-core", please use "core" instead`)
}

func (s *apiSuite) TestPostSnapCohortRandoAction(c *check.C) {
	s.daemonWithOverlordMock(c)
	s.vars = map[string]string{"name": "some-snap"}
	const expectedErr = "cohort-key can only be specified for install, refresh, or switch"

	for _, action := range []string{"remove", "revert", "enable", "disable", "xyzzy"} {
		buf := strings.NewReader(fmt.Sprintf(`{"action": "%s", "cohort-key": "32"}`, action))
		req, err := http.NewRequest("POST", "/v2/snaps/some-snap", buf)
		c.Assert(err, check.IsNil)

		rsp := postSnap(snapCmd, req, nil).(*resp)

		c.Check(rsp.Type, check.Equals, ResponseTypeError)
		c.Check(rsp.Status, check.Equals, 400, check.Commentf("%q", action))
		c.Check(rsp.Result.(*errorResult).Message, check.Equals, expectedErr, check.Commentf("%q", action))
	}
}

func (s *apiSuite) TestPostSnapLeaveCohortRandoAction(c *check.C) {
	s.daemonWithOverlordMock(c)
	s.vars = map[string]string{"name": "some-snap"}
	const expectedErr = "leave-cohort can only be specified for refresh or switch"

	for _, action := range []string{"install", "remove", "revert", "enable", "disable", "xyzzy"} {
		buf := strings.NewReader(fmt.Sprintf(`{"action": "%s", "leave-cohort": true}`, action))
		req, err := http.NewRequest("POST", "/v2/snaps/some-snap", buf)
		c.Assert(err, check.IsNil)

		rsp := postSnap(snapCmd, req, nil).(*resp)

		c.Check(rsp.Type, check.Equals, ResponseTypeError)
		c.Check(rsp.Status, check.Equals, 400, check.Commentf("%q", action))
		c.Check(rsp.Result.(*errorResult).Message, check.Equals, expectedErr, check.Commentf("%q", action))
	}
}

func (s *apiSuite) TestPostSnapCohortIncompat(c *check.C) {
	s.daemonWithOverlordMock(c)
	s.vars = map[string]string{"name": "some-snap"}

	type T struct {
		opts   string
		errmsg string
	}

	for i, t := range []T{
		// TODO: more?
		{`"cohort-key": "what", "revision": "42"`, `cannot specify both cohort-key and revision`},
		{`"cohort-key": "what", "leave-cohort": true`, `cannot specify both cohort-key and leave-cohort`},
	} {
		buf := strings.NewReader(fmt.Sprintf(`{"action": "refresh", %s}`, t.opts))
		req, err := http.NewRequest("POST", "/v2/snaps/some-snap", buf)
		c.Assert(err, check.IsNil, check.Commentf("%d (%s)", i, t.opts))

		rsp := postSnap(snapCmd, req, nil).(*resp)

		c.Check(rsp.Type, check.Equals, ResponseTypeError, check.Commentf("%d (%s)", i, t.opts))
		c.Check(rsp.Status, check.Equals, 400, check.Commentf("%d (%s)", i, t.opts))
		c.Check(rsp.Result.(*errorResult).Message, check.Equals, t.errmsg, check.Commentf("%d (%s)", i, t.opts))
	}
}

func (s *apiSuite) TestPostSnapSetsUser(c *check.C) {
	d := s.daemon(c)
	ensureStateSoon = func(st *state.State) {}

	snapInstructionDispTable["install"] = func(inst *snapInstruction, st *state.State) (string, []*state.TaskSet, error) {
		return fmt.Sprintf("<install by user %d>", inst.userID), nil, nil
	}
	defer func() {
		snapInstructionDispTable["install"] = snapInstall
	}()

	state := snapCmd.d.overlord.State()
	state.Lock()
	user, err := auth.NewUser(state, "username", "email@test.com", "macaroon", []string{"discharge"})
	state.Unlock()
	c.Check(err, check.IsNil)

	buf := bytes.NewBufferString(`{"action": "install"}`)
	req, err := http.NewRequest("POST", "/v2/snaps/hello-world", buf)
	c.Assert(err, check.IsNil)
	req.Header.Set("Authorization", `Macaroon root="macaroon", discharge="discharge"`)

	rsp := postSnap(snapCmd, req, user).(*resp)

	c.Check(rsp.Type, check.Equals, ResponseTypeAsync)

	st := d.overlord.State()
	st.Lock()
	defer st.Unlock()
	chg := st.Change(rsp.Change)
	c.Assert(chg, check.NotNil)
	c.Check(chg.Summary(), check.Equals, "<install by user 1>")
}

func (s *apiSuite) TestPostSnapDispatch(c *check.C) {
	inst := &snapInstruction{Snaps: []string{"foo"}}

	type T struct {
		s    string
		impl snapActionFunc
	}

	actions := []T{
		{"install", snapInstall},
		{"refresh", snapUpdate},
		{"remove", snapRemove},
		{"revert", snapRevert},
		{"enable", snapEnable},
		{"disable", snapDisable},
		{"switch", snapSwitch},
		{"xyzzy", nil},
	}

	for _, action := range actions {
		inst.Action = action.s
		// do you feel dirty yet?
		c.Check(fmt.Sprintf("%p", action.impl), check.Equals, fmt.Sprintf("%p", inst.dispatch()))
	}
}

func (s *apiSuite) TestPostSnapEnableDisableSwitchRevision(c *check.C) {
	for _, action := range []string{"enable", "disable", "switch"} {
		buf := bytes.NewBufferString(`{"action": "` + action + `", "revision": "42"}`)
		req, err := http.NewRequest("POST", "/v2/snaps/hello-world", buf)
		c.Assert(err, check.IsNil)

		rsp := postSnap(snapCmd, req, nil).(*resp)

		c.Check(rsp.Type, check.Equals, ResponseTypeError)
		c.Check(rsp.Status, check.Equals, 400)
		c.Check(rsp.Result.(*errorResult).Message, testutil.Contains, "takes no revision")
	}
}

func (s *apiSuite) TestInstallOnNonDevModeDistro(c *check.C) {
	s.testInstall(c, false, snapstate.Flags{}, snap.R(0))
}
func (s *apiSuite) TestInstallOnDevModeDistro(c *check.C) {
	s.testInstall(c, true, snapstate.Flags{}, snap.R(0))
}
func (s *apiSuite) TestInstallRevision(c *check.C) {
	s.testInstall(c, false, snapstate.Flags{}, snap.R(42))
}

func (s *apiSuite) testInstall(c *check.C, forcedDevmode bool, flags snapstate.Flags, revision snap.Revision) {
	calledFlags := snapstate.Flags{}
	installQueue := []string{}
	restore := sandbox.MockForceDevMode(forcedDevmode)
	defer restore()

	snapstateInstall = func(ctx context.Context, s *state.State, name string, opts *snapstate.RevisionOptions, userID int, flags snapstate.Flags) (*state.TaskSet, error) {
		calledFlags = flags
		installQueue = append(installQueue, name)
		c.Check(revision, check.Equals, opts.Revision)

		t := s.NewTask("fake-install-snap", "Doing a fake install")
		return state.NewTaskSet(t), nil
	}

	defer func() {
		snapstateInstall = nil
	}()

	d := s.daemonWithFakeSnapManager(c)

	var buf bytes.Buffer
	if revision.Unset() {
		buf.WriteString(`{"action": "install"}`)
	} else {
		fmt.Fprintf(&buf, `{"action": "install", "revision": %s}`, revision.String())
	}
	req, err := http.NewRequest("POST", "/v2/snaps/some-snap", &buf)
	c.Assert(err, check.IsNil)

	s.vars = map[string]string{"name": "some-snap"}
	rsp := postSnap(snapCmd, req, nil).(*resp)

	c.Assert(rsp.Type, check.Equals, ResponseTypeAsync)

	st := d.overlord.State()
	st.Lock()
	defer st.Unlock()
	chg := st.Change(rsp.Change)
	c.Assert(chg, check.NotNil)

	c.Check(chg.Tasks(), check.HasLen, 1)

	st.Unlock()
	s.waitTrivialChange(c, chg)
	st.Lock()

	c.Check(chg.Status(), check.Equals, state.DoneStatus)
	c.Check(calledFlags, check.Equals, flags)
	c.Check(err, check.IsNil)
	c.Check(installQueue, check.DeepEquals, []string{"some-snap"})
	c.Check(chg.Kind(), check.Equals, "install-snap")
	c.Check(chg.Summary(), check.Equals, `Install "some-snap" snap`)
}

func (s *apiSuite) TestInstallUserAgentContextCreated(c *check.C) {
	snapstateInstall = func(ctx context.Context, st *state.State, name string, opts *snapstate.RevisionOptions, userID int, flags snapstate.Flags) (*state.TaskSet, error) {
		s.ctx = ctx
		t := st.NewTask("fake-install-snap", "Doing a fake install")
		return state.NewTaskSet(t), nil
	}
	defer func() {
		snapstateInstall = nil
	}()

	s.daemonWithFakeSnapManager(c)

	var buf bytes.Buffer
	buf.WriteString(`{"action": "install"}`)
	req, err := http.NewRequest("POST", "/v2/snaps/some-snap", &buf)
	req.RemoteAddr = fmt.Sprintf("pid=100;uid=0;socket=%s;", dirs.SnapdSocket)
	c.Assert(err, check.IsNil)
	req.Header.Add("User-Agent", "some-agent/1.0")

	s.vars = map[string]string{"name": "some-snap"}
	rec := httptest.NewRecorder()
	snapCmd.ServeHTTP(rec, req)
	c.Assert(rec.Code, check.Equals, 202)
	c.Check(store.ClientUserAgent(s.ctx), check.Equals, "some-agent/1.0")
}

func (s *apiSuite) TestRefresh(c *check.C) {
	var calledFlags snapstate.Flags
	calledUserID := 0
	installQueue := []string{}
	assertstateCalledUserID := 0

	snapstateUpdate = func(s *state.State, name string, opts *snapstate.RevisionOptions, userID int, flags snapstate.Flags) (*state.TaskSet, error) {
		calledFlags = flags
		calledUserID = userID
		installQueue = append(installQueue, name)

		t := s.NewTask("fake-refresh-snap", "Doing a fake install")
		return state.NewTaskSet(t), nil
	}
	assertstateRefreshSnapDeclarations = func(s *state.State, userID int) error {
		assertstateCalledUserID = userID
		return nil
	}

	d := s.daemon(c)
	inst := &snapInstruction{
		Action: "refresh",
		Snaps:  []string{"some-snap"},
		userID: 17,
	}

	st := d.overlord.State()
	st.Lock()
	defer st.Unlock()
	summary, _, err := inst.dispatch()(inst, st)
	c.Check(err, check.IsNil)

	c.Check(assertstateCalledUserID, check.Equals, 17)
	c.Check(calledFlags, check.DeepEquals, snapstate.Flags{})
	c.Check(calledUserID, check.Equals, 17)
	c.Check(err, check.IsNil)
	c.Check(installQueue, check.DeepEquals, []string{"some-snap"})
	c.Check(summary, check.Equals, `Refresh "some-snap" snap`)
}

func (s *apiSuite) TestRefreshDevMode(c *check.C) {
	var calledFlags snapstate.Flags
	calledUserID := 0
	installQueue := []string{}

	snapstateUpdate = func(s *state.State, name string, opts *snapstate.RevisionOptions, userID int, flags snapstate.Flags) (*state.TaskSet, error) {
		calledFlags = flags
		calledUserID = userID
		installQueue = append(installQueue, name)

		t := s.NewTask("fake-refresh-snap", "Doing a fake install")
		return state.NewTaskSet(t), nil
	}
	assertstateRefreshSnapDeclarations = func(s *state.State, userID int) error {
		return nil
	}

	d := s.daemon(c)
	inst := &snapInstruction{
		Action:  "refresh",
		DevMode: true,
		Snaps:   []string{"some-snap"},
		userID:  17,
	}

	st := d.overlord.State()
	st.Lock()
	defer st.Unlock()
	summary, _, err := inst.dispatch()(inst, st)
	c.Check(err, check.IsNil)

	flags := snapstate.Flags{}
	flags.DevMode = true
	c.Check(calledFlags, check.DeepEquals, flags)
	c.Check(calledUserID, check.Equals, 17)
	c.Check(err, check.IsNil)
	c.Check(installQueue, check.DeepEquals, []string{"some-snap"})
	c.Check(summary, check.Equals, `Refresh "some-snap" snap`)
}

func (s *apiSuite) TestRefreshClassic(c *check.C) {
	var calledFlags snapstate.Flags

	snapstateUpdate = func(s *state.State, name string, opts *snapstate.RevisionOptions, userID int, flags snapstate.Flags) (*state.TaskSet, error) {
		calledFlags = flags
		return nil, nil
	}
	assertstateRefreshSnapDeclarations = func(s *state.State, userID int) error {
		return nil
	}

	d := s.daemon(c)
	inst := &snapInstruction{
		Action:  "refresh",
		Classic: true,
		Snaps:   []string{"some-snap"},
		userID:  17,
	}

	st := d.overlord.State()
	st.Lock()
	defer st.Unlock()
	_, _, err := inst.dispatch()(inst, st)
	c.Check(err, check.IsNil)

	c.Check(calledFlags, check.DeepEquals, snapstate.Flags{Classic: true})
}

func (s *apiSuite) TestRefreshIgnoreValidation(c *check.C) {
	var calledFlags snapstate.Flags
	calledUserID := 0
	installQueue := []string{}

	snapstateUpdate = func(s *state.State, name string, opts *snapstate.RevisionOptions, userID int, flags snapstate.Flags) (*state.TaskSet, error) {
		calledFlags = flags
		calledUserID = userID
		installQueue = append(installQueue, name)

		t := s.NewTask("fake-refresh-snap", "Doing a fake install")
		return state.NewTaskSet(t), nil
	}
	assertstateRefreshSnapDeclarations = func(s *state.State, userID int) error {
		return nil
	}

	d := s.daemon(c)
	inst := &snapInstruction{
		Action:           "refresh",
		IgnoreValidation: true,
		Snaps:            []string{"some-snap"},
		userID:           17,
	}

	st := d.overlord.State()
	st.Lock()
	defer st.Unlock()
	summary, _, err := inst.dispatch()(inst, st)
	c.Check(err, check.IsNil)

	flags := snapstate.Flags{}
	flags.IgnoreValidation = true

	c.Check(calledFlags, check.DeepEquals, flags)
	c.Check(calledUserID, check.Equals, 17)
	c.Check(err, check.IsNil)
	c.Check(installQueue, check.DeepEquals, []string{"some-snap"})
	c.Check(summary, check.Equals, `Refresh "some-snap" snap`)
}

func (s *apiSuite) TestRefreshIgnoreRunning(c *check.C) {
	var calledFlags snapstate.Flags
	installQueue := []string{}

	snapstateUpdate = func(s *state.State, name string, opts *snapstate.RevisionOptions, userID int, flags snapstate.Flags) (*state.TaskSet, error) {
		calledFlags = flags
		installQueue = append(installQueue, name)

		t := s.NewTask("fake-refresh-snap", "Doing a fake install")
		return state.NewTaskSet(t), nil
	}
	assertstateRefreshSnapDeclarations = func(s *state.State, userID int) error {
		return nil
	}

	d := s.daemon(c)
	inst := &snapInstruction{
		Action:        "refresh",
		IgnoreRunning: true,
		Snaps:         []string{"some-snap"},
	}

	st := d.overlord.State()
	st.Lock()
	defer st.Unlock()
	summary, _, err := inst.dispatch()(inst, st)
	c.Check(err, check.IsNil)

	flags := snapstate.Flags{}
	flags.IgnoreRunning = true

	c.Check(calledFlags, check.DeepEquals, flags)
	c.Check(err, check.IsNil)
	c.Check(installQueue, check.DeepEquals, []string{"some-snap"})
	c.Check(summary, check.Equals, `Refresh "some-snap" snap`)
}

func (s *apiSuite) TestRefreshCohort(c *check.C) {
	cohort := ""

	snapstateUpdate = func(s *state.State, name string, opts *snapstate.RevisionOptions, userID int, flags snapstate.Flags) (*state.TaskSet, error) {
		cohort = opts.CohortKey

		t := s.NewTask("fake-refresh-snap", "Doing a fake install")
		return state.NewTaskSet(t), nil
	}
	assertstateRefreshSnapDeclarations = func(s *state.State, userID int) error {
		return nil
	}

	d := s.daemon(c)
	inst := &snapInstruction{
		Action: "refresh",
		Snaps:  []string{"some-snap"},
		snapRevisionOptions: snapRevisionOptions{
			CohortKey: "xyzzy",
		},
	}

	st := d.overlord.State()
	st.Lock()
	defer st.Unlock()
	summary, _, err := inst.dispatch()(inst, st)
	c.Check(err, check.IsNil)

	c.Check(cohort, check.Equals, "xyzzy")
	c.Check(summary, check.Equals, `Refresh "some-snap" snap`)
}

func (s *apiSuite) TestRefreshLeaveCohort(c *check.C) {
	var leave *bool

	snapstateUpdate = func(s *state.State, name string, opts *snapstate.RevisionOptions, userID int, flags snapstate.Flags) (*state.TaskSet, error) {
		leave = &opts.LeaveCohort

		t := s.NewTask("fake-refresh-snap", "Doing a fake install")
		return state.NewTaskSet(t), nil
	}
	assertstateRefreshSnapDeclarations = func(s *state.State, userID int) error {
		return nil
	}

	d := s.daemon(c)
	inst := &snapInstruction{
		Action:              "refresh",
		snapRevisionOptions: snapRevisionOptions{LeaveCohort: true},
		Snaps:               []string{"some-snap"},
	}

	st := d.overlord.State()
	st.Lock()
	defer st.Unlock()
	summary, _, err := inst.dispatch()(inst, st)
	c.Check(err, check.IsNil)

	c.Check(*leave, check.Equals, true)
	c.Check(summary, check.Equals, `Refresh "some-snap" snap`)
}

func (s *apiSuite) TestSwitchInstruction(c *check.C) {
	var cohort, channel string
	var leave *bool
	snapstateSwitch = func(s *state.State, name string, opts *snapstate.RevisionOptions) (*state.TaskSet, error) {
		cohort = opts.CohortKey
		leave = &opts.LeaveCohort
		channel = opts.Channel

		t := s.NewTask("fake-switch", "Doing a fake switch")
		return state.NewTaskSet(t), nil
	}

	d := s.daemon(c)
	st := d.overlord.State()

	type T struct {
		channel string
		cohort  string
		leave   bool
		summary string
	}
	table := []T{
		{"", "some-cohort", false, `Switch "some-snap" snap to cohort "…me-cohort"`},
		{"some-channel", "", false, `Switch "some-snap" snap to channel "some-channel"`},
		{"some-channel", "some-cohort", false, `Switch "some-snap" snap to channel "some-channel" and cohort "…me-cohort"`},
		{"", "", true, `Switch "some-snap" snap away from cohort`},
		{"some-channel", "", true, `Switch "some-snap" snap to channel "some-channel" and away from cohort`},
	}

	for _, t := range table {
		cohort, channel = "", ""
		leave = nil
		inst := &snapInstruction{
			Action: "switch",
			snapRevisionOptions: snapRevisionOptions{
				CohortKey:   t.cohort,
				LeaveCohort: t.leave,
				Channel:     t.channel,
			},
			Snaps: []string{"some-snap"},
		}

		st.Lock()
		summary, _, err := inst.dispatch()(inst, st)
		st.Unlock()
		c.Check(err, check.IsNil)

		c.Check(cohort, check.Equals, t.cohort)
		c.Check(channel, check.Equals, t.channel)
		c.Check(summary, check.Equals, t.summary)
		c.Check(*leave, check.Equals, t.leave)
	}
}

func (s *apiSuite) TestInstallFails(c *check.C) {
	snapstateInstall = func(ctx context.Context, s *state.State, name string, opts *snapstate.RevisionOptions, userID int, flags snapstate.Flags) (*state.TaskSet, error) {
		t := s.NewTask("fake-install-snap-error", "Install task")
		return state.NewTaskSet(t), nil
	}

	d := s.daemonWithFakeSnapManager(c)
	s.vars = map[string]string{"name": "hello-world"}
	buf := bytes.NewBufferString(`{"action": "install"}`)
	req, err := http.NewRequest("POST", "/v2/snaps/hello-world", buf)
	c.Assert(err, check.IsNil)

	rsp := postSnap(snapCmd, req, nil).(*resp)

	c.Assert(rsp.Type, check.Equals, ResponseTypeAsync)

	st := d.overlord.State()
	st.Lock()
	defer st.Unlock()
	chg := st.Change(rsp.Change)
	c.Assert(chg, check.NotNil)

	c.Check(chg.Tasks(), check.HasLen, 1)

	st.Unlock()
	s.waitTrivialChange(c, chg)
	st.Lock()

	c.Check(chg.Err(), check.ErrorMatches, `(?sm).*Install task \(fake-install-snap-error errored\)`)
}

func (s *apiSuite) TestInstallLeaveOld(c *check.C) {
	c.Skip("temporarily dropped half-baked support while sorting out flag mess")
	var calledFlags snapstate.Flags

	snapstateInstall = func(ctx context.Context, s *state.State, name string, opts *snapstate.RevisionOptions, userID int, flags snapstate.Flags) (*state.TaskSet, error) {
		calledFlags = flags

		t := s.NewTask("fake-install-snap", "Doing a fake install")
		return state.NewTaskSet(t), nil
	}

	d := s.daemon(c)
	inst := &snapInstruction{
		Action:   "install",
		LeaveOld: true,
	}

	st := d.overlord.State()
	st.Lock()
	defer st.Unlock()
	_, _, err := inst.dispatch()(inst, st)
	c.Assert(err, check.IsNil)

	c.Check(calledFlags, check.DeepEquals, snapstate.Flags{})
	c.Check(err, check.IsNil)
}

func (s *apiSuite) TestInstall(c *check.C) {
	var calledName string

	snapstateInstall = func(ctx context.Context, s *state.State, name string, opts *snapstate.RevisionOptions, userID int, flags snapstate.Flags) (*state.TaskSet, error) {
		calledName = name

		t := s.NewTask("fake-install-snap", "Doing a fake install")
		return state.NewTaskSet(t), nil
	}

	d := s.daemon(c)
	inst := &snapInstruction{
		Action: "install",
		// Install the snap in developer mode
		DevMode: true,
		Snaps:   []string{"fake"},
	}

	st := d.overlord.State()
	st.Lock()
	defer st.Unlock()
	_, _, err := inst.dispatch()(inst, st)
	c.Check(err, check.IsNil)
	c.Check(calledName, check.Equals, "fake")
}

func (s *apiSuite) TestInstallCohort(c *check.C) {
	var calledName string
	var calledCohort string

	snapstateInstall = func(ctx context.Context, s *state.State, name string, opts *snapstate.RevisionOptions, userID int, flags snapstate.Flags) (*state.TaskSet, error) {
		calledName = name
		calledCohort = opts.CohortKey

		t := s.NewTask("fake-install-snap", "Doing a fake install")
		return state.NewTaskSet(t), nil
	}

	d := s.daemon(c)
	inst := &snapInstruction{
		Action: "install",
		snapRevisionOptions: snapRevisionOptions{
			CohortKey: "To the legion of the lost ones, to the cohort of the damned.",
		},
		Snaps: []string{"fake"},
	}

	st := d.overlord.State()
	st.Lock()
	defer st.Unlock()
	msg, _, err := inst.dispatch()(inst, st)
	c.Check(err, check.IsNil)
	c.Check(calledName, check.Equals, "fake")
	c.Check(calledCohort, check.Equals, "To the legion of the lost ones, to the cohort of the damned.")
	c.Check(msg, check.Equals, `Install "fake" snap from "…e damned." cohort`)
}

func (s *apiSuite) TestInstallDevMode(c *check.C) {
	var calledFlags snapstate.Flags

	snapstateInstall = func(ctx context.Context, s *state.State, name string, opts *snapstate.RevisionOptions, userID int, flags snapstate.Flags) (*state.TaskSet, error) {
		calledFlags = flags

		t := s.NewTask("fake-install-snap", "Doing a fake install")
		return state.NewTaskSet(t), nil
	}

	d := s.daemon(c)
	inst := &snapInstruction{
		Action: "install",
		// Install the snap in developer mode
		DevMode: true,
		Snaps:   []string{"fake"},
	}

	st := d.overlord.State()
	st.Lock()
	defer st.Unlock()
	_, _, err := inst.dispatch()(inst, st)
	c.Check(err, check.IsNil)

	c.Check(calledFlags.DevMode, check.Equals, true)
}

func (s *apiSuite) TestInstallJailMode(c *check.C) {
	var calledFlags snapstate.Flags

	snapstateInstall = func(ctx context.Context, s *state.State, name string, opts *snapstate.RevisionOptions, userID int, flags snapstate.Flags) (*state.TaskSet, error) {
		calledFlags = flags

		t := s.NewTask("fake-install-snap", "Doing a fake install")
		return state.NewTaskSet(t), nil
	}

	d := s.daemon(c)
	inst := &snapInstruction{
		Action:   "install",
		JailMode: true,
		Snaps:    []string{"fake"},
	}

	st := d.overlord.State()
	st.Lock()
	defer st.Unlock()
	_, _, err := inst.dispatch()(inst, st)
	c.Check(err, check.IsNil)

	c.Check(calledFlags.JailMode, check.Equals, true)
}

func (s *apiSuite) TestInstallJailModeDevModeOS(c *check.C) {
	restore := sandbox.MockForceDevMode(true)
	defer restore()

	d := s.daemon(c)
	inst := &snapInstruction{
		Action:   "install",
		JailMode: true,
		Snaps:    []string{"foo"},
	}

	st := d.overlord.State()
	st.Lock()
	defer st.Unlock()
	_, _, err := inst.dispatch()(inst, st)
	c.Check(err, check.ErrorMatches, "this system cannot honour the jailmode flag")
}

func (s *apiSuite) TestInstallEmptyName(c *check.C) {
	snapstateInstall = func(ctx context.Context, _ *state.State, _ string, _ *snapstate.RevisionOptions, _ int, _ snapstate.Flags) (*state.TaskSet, error) {
		return nil, errors.New("should not be called")
	}
	d := s.daemon(c)
	inst := &snapInstruction{
		Action: "install",
		Snaps:  []string{""},
	}

	st := d.overlord.State()
	st.Lock()
	defer st.Unlock()
	_, _, err := inst.dispatch()(inst, st)
	c.Check(err, check.ErrorMatches, "cannot install snap with empty name")
}

func (s *apiSuite) TestInstallJailModeDevMode(c *check.C) {
	d := s.daemon(c)
	inst := &snapInstruction{
		Action:   "install",
		DevMode:  true,
		JailMode: true,
		Snaps:    []string{"foo"},
	}

	st := d.overlord.State()
	st.Lock()
	defer st.Unlock()
	_, _, err := inst.dispatch()(inst, st)
	c.Check(err, check.ErrorMatches, "cannot use devmode and jailmode flags together")
}

func (s *apiSuite) testRevertSnap(inst *snapInstruction, c *check.C) {
	queue := []string{}

	instFlags, err := inst.modeFlags()
	c.Assert(err, check.IsNil)

	snapstateRevert = func(s *state.State, name string, flags snapstate.Flags) (*state.TaskSet, error) {
		c.Check(flags, check.Equals, instFlags)
		queue = append(queue, name)
		return nil, nil
	}
	snapstateRevertToRevision = func(s *state.State, name string, rev snap.Revision, flags snapstate.Flags) (*state.TaskSet, error) {
		c.Check(flags, check.Equals, instFlags)
		queue = append(queue, fmt.Sprintf("%s (%s)", name, rev))
		return nil, nil
	}

	d := s.daemon(c)
	inst.Action = "revert"
	inst.Snaps = []string{"some-snap"}

	st := d.overlord.State()
	st.Lock()
	defer st.Unlock()
	summary, _, err := inst.dispatch()(inst, st)
	c.Check(err, check.IsNil)
	if inst.Revision.Unset() {
		c.Check(queue, check.DeepEquals, []string{inst.Snaps[0]})
	} else {
		c.Check(queue, check.DeepEquals, []string{fmt.Sprintf("%s (%s)", inst.Snaps[0], inst.Revision)})
	}
	c.Check(summary, check.Equals, `Revert "some-snap" snap`)
}

func (s *apiSuite) TestRevertSnap(c *check.C) {
	s.testRevertSnap(&snapInstruction{}, c)
}

func (s *apiSuite) TestRevertSnapDevMode(c *check.C) {
	s.testRevertSnap(&snapInstruction{DevMode: true}, c)
}

func (s *apiSuite) TestRevertSnapJailMode(c *check.C) {
	s.testRevertSnap(&snapInstruction{JailMode: true}, c)
}

func (s *apiSuite) TestRevertSnapClassic(c *check.C) {
	s.testRevertSnap(&snapInstruction{Classic: true}, c)
}

func (s *apiSuite) TestRevertSnapToRevision(c *check.C) {
	s.testRevertSnap(&snapInstruction{snapRevisionOptions: snapRevisionOptions{Revision: snap.R(1)}}, c)
}

func (s *apiSuite) TestRevertSnapToRevisionDevMode(c *check.C) {
	s.testRevertSnap(&snapInstruction{snapRevisionOptions: snapRevisionOptions{Revision: snap.R(1)}, DevMode: true}, c)
}

func (s *apiSuite) TestRevertSnapToRevisionJailMode(c *check.C) {
	s.testRevertSnap(&snapInstruction{snapRevisionOptions: snapRevisionOptions{Revision: snap.R(1)}, JailMode: true}, c)
}

func (s *apiSuite) TestRevertSnapToRevisionClassic(c *check.C) {
	s.testRevertSnap(&snapInstruction{snapRevisionOptions: snapRevisionOptions{Revision: snap.R(1)}, Classic: true}, c)
}

func (s *apiSuite) TestIsTrue(c *check.C) {
	form := &multipart.Form{}
	c.Check(isTrue(form, "foo"), check.Equals, false)
	for _, f := range []string{"", "false", "0", "False", "f", "try"} {
		form.Value = map[string][]string{"foo": {f}}
		c.Check(isTrue(form, "foo"), check.Equals, false, check.Commentf("expected %q to be false", f))
	}
	for _, t := range []string{"true", "1", "True", "t"} {
		form.Value = map[string][]string{"foo": {t}}
		c.Check(isTrue(form, "foo"), check.Equals, true, check.Commentf("expected %q to be true", t))
	}
}

func (s *apiSuite) TestLogsNoServices(c *check.C) {
	// NOTE this is *apiSuite, not *appSuite, so there are no
	// installed snaps with services

	cmd := testutil.MockCommand(c, "systemctl", "").Also("journalctl", "")
	defer cmd.Restore()
	s.daemon(c)
	s.d.overlord.Loop()
	defer s.d.overlord.Stop()

=======
>>>>>>> c4a4ea6e
	req, err := http.NewRequest("GET", "/v2/logs", nil)
	c.Assert(err, check.IsNil)

	rsp := getLogs(logsCmd, req, nil).(*resp)
	c.Assert(rsp.Status, check.Equals, 404)
	c.Assert(rsp.Type, check.Equals, ResponseTypeError)
}<|MERGE_RESOLUTION|>--- conflicted
+++ resolved
@@ -151,858 +151,6 @@
 	s.d.overlord.Loop()
 	defer s.d.overlord.Stop()
 
-<<<<<<< HEAD
-	buf := bytes.NewBufferString(`{"action": "install"}`)
-	req, err := http.NewRequest("POST", "/v2/snaps/ubuntu-core", buf)
-	c.Assert(err, check.IsNil)
-	s.vars = map[string]string{"name": "ubuntu-core"}
-
-	rsp := postSnap(snapCmd, req, nil).(*resp)
-
-	c.Check(rsp.Type, check.Equals, ResponseTypeError)
-	c.Check(rsp.Status, check.Equals, 400)
-	c.Check(rsp.Result.(*errorResult).Message, testutil.Contains, `cannot install "ubuntu-core", please use "core" instead`)
-}
-
-func (s *apiSuite) TestPostSnapCohortRandoAction(c *check.C) {
-	s.daemonWithOverlordMock(c)
-	s.vars = map[string]string{"name": "some-snap"}
-	const expectedErr = "cohort-key can only be specified for install, refresh, or switch"
-
-	for _, action := range []string{"remove", "revert", "enable", "disable", "xyzzy"} {
-		buf := strings.NewReader(fmt.Sprintf(`{"action": "%s", "cohort-key": "32"}`, action))
-		req, err := http.NewRequest("POST", "/v2/snaps/some-snap", buf)
-		c.Assert(err, check.IsNil)
-
-		rsp := postSnap(snapCmd, req, nil).(*resp)
-
-		c.Check(rsp.Type, check.Equals, ResponseTypeError)
-		c.Check(rsp.Status, check.Equals, 400, check.Commentf("%q", action))
-		c.Check(rsp.Result.(*errorResult).Message, check.Equals, expectedErr, check.Commentf("%q", action))
-	}
-}
-
-func (s *apiSuite) TestPostSnapLeaveCohortRandoAction(c *check.C) {
-	s.daemonWithOverlordMock(c)
-	s.vars = map[string]string{"name": "some-snap"}
-	const expectedErr = "leave-cohort can only be specified for refresh or switch"
-
-	for _, action := range []string{"install", "remove", "revert", "enable", "disable", "xyzzy"} {
-		buf := strings.NewReader(fmt.Sprintf(`{"action": "%s", "leave-cohort": true}`, action))
-		req, err := http.NewRequest("POST", "/v2/snaps/some-snap", buf)
-		c.Assert(err, check.IsNil)
-
-		rsp := postSnap(snapCmd, req, nil).(*resp)
-
-		c.Check(rsp.Type, check.Equals, ResponseTypeError)
-		c.Check(rsp.Status, check.Equals, 400, check.Commentf("%q", action))
-		c.Check(rsp.Result.(*errorResult).Message, check.Equals, expectedErr, check.Commentf("%q", action))
-	}
-}
-
-func (s *apiSuite) TestPostSnapCohortIncompat(c *check.C) {
-	s.daemonWithOverlordMock(c)
-	s.vars = map[string]string{"name": "some-snap"}
-
-	type T struct {
-		opts   string
-		errmsg string
-	}
-
-	for i, t := range []T{
-		// TODO: more?
-		{`"cohort-key": "what", "revision": "42"`, `cannot specify both cohort-key and revision`},
-		{`"cohort-key": "what", "leave-cohort": true`, `cannot specify both cohort-key and leave-cohort`},
-	} {
-		buf := strings.NewReader(fmt.Sprintf(`{"action": "refresh", %s}`, t.opts))
-		req, err := http.NewRequest("POST", "/v2/snaps/some-snap", buf)
-		c.Assert(err, check.IsNil, check.Commentf("%d (%s)", i, t.opts))
-
-		rsp := postSnap(snapCmd, req, nil).(*resp)
-
-		c.Check(rsp.Type, check.Equals, ResponseTypeError, check.Commentf("%d (%s)", i, t.opts))
-		c.Check(rsp.Status, check.Equals, 400, check.Commentf("%d (%s)", i, t.opts))
-		c.Check(rsp.Result.(*errorResult).Message, check.Equals, t.errmsg, check.Commentf("%d (%s)", i, t.opts))
-	}
-}
-
-func (s *apiSuite) TestPostSnapSetsUser(c *check.C) {
-	d := s.daemon(c)
-	ensureStateSoon = func(st *state.State) {}
-
-	snapInstructionDispTable["install"] = func(inst *snapInstruction, st *state.State) (string, []*state.TaskSet, error) {
-		return fmt.Sprintf("<install by user %d>", inst.userID), nil, nil
-	}
-	defer func() {
-		snapInstructionDispTable["install"] = snapInstall
-	}()
-
-	state := snapCmd.d.overlord.State()
-	state.Lock()
-	user, err := auth.NewUser(state, "username", "email@test.com", "macaroon", []string{"discharge"})
-	state.Unlock()
-	c.Check(err, check.IsNil)
-
-	buf := bytes.NewBufferString(`{"action": "install"}`)
-	req, err := http.NewRequest("POST", "/v2/snaps/hello-world", buf)
-	c.Assert(err, check.IsNil)
-	req.Header.Set("Authorization", `Macaroon root="macaroon", discharge="discharge"`)
-
-	rsp := postSnap(snapCmd, req, user).(*resp)
-
-	c.Check(rsp.Type, check.Equals, ResponseTypeAsync)
-
-	st := d.overlord.State()
-	st.Lock()
-	defer st.Unlock()
-	chg := st.Change(rsp.Change)
-	c.Assert(chg, check.NotNil)
-	c.Check(chg.Summary(), check.Equals, "<install by user 1>")
-}
-
-func (s *apiSuite) TestPostSnapDispatch(c *check.C) {
-	inst := &snapInstruction{Snaps: []string{"foo"}}
-
-	type T struct {
-		s    string
-		impl snapActionFunc
-	}
-
-	actions := []T{
-		{"install", snapInstall},
-		{"refresh", snapUpdate},
-		{"remove", snapRemove},
-		{"revert", snapRevert},
-		{"enable", snapEnable},
-		{"disable", snapDisable},
-		{"switch", snapSwitch},
-		{"xyzzy", nil},
-	}
-
-	for _, action := range actions {
-		inst.Action = action.s
-		// do you feel dirty yet?
-		c.Check(fmt.Sprintf("%p", action.impl), check.Equals, fmt.Sprintf("%p", inst.dispatch()))
-	}
-}
-
-func (s *apiSuite) TestPostSnapEnableDisableSwitchRevision(c *check.C) {
-	for _, action := range []string{"enable", "disable", "switch"} {
-		buf := bytes.NewBufferString(`{"action": "` + action + `", "revision": "42"}`)
-		req, err := http.NewRequest("POST", "/v2/snaps/hello-world", buf)
-		c.Assert(err, check.IsNil)
-
-		rsp := postSnap(snapCmd, req, nil).(*resp)
-
-		c.Check(rsp.Type, check.Equals, ResponseTypeError)
-		c.Check(rsp.Status, check.Equals, 400)
-		c.Check(rsp.Result.(*errorResult).Message, testutil.Contains, "takes no revision")
-	}
-}
-
-func (s *apiSuite) TestInstallOnNonDevModeDistro(c *check.C) {
-	s.testInstall(c, false, snapstate.Flags{}, snap.R(0))
-}
-func (s *apiSuite) TestInstallOnDevModeDistro(c *check.C) {
-	s.testInstall(c, true, snapstate.Flags{}, snap.R(0))
-}
-func (s *apiSuite) TestInstallRevision(c *check.C) {
-	s.testInstall(c, false, snapstate.Flags{}, snap.R(42))
-}
-
-func (s *apiSuite) testInstall(c *check.C, forcedDevmode bool, flags snapstate.Flags, revision snap.Revision) {
-	calledFlags := snapstate.Flags{}
-	installQueue := []string{}
-	restore := sandbox.MockForceDevMode(forcedDevmode)
-	defer restore()
-
-	snapstateInstall = func(ctx context.Context, s *state.State, name string, opts *snapstate.RevisionOptions, userID int, flags snapstate.Flags) (*state.TaskSet, error) {
-		calledFlags = flags
-		installQueue = append(installQueue, name)
-		c.Check(revision, check.Equals, opts.Revision)
-
-		t := s.NewTask("fake-install-snap", "Doing a fake install")
-		return state.NewTaskSet(t), nil
-	}
-
-	defer func() {
-		snapstateInstall = nil
-	}()
-
-	d := s.daemonWithFakeSnapManager(c)
-
-	var buf bytes.Buffer
-	if revision.Unset() {
-		buf.WriteString(`{"action": "install"}`)
-	} else {
-		fmt.Fprintf(&buf, `{"action": "install", "revision": %s}`, revision.String())
-	}
-	req, err := http.NewRequest("POST", "/v2/snaps/some-snap", &buf)
-	c.Assert(err, check.IsNil)
-
-	s.vars = map[string]string{"name": "some-snap"}
-	rsp := postSnap(snapCmd, req, nil).(*resp)
-
-	c.Assert(rsp.Type, check.Equals, ResponseTypeAsync)
-
-	st := d.overlord.State()
-	st.Lock()
-	defer st.Unlock()
-	chg := st.Change(rsp.Change)
-	c.Assert(chg, check.NotNil)
-
-	c.Check(chg.Tasks(), check.HasLen, 1)
-
-	st.Unlock()
-	s.waitTrivialChange(c, chg)
-	st.Lock()
-
-	c.Check(chg.Status(), check.Equals, state.DoneStatus)
-	c.Check(calledFlags, check.Equals, flags)
-	c.Check(err, check.IsNil)
-	c.Check(installQueue, check.DeepEquals, []string{"some-snap"})
-	c.Check(chg.Kind(), check.Equals, "install-snap")
-	c.Check(chg.Summary(), check.Equals, `Install "some-snap" snap`)
-}
-
-func (s *apiSuite) TestInstallUserAgentContextCreated(c *check.C) {
-	snapstateInstall = func(ctx context.Context, st *state.State, name string, opts *snapstate.RevisionOptions, userID int, flags snapstate.Flags) (*state.TaskSet, error) {
-		s.ctx = ctx
-		t := st.NewTask("fake-install-snap", "Doing a fake install")
-		return state.NewTaskSet(t), nil
-	}
-	defer func() {
-		snapstateInstall = nil
-	}()
-
-	s.daemonWithFakeSnapManager(c)
-
-	var buf bytes.Buffer
-	buf.WriteString(`{"action": "install"}`)
-	req, err := http.NewRequest("POST", "/v2/snaps/some-snap", &buf)
-	req.RemoteAddr = fmt.Sprintf("pid=100;uid=0;socket=%s;", dirs.SnapdSocket)
-	c.Assert(err, check.IsNil)
-	req.Header.Add("User-Agent", "some-agent/1.0")
-
-	s.vars = map[string]string{"name": "some-snap"}
-	rec := httptest.NewRecorder()
-	snapCmd.ServeHTTP(rec, req)
-	c.Assert(rec.Code, check.Equals, 202)
-	c.Check(store.ClientUserAgent(s.ctx), check.Equals, "some-agent/1.0")
-}
-
-func (s *apiSuite) TestRefresh(c *check.C) {
-	var calledFlags snapstate.Flags
-	calledUserID := 0
-	installQueue := []string{}
-	assertstateCalledUserID := 0
-
-	snapstateUpdate = func(s *state.State, name string, opts *snapstate.RevisionOptions, userID int, flags snapstate.Flags) (*state.TaskSet, error) {
-		calledFlags = flags
-		calledUserID = userID
-		installQueue = append(installQueue, name)
-
-		t := s.NewTask("fake-refresh-snap", "Doing a fake install")
-		return state.NewTaskSet(t), nil
-	}
-	assertstateRefreshSnapDeclarations = func(s *state.State, userID int) error {
-		assertstateCalledUserID = userID
-		return nil
-	}
-
-	d := s.daemon(c)
-	inst := &snapInstruction{
-		Action: "refresh",
-		Snaps:  []string{"some-snap"},
-		userID: 17,
-	}
-
-	st := d.overlord.State()
-	st.Lock()
-	defer st.Unlock()
-	summary, _, err := inst.dispatch()(inst, st)
-	c.Check(err, check.IsNil)
-
-	c.Check(assertstateCalledUserID, check.Equals, 17)
-	c.Check(calledFlags, check.DeepEquals, snapstate.Flags{})
-	c.Check(calledUserID, check.Equals, 17)
-	c.Check(err, check.IsNil)
-	c.Check(installQueue, check.DeepEquals, []string{"some-snap"})
-	c.Check(summary, check.Equals, `Refresh "some-snap" snap`)
-}
-
-func (s *apiSuite) TestRefreshDevMode(c *check.C) {
-	var calledFlags snapstate.Flags
-	calledUserID := 0
-	installQueue := []string{}
-
-	snapstateUpdate = func(s *state.State, name string, opts *snapstate.RevisionOptions, userID int, flags snapstate.Flags) (*state.TaskSet, error) {
-		calledFlags = flags
-		calledUserID = userID
-		installQueue = append(installQueue, name)
-
-		t := s.NewTask("fake-refresh-snap", "Doing a fake install")
-		return state.NewTaskSet(t), nil
-	}
-	assertstateRefreshSnapDeclarations = func(s *state.State, userID int) error {
-		return nil
-	}
-
-	d := s.daemon(c)
-	inst := &snapInstruction{
-		Action:  "refresh",
-		DevMode: true,
-		Snaps:   []string{"some-snap"},
-		userID:  17,
-	}
-
-	st := d.overlord.State()
-	st.Lock()
-	defer st.Unlock()
-	summary, _, err := inst.dispatch()(inst, st)
-	c.Check(err, check.IsNil)
-
-	flags := snapstate.Flags{}
-	flags.DevMode = true
-	c.Check(calledFlags, check.DeepEquals, flags)
-	c.Check(calledUserID, check.Equals, 17)
-	c.Check(err, check.IsNil)
-	c.Check(installQueue, check.DeepEquals, []string{"some-snap"})
-	c.Check(summary, check.Equals, `Refresh "some-snap" snap`)
-}
-
-func (s *apiSuite) TestRefreshClassic(c *check.C) {
-	var calledFlags snapstate.Flags
-
-	snapstateUpdate = func(s *state.State, name string, opts *snapstate.RevisionOptions, userID int, flags snapstate.Flags) (*state.TaskSet, error) {
-		calledFlags = flags
-		return nil, nil
-	}
-	assertstateRefreshSnapDeclarations = func(s *state.State, userID int) error {
-		return nil
-	}
-
-	d := s.daemon(c)
-	inst := &snapInstruction{
-		Action:  "refresh",
-		Classic: true,
-		Snaps:   []string{"some-snap"},
-		userID:  17,
-	}
-
-	st := d.overlord.State()
-	st.Lock()
-	defer st.Unlock()
-	_, _, err := inst.dispatch()(inst, st)
-	c.Check(err, check.IsNil)
-
-	c.Check(calledFlags, check.DeepEquals, snapstate.Flags{Classic: true})
-}
-
-func (s *apiSuite) TestRefreshIgnoreValidation(c *check.C) {
-	var calledFlags snapstate.Flags
-	calledUserID := 0
-	installQueue := []string{}
-
-	snapstateUpdate = func(s *state.State, name string, opts *snapstate.RevisionOptions, userID int, flags snapstate.Flags) (*state.TaskSet, error) {
-		calledFlags = flags
-		calledUserID = userID
-		installQueue = append(installQueue, name)
-
-		t := s.NewTask("fake-refresh-snap", "Doing a fake install")
-		return state.NewTaskSet(t), nil
-	}
-	assertstateRefreshSnapDeclarations = func(s *state.State, userID int) error {
-		return nil
-	}
-
-	d := s.daemon(c)
-	inst := &snapInstruction{
-		Action:           "refresh",
-		IgnoreValidation: true,
-		Snaps:            []string{"some-snap"},
-		userID:           17,
-	}
-
-	st := d.overlord.State()
-	st.Lock()
-	defer st.Unlock()
-	summary, _, err := inst.dispatch()(inst, st)
-	c.Check(err, check.IsNil)
-
-	flags := snapstate.Flags{}
-	flags.IgnoreValidation = true
-
-	c.Check(calledFlags, check.DeepEquals, flags)
-	c.Check(calledUserID, check.Equals, 17)
-	c.Check(err, check.IsNil)
-	c.Check(installQueue, check.DeepEquals, []string{"some-snap"})
-	c.Check(summary, check.Equals, `Refresh "some-snap" snap`)
-}
-
-func (s *apiSuite) TestRefreshIgnoreRunning(c *check.C) {
-	var calledFlags snapstate.Flags
-	installQueue := []string{}
-
-	snapstateUpdate = func(s *state.State, name string, opts *snapstate.RevisionOptions, userID int, flags snapstate.Flags) (*state.TaskSet, error) {
-		calledFlags = flags
-		installQueue = append(installQueue, name)
-
-		t := s.NewTask("fake-refresh-snap", "Doing a fake install")
-		return state.NewTaskSet(t), nil
-	}
-	assertstateRefreshSnapDeclarations = func(s *state.State, userID int) error {
-		return nil
-	}
-
-	d := s.daemon(c)
-	inst := &snapInstruction{
-		Action:        "refresh",
-		IgnoreRunning: true,
-		Snaps:         []string{"some-snap"},
-	}
-
-	st := d.overlord.State()
-	st.Lock()
-	defer st.Unlock()
-	summary, _, err := inst.dispatch()(inst, st)
-	c.Check(err, check.IsNil)
-
-	flags := snapstate.Flags{}
-	flags.IgnoreRunning = true
-
-	c.Check(calledFlags, check.DeepEquals, flags)
-	c.Check(err, check.IsNil)
-	c.Check(installQueue, check.DeepEquals, []string{"some-snap"})
-	c.Check(summary, check.Equals, `Refresh "some-snap" snap`)
-}
-
-func (s *apiSuite) TestRefreshCohort(c *check.C) {
-	cohort := ""
-
-	snapstateUpdate = func(s *state.State, name string, opts *snapstate.RevisionOptions, userID int, flags snapstate.Flags) (*state.TaskSet, error) {
-		cohort = opts.CohortKey
-
-		t := s.NewTask("fake-refresh-snap", "Doing a fake install")
-		return state.NewTaskSet(t), nil
-	}
-	assertstateRefreshSnapDeclarations = func(s *state.State, userID int) error {
-		return nil
-	}
-
-	d := s.daemon(c)
-	inst := &snapInstruction{
-		Action: "refresh",
-		Snaps:  []string{"some-snap"},
-		snapRevisionOptions: snapRevisionOptions{
-			CohortKey: "xyzzy",
-		},
-	}
-
-	st := d.overlord.State()
-	st.Lock()
-	defer st.Unlock()
-	summary, _, err := inst.dispatch()(inst, st)
-	c.Check(err, check.IsNil)
-
-	c.Check(cohort, check.Equals, "xyzzy")
-	c.Check(summary, check.Equals, `Refresh "some-snap" snap`)
-}
-
-func (s *apiSuite) TestRefreshLeaveCohort(c *check.C) {
-	var leave *bool
-
-	snapstateUpdate = func(s *state.State, name string, opts *snapstate.RevisionOptions, userID int, flags snapstate.Flags) (*state.TaskSet, error) {
-		leave = &opts.LeaveCohort
-
-		t := s.NewTask("fake-refresh-snap", "Doing a fake install")
-		return state.NewTaskSet(t), nil
-	}
-	assertstateRefreshSnapDeclarations = func(s *state.State, userID int) error {
-		return nil
-	}
-
-	d := s.daemon(c)
-	inst := &snapInstruction{
-		Action:              "refresh",
-		snapRevisionOptions: snapRevisionOptions{LeaveCohort: true},
-		Snaps:               []string{"some-snap"},
-	}
-
-	st := d.overlord.State()
-	st.Lock()
-	defer st.Unlock()
-	summary, _, err := inst.dispatch()(inst, st)
-	c.Check(err, check.IsNil)
-
-	c.Check(*leave, check.Equals, true)
-	c.Check(summary, check.Equals, `Refresh "some-snap" snap`)
-}
-
-func (s *apiSuite) TestSwitchInstruction(c *check.C) {
-	var cohort, channel string
-	var leave *bool
-	snapstateSwitch = func(s *state.State, name string, opts *snapstate.RevisionOptions) (*state.TaskSet, error) {
-		cohort = opts.CohortKey
-		leave = &opts.LeaveCohort
-		channel = opts.Channel
-
-		t := s.NewTask("fake-switch", "Doing a fake switch")
-		return state.NewTaskSet(t), nil
-	}
-
-	d := s.daemon(c)
-	st := d.overlord.State()
-
-	type T struct {
-		channel string
-		cohort  string
-		leave   bool
-		summary string
-	}
-	table := []T{
-		{"", "some-cohort", false, `Switch "some-snap" snap to cohort "…me-cohort"`},
-		{"some-channel", "", false, `Switch "some-snap" snap to channel "some-channel"`},
-		{"some-channel", "some-cohort", false, `Switch "some-snap" snap to channel "some-channel" and cohort "…me-cohort"`},
-		{"", "", true, `Switch "some-snap" snap away from cohort`},
-		{"some-channel", "", true, `Switch "some-snap" snap to channel "some-channel" and away from cohort`},
-	}
-
-	for _, t := range table {
-		cohort, channel = "", ""
-		leave = nil
-		inst := &snapInstruction{
-			Action: "switch",
-			snapRevisionOptions: snapRevisionOptions{
-				CohortKey:   t.cohort,
-				LeaveCohort: t.leave,
-				Channel:     t.channel,
-			},
-			Snaps: []string{"some-snap"},
-		}
-
-		st.Lock()
-		summary, _, err := inst.dispatch()(inst, st)
-		st.Unlock()
-		c.Check(err, check.IsNil)
-
-		c.Check(cohort, check.Equals, t.cohort)
-		c.Check(channel, check.Equals, t.channel)
-		c.Check(summary, check.Equals, t.summary)
-		c.Check(*leave, check.Equals, t.leave)
-	}
-}
-
-func (s *apiSuite) TestInstallFails(c *check.C) {
-	snapstateInstall = func(ctx context.Context, s *state.State, name string, opts *snapstate.RevisionOptions, userID int, flags snapstate.Flags) (*state.TaskSet, error) {
-		t := s.NewTask("fake-install-snap-error", "Install task")
-		return state.NewTaskSet(t), nil
-	}
-
-	d := s.daemonWithFakeSnapManager(c)
-	s.vars = map[string]string{"name": "hello-world"}
-	buf := bytes.NewBufferString(`{"action": "install"}`)
-	req, err := http.NewRequest("POST", "/v2/snaps/hello-world", buf)
-	c.Assert(err, check.IsNil)
-
-	rsp := postSnap(snapCmd, req, nil).(*resp)
-
-	c.Assert(rsp.Type, check.Equals, ResponseTypeAsync)
-
-	st := d.overlord.State()
-	st.Lock()
-	defer st.Unlock()
-	chg := st.Change(rsp.Change)
-	c.Assert(chg, check.NotNil)
-
-	c.Check(chg.Tasks(), check.HasLen, 1)
-
-	st.Unlock()
-	s.waitTrivialChange(c, chg)
-	st.Lock()
-
-	c.Check(chg.Err(), check.ErrorMatches, `(?sm).*Install task \(fake-install-snap-error errored\)`)
-}
-
-func (s *apiSuite) TestInstallLeaveOld(c *check.C) {
-	c.Skip("temporarily dropped half-baked support while sorting out flag mess")
-	var calledFlags snapstate.Flags
-
-	snapstateInstall = func(ctx context.Context, s *state.State, name string, opts *snapstate.RevisionOptions, userID int, flags snapstate.Flags) (*state.TaskSet, error) {
-		calledFlags = flags
-
-		t := s.NewTask("fake-install-snap", "Doing a fake install")
-		return state.NewTaskSet(t), nil
-	}
-
-	d := s.daemon(c)
-	inst := &snapInstruction{
-		Action:   "install",
-		LeaveOld: true,
-	}
-
-	st := d.overlord.State()
-	st.Lock()
-	defer st.Unlock()
-	_, _, err := inst.dispatch()(inst, st)
-	c.Assert(err, check.IsNil)
-
-	c.Check(calledFlags, check.DeepEquals, snapstate.Flags{})
-	c.Check(err, check.IsNil)
-}
-
-func (s *apiSuite) TestInstall(c *check.C) {
-	var calledName string
-
-	snapstateInstall = func(ctx context.Context, s *state.State, name string, opts *snapstate.RevisionOptions, userID int, flags snapstate.Flags) (*state.TaskSet, error) {
-		calledName = name
-
-		t := s.NewTask("fake-install-snap", "Doing a fake install")
-		return state.NewTaskSet(t), nil
-	}
-
-	d := s.daemon(c)
-	inst := &snapInstruction{
-		Action: "install",
-		// Install the snap in developer mode
-		DevMode: true,
-		Snaps:   []string{"fake"},
-	}
-
-	st := d.overlord.State()
-	st.Lock()
-	defer st.Unlock()
-	_, _, err := inst.dispatch()(inst, st)
-	c.Check(err, check.IsNil)
-	c.Check(calledName, check.Equals, "fake")
-}
-
-func (s *apiSuite) TestInstallCohort(c *check.C) {
-	var calledName string
-	var calledCohort string
-
-	snapstateInstall = func(ctx context.Context, s *state.State, name string, opts *snapstate.RevisionOptions, userID int, flags snapstate.Flags) (*state.TaskSet, error) {
-		calledName = name
-		calledCohort = opts.CohortKey
-
-		t := s.NewTask("fake-install-snap", "Doing a fake install")
-		return state.NewTaskSet(t), nil
-	}
-
-	d := s.daemon(c)
-	inst := &snapInstruction{
-		Action: "install",
-		snapRevisionOptions: snapRevisionOptions{
-			CohortKey: "To the legion of the lost ones, to the cohort of the damned.",
-		},
-		Snaps: []string{"fake"},
-	}
-
-	st := d.overlord.State()
-	st.Lock()
-	defer st.Unlock()
-	msg, _, err := inst.dispatch()(inst, st)
-	c.Check(err, check.IsNil)
-	c.Check(calledName, check.Equals, "fake")
-	c.Check(calledCohort, check.Equals, "To the legion of the lost ones, to the cohort of the damned.")
-	c.Check(msg, check.Equals, `Install "fake" snap from "…e damned." cohort`)
-}
-
-func (s *apiSuite) TestInstallDevMode(c *check.C) {
-	var calledFlags snapstate.Flags
-
-	snapstateInstall = func(ctx context.Context, s *state.State, name string, opts *snapstate.RevisionOptions, userID int, flags snapstate.Flags) (*state.TaskSet, error) {
-		calledFlags = flags
-
-		t := s.NewTask("fake-install-snap", "Doing a fake install")
-		return state.NewTaskSet(t), nil
-	}
-
-	d := s.daemon(c)
-	inst := &snapInstruction{
-		Action: "install",
-		// Install the snap in developer mode
-		DevMode: true,
-		Snaps:   []string{"fake"},
-	}
-
-	st := d.overlord.State()
-	st.Lock()
-	defer st.Unlock()
-	_, _, err := inst.dispatch()(inst, st)
-	c.Check(err, check.IsNil)
-
-	c.Check(calledFlags.DevMode, check.Equals, true)
-}
-
-func (s *apiSuite) TestInstallJailMode(c *check.C) {
-	var calledFlags snapstate.Flags
-
-	snapstateInstall = func(ctx context.Context, s *state.State, name string, opts *snapstate.RevisionOptions, userID int, flags snapstate.Flags) (*state.TaskSet, error) {
-		calledFlags = flags
-
-		t := s.NewTask("fake-install-snap", "Doing a fake install")
-		return state.NewTaskSet(t), nil
-	}
-
-	d := s.daemon(c)
-	inst := &snapInstruction{
-		Action:   "install",
-		JailMode: true,
-		Snaps:    []string{"fake"},
-	}
-
-	st := d.overlord.State()
-	st.Lock()
-	defer st.Unlock()
-	_, _, err := inst.dispatch()(inst, st)
-	c.Check(err, check.IsNil)
-
-	c.Check(calledFlags.JailMode, check.Equals, true)
-}
-
-func (s *apiSuite) TestInstallJailModeDevModeOS(c *check.C) {
-	restore := sandbox.MockForceDevMode(true)
-	defer restore()
-
-	d := s.daemon(c)
-	inst := &snapInstruction{
-		Action:   "install",
-		JailMode: true,
-		Snaps:    []string{"foo"},
-	}
-
-	st := d.overlord.State()
-	st.Lock()
-	defer st.Unlock()
-	_, _, err := inst.dispatch()(inst, st)
-	c.Check(err, check.ErrorMatches, "this system cannot honour the jailmode flag")
-}
-
-func (s *apiSuite) TestInstallEmptyName(c *check.C) {
-	snapstateInstall = func(ctx context.Context, _ *state.State, _ string, _ *snapstate.RevisionOptions, _ int, _ snapstate.Flags) (*state.TaskSet, error) {
-		return nil, errors.New("should not be called")
-	}
-	d := s.daemon(c)
-	inst := &snapInstruction{
-		Action: "install",
-		Snaps:  []string{""},
-	}
-
-	st := d.overlord.State()
-	st.Lock()
-	defer st.Unlock()
-	_, _, err := inst.dispatch()(inst, st)
-	c.Check(err, check.ErrorMatches, "cannot install snap with empty name")
-}
-
-func (s *apiSuite) TestInstallJailModeDevMode(c *check.C) {
-	d := s.daemon(c)
-	inst := &snapInstruction{
-		Action:   "install",
-		DevMode:  true,
-		JailMode: true,
-		Snaps:    []string{"foo"},
-	}
-
-	st := d.overlord.State()
-	st.Lock()
-	defer st.Unlock()
-	_, _, err := inst.dispatch()(inst, st)
-	c.Check(err, check.ErrorMatches, "cannot use devmode and jailmode flags together")
-}
-
-func (s *apiSuite) testRevertSnap(inst *snapInstruction, c *check.C) {
-	queue := []string{}
-
-	instFlags, err := inst.modeFlags()
-	c.Assert(err, check.IsNil)
-
-	snapstateRevert = func(s *state.State, name string, flags snapstate.Flags) (*state.TaskSet, error) {
-		c.Check(flags, check.Equals, instFlags)
-		queue = append(queue, name)
-		return nil, nil
-	}
-	snapstateRevertToRevision = func(s *state.State, name string, rev snap.Revision, flags snapstate.Flags) (*state.TaskSet, error) {
-		c.Check(flags, check.Equals, instFlags)
-		queue = append(queue, fmt.Sprintf("%s (%s)", name, rev))
-		return nil, nil
-	}
-
-	d := s.daemon(c)
-	inst.Action = "revert"
-	inst.Snaps = []string{"some-snap"}
-
-	st := d.overlord.State()
-	st.Lock()
-	defer st.Unlock()
-	summary, _, err := inst.dispatch()(inst, st)
-	c.Check(err, check.IsNil)
-	if inst.Revision.Unset() {
-		c.Check(queue, check.DeepEquals, []string{inst.Snaps[0]})
-	} else {
-		c.Check(queue, check.DeepEquals, []string{fmt.Sprintf("%s (%s)", inst.Snaps[0], inst.Revision)})
-	}
-	c.Check(summary, check.Equals, `Revert "some-snap" snap`)
-}
-
-func (s *apiSuite) TestRevertSnap(c *check.C) {
-	s.testRevertSnap(&snapInstruction{}, c)
-}
-
-func (s *apiSuite) TestRevertSnapDevMode(c *check.C) {
-	s.testRevertSnap(&snapInstruction{DevMode: true}, c)
-}
-
-func (s *apiSuite) TestRevertSnapJailMode(c *check.C) {
-	s.testRevertSnap(&snapInstruction{JailMode: true}, c)
-}
-
-func (s *apiSuite) TestRevertSnapClassic(c *check.C) {
-	s.testRevertSnap(&snapInstruction{Classic: true}, c)
-}
-
-func (s *apiSuite) TestRevertSnapToRevision(c *check.C) {
-	s.testRevertSnap(&snapInstruction{snapRevisionOptions: snapRevisionOptions{Revision: snap.R(1)}}, c)
-}
-
-func (s *apiSuite) TestRevertSnapToRevisionDevMode(c *check.C) {
-	s.testRevertSnap(&snapInstruction{snapRevisionOptions: snapRevisionOptions{Revision: snap.R(1)}, DevMode: true}, c)
-}
-
-func (s *apiSuite) TestRevertSnapToRevisionJailMode(c *check.C) {
-	s.testRevertSnap(&snapInstruction{snapRevisionOptions: snapRevisionOptions{Revision: snap.R(1)}, JailMode: true}, c)
-}
-
-func (s *apiSuite) TestRevertSnapToRevisionClassic(c *check.C) {
-	s.testRevertSnap(&snapInstruction{snapRevisionOptions: snapRevisionOptions{Revision: snap.R(1)}, Classic: true}, c)
-}
-
-func (s *apiSuite) TestIsTrue(c *check.C) {
-	form := &multipart.Form{}
-	c.Check(isTrue(form, "foo"), check.Equals, false)
-	for _, f := range []string{"", "false", "0", "False", "f", "try"} {
-		form.Value = map[string][]string{"foo": {f}}
-		c.Check(isTrue(form, "foo"), check.Equals, false, check.Commentf("expected %q to be false", f))
-	}
-	for _, t := range []string{"true", "1", "True", "t"} {
-		form.Value = map[string][]string{"foo": {t}}
-		c.Check(isTrue(form, "foo"), check.Equals, true, check.Commentf("expected %q to be true", t))
-	}
-}
-
-func (s *apiSuite) TestLogsNoServices(c *check.C) {
-	// NOTE this is *apiSuite, not *appSuite, so there are no
-	// installed snaps with services
-
-	cmd := testutil.MockCommand(c, "systemctl", "").Also("journalctl", "")
-	defer cmd.Restore()
-	s.daemon(c)
-	s.d.overlord.Loop()
-	defer s.d.overlord.Stop()
-
-=======
->>>>>>> c4a4ea6e
 	req, err := http.NewRequest("GET", "/v2/logs", nil)
 	c.Assert(err, check.IsNil)
 
