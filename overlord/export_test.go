--- conflicted
+++ resolved
@@ -56,12 +56,10 @@
 	return o.stateEng
 }
 
-<<<<<<< HEAD
 var (
 	PopulateStateFromInstalled = populateStateFromInstalled
+	Migrations                 = migrations
 )
-=======
-var Migrations = migrations
 
 // MockPatches lets mock the current patch level and available migrations.
 func MockPatches(level int, m map[int]func(*state.State) error) (restore func()) {
@@ -73,5 +71,4 @@
 		patchLevel = prevLevel
 		migrations = prevMigrations
 	}
-}
->>>>>>> c9102c75
+}