--- conflicted
+++ resolved
@@ -40,12 +40,9 @@
 func init() {
 	registerIface(&commonInterface{
 		name:                  "raw-usb",
-<<<<<<< HEAD
+		summary:               rawusbSummary,
 		implicitOnCore:        true,
 		implicitOnClassic:     true,
-=======
-		summary:               rawusbSummary,
->>>>>>> d455a619
 		connectedPlugAppArmor: rawusbConnectedPlugAppArmor,
 		reservedForOS:         true,
 	})
